--- conflicted
+++ resolved
@@ -6,13 +6,14 @@
 Introduction
 ~~~~~~~~~~~~
 
-CppBind is a software development tool that automates language bindings generation between C++ and other languages. It works by annotating C++ code to indicate parts desired to expose to all supported target languages. The current version of the tool supports bindings with **Swift**, **Kotlin**, and **Python** languages, while support for new languages can be added relatively easily.
+CppBind is a software development tool that automates language bindings generation between C++ and other languages. 
+It works by annotating C++ code to indicate parts desired to expose to all supported target languages.
+The current version of the tool supports bindings with **Swift**, **Kotlin**, and **Python** languages, while support for new languages can be added relatively easily.
 
-<<<<<<< HEAD
-Manually developing bindings is complex, time-consuming, and error-prone, especially for large-scale projects requiring frequent changes. To develop manual bindings, one should be knowledgeable in both C++ and the target language to implement types serialization from one language to another, function and method mapping, and more. To overcome these challenges, we introduce CppBind.
-=======
-The list of currently supported languages and additional information on their specifications can be found `here <https://iegen.picsart.com/master/02_first_steps/02_supported_languages.html>`__. The tool can be extended to other languages as well. Also, it can be customized to generate bindings better fitting your needs.
->>>>>>> c2211582
+Manually developing bindings is complex, time-consuming, and error-prone, especially for large-scale projects requiring frequent changes. 
+To develop manual bindings, one should be knowledgeable in both C++ and the target language to implement types serialization from one language to another, function and method mapping, and more. 
+To overcome these challenges, we introduce CppBind.
+
 
 CppBind main highlights:
 ~~~~~~~~~~~~~~~~~~~~~~~~
@@ -26,7 +27,6 @@
 Features
 ~~~~~~~~
 
-<<<<<<< HEAD
 CppBind generates bindings for C++ types and entities like classes, methods, global functions, enums, nested structures, templates, etc. The list of the main features of CppBind is following:
 
 - `Functions <https://iegen.picsart.com/master/03_get_started/01_functions.html>`_
@@ -62,9 +62,6 @@
     - `Standard library types (std::shared_ptr, std::vector, std::map, etc.) <https://github.com/PicsArt/cppbind/tree/master/examples/primitives/cxx/containers>`_
     - `Custom type conversions <https://iegen.picsart.com/master/04_advanced_features/02_custom_types.html>`_
     - `Intelligent code completion <https://en.wikipedia.org/wiki/Intelligent_code_completion>`_
-=======
-There are some required steps to install and use CppBind. The installation steps are described `here <https://iegen.picsart.com/master/02_first_steps/03_installation.html>`__.
->>>>>>> c2211582
 
 Usage
 ~~~~~
@@ -76,16 +73,8 @@
 
 Above-described usages can also be mixed: annotations for self-owned files are written inside those files, while 3pty/standard library files are annotated via separate config files.
 
-<<<<<<< HEAD
 Installation
 ~~~~~~~~~~~~
-=======
-- Tutorial documentation: `"Hello User" doc <https://iegen.picsart.com/master/02_first_steps/04_hello_user.html>`_
-- Tutorial GitHub sources: `"Hello User" GitHub <https://github.com/PicsArt/cppbind/tree/master/examples/tutorials/hello_user>`_
-
-Credits
-~~~~~~~
->>>>>>> c2211582
 
 There are some required steps to install and use CppBind. The installation steps are described `here <https://iegen.picsart.com/master/02_first_steps/02_installation.html>`_ .
 
