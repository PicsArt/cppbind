--- conflicted
+++ resolved
@@ -11,27 +11,16 @@
    :start-after: [example]
    :end-before: [example]
 
-<<<<<<< HEAD
-For all templates we specify **template** attribute in **__API__**.
-Its value must be of dictionary format and should contain all template arguments as keys. Values are lists which should
-contain dictionaries with optional **name** and mandatory **type** keys. We will see an example with **name** and its usage later.
-=======
 Here we have two template member functions ``max`` and ``makePair``.
 As you can see we have specified all possible types for each parameter.
 IEGEN generates overloaded methods in target languages with each combination of template arguments.
->>>>>>> 51a7f9dd
 
 .. note::
     Keys in **__API__** should be in the same order as in the template parameter list.
 
 .. note::
-<<<<<<< HEAD
-    We gave template argument's type full name in **__API__** i.e. iegen::example::Task not just Task.
-    This is mandatory otherwise IEGEN won't be able to find Task type.
-=======
-    We specified template argument's type full name in **__API__** i.e iegen::example::Task not just Task.
+    We specified template argument's type full name in **__API__** i.e. iegen::example::Task not just Task.
     This is mandatory otherwise IEGEN won't be able to find required information about specified type.
->>>>>>> 51a7f9dd
 
 .. collapse:: Generated bindings
 
@@ -89,10 +78,6 @@
 Let's generate bindings for a template class ``Stack``.
 We should specify all expected types for template parameter ``T``.
 
-<<<<<<< HEAD
-Now let's generate bindings for a template class Stack. Assume it will hold Projects or Tasks from  :ref:`classes-label` section.
-=======
->>>>>>> 51a7f9dd
 Here is the code in C++:
 
 .. literalinclude:: /../examples/primitives/cxx/templates/stack.hpp
@@ -104,14 +89,9 @@
 (``iegen::example::Stack<iegen::example::Task>``, ``iegen::example::Stack<iegen::example::Project>``, ``iegen::example::Stack<iegen::example::Number<int>>``).
 IEGEN will generate a new class for each of this specializations.
 
-<<<<<<< HEAD
-Here we have two stacks one for Task and the other for Project. IEGEN appends template arguments type names to the class name
-i.e. Task is appended to Stack and we have **StackTask**. For Python as we have used different name(``python.name: PyTask`` in Task's __API__) we have **StackPyTask** instead.
-=======
 Note that we have specified ``name`` property for ``iegen::example::Project`` and ``iegen::example::Number<int>``.
-This property is used as a type name postfix in target language i.e
+This property is used as a type name postfix in target language i.e.
 ``StackPrj`` will be generated for ``iegen::example::Stack<iegen::example::Project>`` and ``StackNumInt`` for ``iegen::example::Stack<iegen::example::Number<int>>``.
->>>>>>> 51a7f9dd
 
 For ``iegen::example::Task`` we have not specified property ``name`` which means its name in target language will be used as a postfix i.e.
 ``StackPyTask`` will be generated for python and ``StackTask`` for other languages.
@@ -123,17 +103,10 @@
    :start-after: [example]
    :end-before: [example]
 
-<<<<<<< HEAD
-Here we have tree methods. First one takes specialized Stack as an argument. It's important to notice that again we have
-specified Stack's full name i.e. **iegen::example::Stack<Project>**. Namespace is mandatory here.
-Second one takes template Stack as an argument and again we have specified its full name.
-Notice that in third one we haven't specified namespace and it does not have an IEGEN **__API__**. This is an example which is not supported by IEGEN.
-=======
 Here we have four methods taking ``Stack`` as an argument and returning its first element.
 The first three methods are supported by IEGEN but you cannot generate bindings for the fourth.
 To generate bindings for a function taking template arguments you need to specify their full type names.
 The fourth one does not meet this requirement.
->>>>>>> 51a7f9dd
 
 .. note::
     IEGEN supports types inherited from a specialized template e.g. ``class TaskList : public Stack<Task>``.
