--- conflicted
+++ resolved
@@ -34,10 +34,7 @@
 extensions = [
     'sphinx.ext.autosectionlabel',
     'sphinx.ext.napoleon',
-<<<<<<< HEAD
     'breathe',
-=======
->>>>>>> 9108fd95
 ]
 
 # Make sure the target is unique
