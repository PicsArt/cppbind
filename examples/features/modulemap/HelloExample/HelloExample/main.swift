--- conflicted
+++ resolved
@@ -10,11 +10,7 @@
 public func greet() {
 
     let user = UserInfo(userName: "John", userAge: 22)
-<<<<<<< HEAD
-    let young_user = UserInfo(userName: "Kate", userAge: 18)
-=======
     let youngUser = UserInfo(userName: "Kate", userAge: 18)
->>>>>>> e422a2aa
 
     let host = Host()
 
