rules:
  kotlin.type_converters:
    iegen::example::Size:
      custom:
        pname: Object
<<<<<<< HEAD
        tname: PointFloat
      kotlin:
        type_info: Point2D.Float
      jni:
        type_info: jfloatArray
      jdk:
        type_info: FloatArray
      jni_to_cxx: |
        jfloat *elems = env->GetFloatArrayElements({{name}}, 0);
        jfloat width_{{name}} = elems[0];
        jfloat height_{{name}} = elems[1];
        env->ReleaseFloatArrayElements({{name}}, elems, 0);
        {{target_type_name}} {{target_name}} = {{cxx_pointee_unqualified_name}}(width_{{name}}, height_{{name}});
      cxx_to_jni: |
        jfloat width_{{name}} = {{name}}.width;
        jfloat height_{{name}} = {{name}}.height;
        {{target_type_name}} {{target_name}} = env->NewFloatArray(2);
        jfloat carray[] = {width_{{name}}, height_{{name}}};
        env->SetFloatArrayRegion({{target_name}}, 0 , 2, carray);
      kotlin_to_jdk: |
        val width_{{name}} = {{name}}.getX().toFloat()
        val height_{{name}} = {{name}}.getY().toFloat()
        val {{target_name}} = {{target_type_name}}(2)
        {{target_name}}.set(0, width_{{name}})
        {{target_name}}.set(1, height_{{name}})
      jdk_to_kotlin: |
        val width_{{name}} = {{name}}[0]
        val height_{{name}} = {{name}}[1]
        val {{target_name}} = {{target_type_name}}(width_{{name}}, height_{{name}})
=======
      types:
        kotlin: Point2D.Float
        jni: jfloatArray
        jdk: FloatArray
      converters:
        jni_to_cxx: |
          jfloat *elems = env->GetFloatArrayElements({{name}}, 0);
          jfloat width_{{name}} = elems[0];
          jfloat height_{{name}} = elems[1];
          env->ReleaseFloatArrayElements({{name}}, elems, 0);
          {{target_type_name}} {{target_name}} = {{cxx_pointee_unqualified_name}}(width_{{name}}, height_{{name}});
        cxx_to_jni: |
          jfloat width_{{name}} = {{name}}.width;
          jfloat height_{{name}} = {{name}}.height;
          {{target_type_name}} {{target_name}} = env->NewFloatArray(2);
          jfloat carray[] = {width_{{name}}, height_{{name}}};
          env->SetFloatArrayRegion({{target_name}}, 0 , 2, carray);
        kotlin_to_jdk: |
          val width_{{name}} = {{name}}.getX().toFloat()
          val height_{{name}} = {{name}}.getY().toFloat()
          val {{target_name}} = {{target_type_name}}(2)
          {{target_name}}.set(0, width_{{name}})
          {{target_name}}.set(1, height_{{name}})
        jdk_to_kotlin: |
          val width_{{name}} = {{name}}[0]
          val height_{{name}} = {{name}}[1]
          val {{target_name}} = {{target_type_name}}(width_{{name}}, height_{{name}})
>>>>>>> 1581fdc6

  python.type_converters:
    iegen::example::Size:
      custom:
        pname: SizeF
<<<<<<< HEAD
        sname: SizeF
      python:
        type_info: SizeF
      pybind:
        type_info: SizeF
      pybind_to_cxx:
      cxx_to_pybind:
      python_to_pybind:
      pybind_to_python:
=======
      types:
        python: SizeF
        pybind: SizeF
      converters:
        pybind_to_cxx:
        cxx_to_pybind:
        python_to_pybind:
        pybind_to_python:
>>>>>>> 1581fdc6
<|MERGE_RESOLUTION|>--- conflicted
+++ resolved
@@ -3,37 +3,7 @@
     iegen::example::Size:
       custom:
         pname: Object
-<<<<<<< HEAD
         tname: PointFloat
-      kotlin:
-        type_info: Point2D.Float
-      jni:
-        type_info: jfloatArray
-      jdk:
-        type_info: FloatArray
-      jni_to_cxx: |
-        jfloat *elems = env->GetFloatArrayElements({{name}}, 0);
-        jfloat width_{{name}} = elems[0];
-        jfloat height_{{name}} = elems[1];
-        env->ReleaseFloatArrayElements({{name}}, elems, 0);
-        {{target_type_name}} {{target_name}} = {{cxx_pointee_unqualified_name}}(width_{{name}}, height_{{name}});
-      cxx_to_jni: |
-        jfloat width_{{name}} = {{name}}.width;
-        jfloat height_{{name}} = {{name}}.height;
-        {{target_type_name}} {{target_name}} = env->NewFloatArray(2);
-        jfloat carray[] = {width_{{name}}, height_{{name}}};
-        env->SetFloatArrayRegion({{target_name}}, 0 , 2, carray);
-      kotlin_to_jdk: |
-        val width_{{name}} = {{name}}.getX().toFloat()
-        val height_{{name}} = {{name}}.getY().toFloat()
-        val {{target_name}} = {{target_type_name}}(2)
-        {{target_name}}.set(0, width_{{name}})
-        {{target_name}}.set(1, height_{{name}})
-      jdk_to_kotlin: |
-        val width_{{name}} = {{name}}[0]
-        val height_{{name}} = {{name}}[1]
-        val {{target_name}} = {{target_type_name}}(width_{{name}}, height_{{name}})
-=======
       types:
         kotlin: Point2D.Float
         jni: jfloatArray
@@ -61,23 +31,12 @@
           val width_{{name}} = {{name}}[0]
           val height_{{name}} = {{name}}[1]
           val {{target_name}} = {{target_type_name}}(width_{{name}}, height_{{name}})
->>>>>>> 1581fdc6
 
   python.type_converters:
     iegen::example::Size:
       custom:
         pname: SizeF
-<<<<<<< HEAD
-        sname: SizeF
-      python:
-        type_info: SizeF
-      pybind:
-        type_info: SizeF
-      pybind_to_cxx:
-      cxx_to_pybind:
-      python_to_pybind:
-      pybind_to_python:
-=======
+        tname: SizeF
       types:
         python: SizeF
         pybind: SizeF
@@ -85,5 +44,4 @@
         pybind_to_cxx:
         cxx_to_pybind:
         python_to_pybind:
-        pybind_to_python:
->>>>>>> 1581fdc6
+        pybind_to_python: