type_vars:
  !join
  - !include std_exc_api.yaml

dir_vars:
  - dir: "."
    vars:
      python.action: gen_package
      python.name: ''
      python.package: ''
      python.code_fragment: |
        from buffer import *
      project_dir: '{{_current_working_dir}}'
      project_link: 'https://github.com/PicsArt/iegen/tree/master/examples/primitives'

vars:
  out_prj_dir: "."
  cxx_base_out_dir: "{{path.join(out_prj_dir, 'cxx/extra')}}"
  src_glob:
    - cxx/**/*.h*
  include_dirs:
    - .
  mac.include_dirs:
    - .
    - /usr/local/opt/nlohmann-json/include
  extra_headers:
    - stdexcept
    - new
    - typeinfo
  kotlin.clang_args:
    - -D__ANDROID__
  mac.kotlin.target_arch: x86_64
  mac.kotlin.clang_args:
    - -D__ANDROID__
    - --target={{target_arch}}-none-linux-android
    - --sysroot={{get_android_ndk_sysroot(getenv('ANDROID_NDK'))}}
  mac.swift.clang_args:
    - --sysroot=/Library/Developer/CommandLineTools/SDKs/MacOSX.sdk
  mac.python.clang_args:
    - --sysroot=/Library/Developer/CommandLineTools/SDKs/MacOSX.sdk
  kotlin.file_postfix: ""
  kotlin.cxx_out_dir: "{{path.join(out_prj_dir, 'kotlin/wrappers')}}"
  kotlin.out_dir: "{{path.join(out_prj_dir, 'kotlin/src/main/java')}}"
  kotlin.package_prefix: com.examples
  kotlin.src_exclude_glob:
    - cxx/functionals/*.hpp
    - cxx/containers/pair.hpp
<<<<<<< HEAD
    - cxx/typedefs/queue_template.hpp
=======
    - cxx/inheritance/symbol.hpp
    - cxx/shared_ptr/shared_ptr_symbol.hpp
>>>>>>> 6f8801bc
  python.cxx_out_dir: "{{path.join(out_prj_dir, 'python/wrappers')}}"
  python.file_postfix: _pygen
  python.out_dir: "{{path.join(out_prj_dir, 'python/src')}}"
  python.package_prefix: examples_lib
  python.pybind_module: examples
  python.src_exclude_glob:
    - cxx/exceptions/*.h*
    - cxx/containers/json.hpp
    - cxx/nested_types/*.h*
    - cxx/typedefs/queue_template.hpp
  swift.file_postfix: ""
  swift.package_prefix: ""
  swift.cxx_out_dir: "{{path.join(out_prj_dir, 'swift/wrappers')}}"
  swift.out_dir: "{{path.join(out_prj_dir, 'swift/src')}}"
  swift.src_exclude_glob:
    - cxx/functionals/*.hpp
    - cxx/typedefs/queue_template.hpp

var_def:
  !join
  - !include variable_definitions.yaml
  - clang_args:
      inheritable: false
      default:
        - -D__ANDROID__
      allowed_on: [ root ]
      type: list

rules:
  kotlin.code_snippets:
    !join
    - !include kotlin/code_snippets.yaml
  python.code_snippets:
    !join
    - !include python/code_snippets.yaml
  swift.code_snippets:
    !join
    - !include swift/code_snippets.yaml

  kotlin.type_converters:
    !join
    - !include "kotlin/*_types.yaml"
  python.type_converters:
    !join
    - !include "python/*_types.yaml"
  swift.type_converters:
    !join
    - !include "swift/*_types.yaml"

  kotlin.actions:
    !join
    - !include kotlin/actions.yaml
  python.actions:
    !join
    - !include python/actions.yaml
  swift.actions:
    !join
    - !include swift/actions.yaml<|MERGE_RESOLUTION|>--- conflicted
+++ resolved
@@ -45,12 +45,9 @@
   kotlin.src_exclude_glob:
     - cxx/functionals/*.hpp
     - cxx/containers/pair.hpp
-<<<<<<< HEAD
-    - cxx/typedefs/queue_template.hpp
-=======
     - cxx/inheritance/symbol.hpp
     - cxx/shared_ptr/shared_ptr_symbol.hpp
->>>>>>> 6f8801bc
+    - cxx/typedefs/queue_template.hpp
   python.cxx_out_dir: "{{path.join(out_prj_dir, 'python/wrappers')}}"
   python.file_postfix: _pygen
   python.out_dir: "{{path.join(out_prj_dir, 'python/src')}}"
