type_vars:
  !join
  - !include std_exc_api.yaml

dir_vars:
  - dir: "."
    vars:
      python.action: gen_package
      python.name: ''
      python.package: ''
      python.code_fragment:
        - from buffer import *
      project_dir: '{{_current_working_dir}}'
      project_link: 'https://github.com/PicsArt/iegen/tree/master/examples/primitives'

vars:
  out_prj_dir: "."
  cxx_base_out_dir: "{{path.join(out_prj_dir, 'cxx/extra')}}"
  src_glob:
    - cxx/**/*.h*
  include_dirs:
    - .
  mac.include_dirs:
    - .
    - /usr/local/opt/nlohmann-json/include
  extra_headers:
    - stdexcept
    - new
    - typeinfo
  kotlin.clang_args:
    - -D__ANDROID__
  mac.kotlin.target_arch: x86_64
  mac.kotlin.clang_args:
    - -D__ANDROID__
    - --target={{target_arch}}-none-linux-android
    - --sysroot={{get_android_ndk_sysroot(getenv('ANDROID_NDK'))}}
  mac.swift.clang_args:
    - --sysroot=/Library/Developer/CommandLineTools/SDKs/MacOSX.sdk
  mac.python.clang_args:
    - --sysroot=/Library/Developer/CommandLineTools/SDKs/MacOSX.sdk
  kotlin.file_postfix: ""
  kotlin.cxx_out_dir: "{{path.join(out_prj_dir, 'kotlin/wrappers')}}"
  kotlin.out_dir: "{{path.join(out_prj_dir, 'kotlin/src/main/java')}}"
  kotlin.package_prefix: com.examples
  kotlin.src_exclude_glob:
    - cxx/functionals/*.hpp
    - cxx/containers/pair.hpp
<<<<<<< HEAD
  python.cxx_out_dir: "{{path.join(out_prj_dir, 'python/wrappers')}}"
=======
    - cxx/operators/intarray.hpp
    - cxx/globs/*.hpp
  python.cxx_out_dir: "{{path.join(out_prj_dir, 'python/wrappers/examples_lib')}}"
>>>>>>> 47ec70de
  python.file_postfix: _pygen
  python.out_dir: "{{path.join(out_prj_dir, 'python/src')}}"
  python.package_prefix: examples_lib
  python.pybind_module: examples
  python.src_exclude_glob:
    - cxx/exceptions/*.h*
    - cxx/containers/json.hpp
<<<<<<< HEAD
  swift.file_postfix: ""
=======
    - cxx/operators/intarray.hpp
    - cxx/globs/*.hpp
  swift.file_postfix: _swgen
>>>>>>> 47ec70de
  swift.package_prefix: ""
  swift.cxx_out_dir: "{{path.join(out_prj_dir, 'swift/wrappers')}}"
  swift.out_dir: "{{path.join(out_prj_dir, 'swift/src')}}"
  swift.src_exclude_glob:
    - cxx/functionals/*.hpp

var_def:
  !join
  - !include variable_definitions.yaml
  - clang_args:
      inheritable: false
      default:
        - -D__ANDROID__
      allowed_on: [ root ]
      type: list

rules:
  kotlin.code_snippets:
    !join
    - !include kotlin/code_snippets.yaml
  python.code_snippets:
    !join
    - !include python/code_snippets.yaml
  swift.code_snippets:
    !join
    - !include swift/code_snippets.yaml

  kotlin.type_converters:
    !join
    - !include "kotlin/*_types.yaml"
  python.type_converters:
    !join
    - !include "python/*_types.yaml"
  swift.type_converters:
    !join
    - !include "swift/*_types.yaml"

  kotlin.actions:
    !join
    - !include kotlin/actions.yaml
  python.actions:
    !join
    - !include python/actions.yaml
  swift.actions:
    !join
    - !include swift/actions.yaml<|MERGE_RESOLUTION|>--- conflicted
+++ resolved
@@ -45,13 +45,9 @@
   kotlin.src_exclude_glob:
     - cxx/functionals/*.hpp
     - cxx/containers/pair.hpp
-<<<<<<< HEAD
-  python.cxx_out_dir: "{{path.join(out_prj_dir, 'python/wrappers')}}"
-=======
     - cxx/operators/intarray.hpp
     - cxx/globs/*.hpp
-  python.cxx_out_dir: "{{path.join(out_prj_dir, 'python/wrappers/examples_lib')}}"
->>>>>>> 47ec70de
+  python.cxx_out_dir: "{{path.join(out_prj_dir, 'python/wrappers')}}"
   python.file_postfix: _pygen
   python.out_dir: "{{path.join(out_prj_dir, 'python/src')}}"
   python.package_prefix: examples_lib
@@ -59,13 +55,9 @@
   python.src_exclude_glob:
     - cxx/exceptions/*.h*
     - cxx/containers/json.hpp
-<<<<<<< HEAD
   swift.file_postfix: ""
-=======
     - cxx/operators/intarray.hpp
     - cxx/globs/*.hpp
-  swift.file_postfix: _swgen
->>>>>>> 47ec70de
   swift.package_prefix: ""
   swift.cxx_out_dir: "{{path.join(out_prj_dir, 'swift/wrappers')}}"
   swift.out_dir: "{{path.join(out_prj_dir, 'swift/src')}}"
