type_vars:
  !join
  - !include std_exc_api.yaml

dir_vars:
  - dir: "."
    vars:
      python.action: gen_package
      python.name: ''
      python.code_fragment:
        - from buffer import *
      project_dir: '{{_current_working_dir}}'
      project_link: 'https://github.com/PicsArt/iegen/tree/master/examples/primitives'

vars:
  out_prj_dir: "."
  cxx_base_out_dir: "{{path.join(out_prj_dir, 'cxx/extra')}}"
  src_glob:
    - cxx/**/*.h*
  include_dirs:
    - .
  mac.include_dirs:
    - .
    - /usr/local/opt/nlohmann-json/include
  extra_headers:
    - stdexcept
    - new
    - typeinfo
  kotlin.clang_args:
    - -D__ANDROID__
  mac.kotlin.target_arch: x86_64
  mac.kotlin.clang_args:
    - -D__ANDROID__
    - --target={{target_arch}}-none-linux-android
    - --sysroot={{get_android_ndk_sysroot(getenv('ANDROID_NDK'))}}
  mac.swift.clang_args:
    - --sysroot=/Library/Developer/CommandLineTools/SDKs/MacOSX.sdk
  mac.python.clang_args:
    - --sysroot=/Library/Developer/CommandLineTools/SDKs/MacOSX.sdk
  kotlin.file_postfix: ""
  kotlin.cxx_out_dir: "{{path.join(out_prj_dir, 'kotlin/wrappers')}}"
  kotlin.out_dir: "{{path.join(out_prj_dir, 'kotlin/src/main/java')}}"
  kotlin.package_prefix: com.examples
  kotlin.src_exclude_glob:
    - cxx/functionals/*.hpp
    - cxx/containers/pair.hpp
<<<<<<< HEAD
#  kotlin.src_glob:
#    - cxx/containers/*.hpp
=======
    - cxx/containers/nested_containers.hpp
>>>>>>> ba11b239
  python.cxx_out_dir: "{{path.join(out_prj_dir, 'python/wrappers/examples_lib')}}"
  python.file_postfix: _pygen
  python.out_dir: "{{path.join(out_prj_dir, 'python/src')}}"
  python.package_prefix: examples_lib
  python.pybind_module: examples
  python.src_exclude_glob:
    - cxx/exceptions/*.h*
    - cxx/containers/json.hpp
    - cxx/containers/nested_containers.hpp
  swift.file_postfix: _swgen
  swift.package_prefix: ""
  swift.cxx_out_dir: "{{path.join(out_prj_dir, 'swift/wrappers')}}"
  swift.out_dir: "{{path.join(out_prj_dir, 'swift/src')}}"
  swift.src_exclude_glob:
    - cxx/functionals/*.hpp
    - cxx/misc/size_buffer.hpp
    - cxx/containers/nested_containers.hpp

var_def:
  !join
  - !include variable_definitions.yaml
  - clang_args:
      inheritable: false
      default:
        - -D__ANDROID__
      allowed_on: [ root ]
      type: list

rules:
  kotlin.code_snippets:
    !join
    - !include kotlin/code_snippets.yaml
  python.code_snippets:
    !join
    - !include python/code_snippets.yaml
  swift.code_snippets:
    !join
    - !include swift/code_snippets.yaml

  kotlin.type_converters:
    !join
    - !include "kotlin/*_types.yaml"
  python.type_converters:
    !join
    - !include "python/*_types.yaml"
  swift.type_converters:
    !join
    - !include "swift/*_types.yaml"

  kotlin.actions:
    !join
    - !include kotlin/actions.yaml
  python.actions:
    !join
    - !include python/actions.yaml
  swift.actions:
    !join
    - !include swift/actions.yaml<|MERGE_RESOLUTION|>--- conflicted
+++ resolved
@@ -44,12 +44,8 @@
   kotlin.src_exclude_glob:
     - cxx/functionals/*.hpp
     - cxx/containers/pair.hpp
-<<<<<<< HEAD
 #  kotlin.src_glob:
 #    - cxx/containers/*.hpp
-=======
-    - cxx/containers/nested_containers.hpp
->>>>>>> ba11b239
   python.cxx_out_dir: "{{path.join(out_prj_dir, 'python/wrappers/examples_lib')}}"
   python.file_postfix: _pygen
   python.out_dir: "{{path.join(out_prj_dir, 'python/src')}}"
@@ -58,7 +54,6 @@
   python.src_exclude_glob:
     - cxx/exceptions/*.h*
     - cxx/containers/json.hpp
-    - cxx/containers/nested_containers.hpp
   swift.file_postfix: _swgen
   swift.package_prefix: ""
   swift.cxx_out_dir: "{{path.join(out_prj_dir, 'swift/wrappers')}}"
