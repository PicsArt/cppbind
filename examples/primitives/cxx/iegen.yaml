type_vars:
  !join
  - !include std_exc_api.yaml

dir_vars:
  - dir: "."
    vars:
      project_dir: '{{_current_working_dir}}'
      project_link: 'https://github.com/PicsArt/iegen/tree/master/examples/primitives'

vars: |
  {%- set out_prj_dir = "." -%}
  out_prj_dir: {{out_prj_dir}}
  src_glob:
    - cxx/**/*.h*
  include_dirs:
    - .
  kotlin.clang_args:
    - -D__ANDROID__
  kotlin.file_postfix: ""
  kotlin.cxx_out_dir: {{path.join(out_prj_dir, "kotlin/wrappers")}}
  kotlin.out_dir: {{path.join(out_prj_dir, "kotlin/src/main/java")}}
  kotlin.package_prefix: com.examples
  kotlin.src_exclude_glob:
    - cxx/functionals/*.hpp
<<<<<<< HEAD
    - cxx/optionals/*.h*
=======
    - cxx/getters/*template_getter.hpp
>>>>>>> 9ede49e7
    - cxx/containers/pair.hpp
  python.cxx_out_dir: {{path.join(out_prj_dir, "python/wrappers")}}
  python.file_postfix: _pygen
  python.out_dir: {{path.join(out_prj_dir, "python/src")}}
  python.package_prefix: ""
  python.pybind_module: examples
  python.src_exclude_glob:
    - cxx/exceptions/*.h*
    - cxx/containers/json.hpp
  swift.file_postfix: _swgen
  swift.package_prefix: ""
  swift.cxx_out_dir: {{path.join(out_prj_dir, "swift/wrappers")}}
  swift.out_dir: {{path.join(out_prj_dir, "swift/src")}}
  swift.src_exclude_glob:
    - cxx/functionals/*.hpp
    - cxx/optionals/*.h*
    - cxx/getters/fruit.hpp
    - cxx/misc/size_buffer.hpp

var_def:
  !join
  - !include variable_definitions.yaml
  - clang_args:
      inheritable: false
      default:
        - -D__ANDROID__
      allowed_on: [ root ]
      array: true

rules:
  kotlin.code_snippets:
    !join
    - !include kotlin/code_snippets.yaml
  python.code_snippets:
    !join
    - !include python/code_snippets.yaml
  swift.code_snippets:
    !join
    - !include swift/code_snippets.yaml

  kotlin.type_converters:
    !join
    - !include "kotlin/*_types.yaml"
  python.type_converters:
    !join
    - !include "python/*_types.yaml"
  swift.type_converters:
    !join
    - !include "swift/*_types.yaml"

  kotlin.actions:
    !join
    - !include kotlin/actions.yaml
  python.actions:
    !join
    - !include python/actions.yaml
  swift.actions:
    !join
    - !include swift/actions.yaml<|MERGE_RESOLUTION|>--- conflicted
+++ resolved
@@ -23,11 +23,6 @@
   kotlin.package_prefix: com.examples
   kotlin.src_exclude_glob:
     - cxx/functionals/*.hpp
-<<<<<<< HEAD
-    - cxx/optionals/*.h*
-=======
-    - cxx/getters/*template_getter.hpp
->>>>>>> 9ede49e7
     - cxx/containers/pair.hpp
   python.cxx_out_dir: {{path.join(out_prj_dir, "python/wrappers")}}
   python.file_postfix: _pygen
