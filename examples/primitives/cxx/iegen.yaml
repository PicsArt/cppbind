--- conflicted
+++ resolved
@@ -24,11 +24,6 @@
   kotlin.src_exclude_glob:
     - cxx/functionals/*.hpp
     - cxx/optionals/*.h*
-<<<<<<< HEAD
-    - cxx/exceptions/*.h*
-=======
-    - cxx/getters/*template_getter.hpp
->>>>>>> f39646a0
     - cxx/containers/pair.hpp
   python.cxx_out_dir: {{path.join(out_prj_dir, "python/wrappers")}}
   python.file_postfix: _pygen
