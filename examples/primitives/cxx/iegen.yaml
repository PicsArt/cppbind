type_vars:
  !join
  - !include std_exc_api.yaml

dir_vars:
  - dir: "."
    vars:
      python.action: gen_package
      python.name: ''
      python.package: ''
      python.code_fragment: |
        from buffer import *
      project_dir: '{{_current_working_dir}}'
      project_link: 'https://github.com/PicsArt/iegen/tree/master/examples/primitives'

vars:
  out_prj_dir: "."
  cxx_base_out_dir: "{{path.join(out_prj_dir, 'cxx/extra')}}"
  src_glob:
    - cxx/**/*.h*
  include_dirs:
    - .
  mac.include_dirs:
    - .
    - /usr/local/opt/nlohmann-json/include
  extra_headers:
    - stdexcept
    - new
    - typeinfo
  kotlin.clang_args:
    - -D__ANDROID__
  mac.kotlin.target_arch: x86_64
  mac.kotlin.clang_args:
    - -D__ANDROID__
    - --target={{target_arch}}-none-linux-android
    - --sysroot={{get_android_ndk_sysroot(getenv('ANDROID_NDK'))}}
  mac.swift.clang_args:
    - --sysroot=/Library/Developer/CommandLineTools/SDKs/MacOSX.sdk
  mac.python.clang_args:
    - --sysroot=/Library/Developer/CommandLineTools/SDKs/MacOSX.sdk
  kotlin.file_postfix: ""
  kotlin.cxx_out_dir: "{{path.join(out_prj_dir, 'kotlin/wrappers')}}"
  kotlin.out_dir: "{{path.join(out_prj_dir, 'kotlin/src/main/java')}}"
  kotlin.package_prefix: com.examples
  kotlin.src_exclude_glob:
    - cxx/functionals/*.hpp
    - cxx/containers/pair.hpp
    - cxx/**/factory.hpp
    - cxx/inheritance/symbol.hpp
    - cxx/shared_ptr/shared_ptr_symbol.hpp
    - cxx/typedefs/queue_template.hpp
  python.cxx_out_dir: "{{path.join(out_prj_dir, 'python/wrappers')}}"
  python.file_postfix: _pygen
  python.out_dir: "{{path.join(out_prj_dir, 'python/src')}}"
  python.package_prefix: examples_lib
  python.pybind_module: examples
  python.src_exclude_glob:
    - cxx/exceptions/*.h*
    - cxx/containers/json.hpp
    - cxx/nested_types/*.h*
<<<<<<< HEAD
    - cxx/typedefs/queue_template.hpp
=======
    - cxx/**/factory.hpp
>>>>>>> a093c4de
  swift.file_postfix: ""
  swift.package_prefix: ""
  swift.cxx_out_dir: "{{path.join(out_prj_dir, 'swift/wrappers')}}"
  swift.out_dir: "{{path.join(out_prj_dir, 'swift/src')}}"
  swift.src_exclude_glob:
    - cxx/functionals/*.hpp
<<<<<<< HEAD
    - cxx/typedefs/queue_template.hpp
=======
    - cxx/**/factory.hpp
>>>>>>> a093c4de

var_def:
  !join
  - !include variable_definitions.yaml
  - clang_args:
      inheritable: false
      default:
        - -D__ANDROID__
      allowed_on: [ root ]
      type: list

rules:
  kotlin.code_snippets:
    !join
    - !include kotlin/code_snippets.yaml
  python.code_snippets:
    !join
    - !include python/code_snippets.yaml
  swift.code_snippets:
    !join
    - !include swift/code_snippets.yaml

  kotlin.type_converters:
    !join
    - !include "kotlin/*_types.yaml"
  python.type_converters:
    !join
    - !include "python/*_types.yaml"
  swift.type_converters:
    !join
    - !include "swift/*_types.yaml"

  kotlin.actions:
    !join
    - !include kotlin/actions.yaml
  python.actions:
    !join
    - !include python/actions.yaml
  swift.actions:
    !join
    - !include swift/actions.yaml<|MERGE_RESOLUTION|>--- conflicted
+++ resolved
@@ -58,22 +58,16 @@
     - cxx/exceptions/*.h*
     - cxx/containers/json.hpp
     - cxx/nested_types/*.h*
-<<<<<<< HEAD
+    - cxx/**/factory.hpp
     - cxx/typedefs/queue_template.hpp
-=======
-    - cxx/**/factory.hpp
->>>>>>> a093c4de
   swift.file_postfix: ""
   swift.package_prefix: ""
   swift.cxx_out_dir: "{{path.join(out_prj_dir, 'swift/wrappers')}}"
   swift.out_dir: "{{path.join(out_prj_dir, 'swift/src')}}"
   swift.src_exclude_glob:
     - cxx/functionals/*.hpp
-<<<<<<< HEAD
     - cxx/typedefs/queue_template.hpp
-=======
     - cxx/**/factory.hpp
->>>>>>> a093c4de
 
 var_def:
   !join
