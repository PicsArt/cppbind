#ifndef optionals_h
#define optionals_h

#include <string>
#include <complex>
#include "cxx/enums/color.hpp"
#include "cxx/simple/task.hpp"

/*
 * Operators overload examples
 */
namespace iegen::example {

/**
 * __API__
 * gen: class
 * package: optionals
 * swift.include: CWrapper
<<<<<<< HEAD
 * python.include:
 *   - classes.task
 *   - enums
=======
 * python.include: simple.task
 * python.include: enums
>>>>>>> 62d39434
 */
class Optionals {


public:
    /**
     * constructor
     * __API__
     * gen: constructor
     */
	Optionals()  {}


    /**
     *
     * __API__
     * gen: method
     * throws: no_throw
     */
	Task* optionalPtrWithNullptrDefault(Task* task = nullptr) {
	    return task;
	}

	/**
     * __API__
     * gen: method
     * throws: no_throw
     */
	int optionalIntWithDefault(int val = 5) {
	    return val;
	}

	/**
     * __API__
     * gen: method
     * throws: no_throw
     */
	std::string optionalStringWithDefault(std::string val = "abc") {
	    return val;
	}

    /**
     * __API__
     * gen: method
     * throws: no_throw
     */
	char optionalCharWithDefault(char symbol = ',') {
        return symbol;
	}

    /**
     * __API__
     * gen: method
     * throws: no_throw
     */
	Task* optionalPtrWithNullDefault(Task* task = NULL) {
	    return task;
	}

	/**
     * __API__
     * gen: method
     * throws: no_throw
     */
	Color optionalEnumWithDefault(Color c = Color::Red) {
	    return c;
	}

};
}

#endif<|MERGE_RESOLUTION|>--- conflicted
+++ resolved
@@ -16,14 +16,9 @@
  * gen: class
  * package: optionals
  * swift.include: CWrapper
-<<<<<<< HEAD
  * python.include:
- *   - classes.task
+ *   - simple.task
  *   - enums
-=======
- * python.include: simple.task
- * python.include: enums
->>>>>>> 62d39434
  */
 class Optionals {
 
