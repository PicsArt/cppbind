[DEFAULT]
    out_prj_dir = ./
    src_glob = cxx/**/*.h*
    include_dirs = ./

[KOTLIN]
    clang_args = -D__ANDROID__
    file_postfix =
    cxx_out_dir = %(out_prj_dir)s/kotlin/wrappers
    out_dir = %(out_prj_dir)s/kotlin/src/main/java
    package_prefix = com.examples
<<<<<<< HEAD
;    src_glob = cxx/templates/*.hpp
    src_exclude_glob = cxx/functionals/*.hpp,
                       cxx/getters/*template_getter.hpp
=======
    src_exclude_glob = cxx/optionals/*.h*
;    src_glob = cxx/inheritance/*.hpp
>>>>>>> 7452affe

[PYTHON]
    cxx_out_dir = %(out_prj_dir)s/python/wrappers
    file_postfix = _pygen
    out_dir = %(out_prj_dir)s/python/src
    package_prefix =
    pybind_module = examples
;    src_glob = cxx/**/*.h*

[SWIFT]
    file_postfix = _swgen
    package_prefix =
    cxx_out_dir = %(out_prj_dir)s/swift/wrappers
    out_dir = %(out_prj_dir)s/swift/src
<<<<<<< HEAD
;    src_glob = cxx/**/*.hpp
    src_exclude_glob = cxx/functionals/*.hpp,
                       cxx/getters/*template_getter.hpp
=======
;    src_glob = cxx/inheritance/*.hpp
    src_exclude_glob = cxx/optionals/*.h*
>>>>>>> 7452affe

[LOG]
level = INFO<|MERGE_RESOLUTION|>--- conflicted
+++ resolved
@@ -9,14 +9,10 @@
     cxx_out_dir = %(out_prj_dir)s/kotlin/wrappers
     out_dir = %(out_prj_dir)s/kotlin/src/main/java
     package_prefix = com.examples
-<<<<<<< HEAD
 ;    src_glob = cxx/templates/*.hpp
     src_exclude_glob = cxx/functionals/*.hpp,
+                       cxx/optionals/*.h*,
                        cxx/getters/*template_getter.hpp
-=======
-    src_exclude_glob = cxx/optionals/*.h*
-;    src_glob = cxx/inheritance/*.hpp
->>>>>>> 7452affe
 
 [PYTHON]
     cxx_out_dir = %(out_prj_dir)s/python/wrappers
@@ -31,14 +27,10 @@
     package_prefix =
     cxx_out_dir = %(out_prj_dir)s/swift/wrappers
     out_dir = %(out_prj_dir)s/swift/src
-<<<<<<< HEAD
 ;    src_glob = cxx/**/*.hpp
     src_exclude_glob = cxx/functionals/*.hpp,
+                       cxx/optionals/*.h*,
                        cxx/getters/*template_getter.hpp
-=======
-;    src_glob = cxx/inheritance/*.hpp
-    src_exclude_glob = cxx/optionals/*.h*
->>>>>>> 7452affe
 
 [LOG]
 level = INFO