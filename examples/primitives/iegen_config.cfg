--- conflicted
+++ resolved
@@ -1,11 +1,5 @@
 [DEFAULT]
-<<<<<<< HEAD
-    out_prj_dir = ./
-    src_glob = cxx/**/*.h*
-    include_dirs = ./
-=======
->>>>>>> 84b70cc9
     api_type_attributes_glob = cxx/**/type_attrs.yaml
 
 [LOG]
-level = INFO+    level = INFO