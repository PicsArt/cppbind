[DEFAULT]
    out_prj_dir = ./
<<<<<<< HEAD
    src_glob = cxx/**/*.h*
=======
    src_glob = cxx/optionals/*.h*, cxx/classes/*.h*
>>>>>>> 187b790a
    include_dirs = ./

[KOTLIN]
    clang_args = -D__ANDROID__
    file_postfix =
    cxx_out_dir = %(out_prj_dir)s/kotlin/wrappers
    out_dir = %(out_prj_dir)s/kotlin/src/main/java
    package_prefix = com.examples
<<<<<<< HEAD
;    src_glob = cxx/inheritance/*.hpp
=======
    src_exclude_glob = cxx/optionals/*.h*
>>>>>>> 187b790a

[PYTHON]
    cxx_out_dir = %(out_prj_dir)s/python/wrappers
    file_postfix = _pygen
    out_dir = %(out_prj_dir)s/python/src
    package_prefix =
    pybind_module = examples

[SWIFT]
    file_postfix = _swgen
    package_prefix =
    cxx_out_dir = %(out_prj_dir)s/swift/wrappers
    out_dir = %(out_prj_dir)s/swift/src
<<<<<<< HEAD
;    src_glob = cxx/inheritance/*.hpp

=======
    src_exclude_glob = cxx/optionals/*.h*
>>>>>>> 187b790a
[LOG]
level = INFO<|MERGE_RESOLUTION|>--- conflicted
+++ resolved
@@ -1,10 +1,6 @@
 [DEFAULT]
     out_prj_dir = ./
-<<<<<<< HEAD
     src_glob = cxx/**/*.h*
-=======
-    src_glob = cxx/optionals/*.h*, cxx/classes/*.h*
->>>>>>> 187b790a
     include_dirs = ./
 
 [KOTLIN]
@@ -13,11 +9,8 @@
     cxx_out_dir = %(out_prj_dir)s/kotlin/wrappers
     out_dir = %(out_prj_dir)s/kotlin/src/main/java
     package_prefix = com.examples
-<<<<<<< HEAD
+    src_exclude_glob = cxx/optionals/*.h*
 ;    src_glob = cxx/inheritance/*.hpp
-=======
-    src_exclude_glob = cxx/optionals/*.h*
->>>>>>> 187b790a
 
 [PYTHON]
     cxx_out_dir = %(out_prj_dir)s/python/wrappers
@@ -31,11 +24,8 @@
     package_prefix =
     cxx_out_dir = %(out_prj_dir)s/swift/wrappers
     out_dir = %(out_prj_dir)s/swift/src
-<<<<<<< HEAD
 ;    src_glob = cxx/inheritance/*.hpp
+    src_exclude_glob = cxx/optionals/*.h*
 
-=======
-    src_exclude_glob = cxx/optionals/*.h*
->>>>>>> 187b790a
 [LOG]
 level = INFO