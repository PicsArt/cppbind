--- conflicted
+++ resolved
@@ -1,13 +1,7 @@
 [DEFAULT]
-<<<<<<< HEAD
     ;out_prj_dir = ./
-    ;src_glob = cxx/**/*.h*
+    ;src_glob = cxx/simple/*.h*
     ;include_dirs = ./
-=======
-    out_prj_dir = ./
-    src_glob = cxx/simple/*.h*
-    include_dirs = ./
->>>>>>> eabac284
     api_type_attributes_glob = cxx/**/type_attrs.yaml
 
 [KOTLIN]
