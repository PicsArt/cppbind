--- conflicted
+++ resolved
@@ -140,19 +140,19 @@
 )
 
 kt_jvm_test(
-<<<<<<< HEAD
+    name = "exceptions",
+    srcs = glob(["src/**/*.kt"]),
+    data = [":libwrapper_jni.so"],
+    jvm_flags = ["-Djava.library.path=kotlin"],
+    main_class = "com.examples.exceptions.ExceptionsApp",
+)
+
+kt_jvm_test(
     name = "optionals",
     srcs = glob(["src/**/*.kt"]),
     data = [":libwrapper_jni.so"],
     jvm_flags = ["-Djava.library.path=kotlin"],
     main_class = "com.examples.optionals.OptionalsApp",
-=======
-    name = "exceptions",
-    srcs = glob(["src/**/*.kt"]),
-    data = [":libwrapper_jni.so"],
-    jvm_flags = ["-Djava.library.path=kotlin"],
-    main_class = "com.examples.exceptions.ExceptionsApp",
->>>>>>> f39646a0
 )
 
 filegroup(
