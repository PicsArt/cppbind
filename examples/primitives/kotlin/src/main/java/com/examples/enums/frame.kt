package com.examples.enums

import alias.*


/**
 * Class Frame.
 */
open class Frame
internal constructor(_id: Long) : AutoCloseable {
    companion object {
        init {
            System.loadLibrary("wrapper_jni");
        }
        
        protected fun construct_helper(): Long {
            val id = jConstructor()
            return id
        }

        @JvmStatic
        private external fun jConstructor(): Long
    }
    
    protected var id = _id
    
    open fun getObjId(): Long {
        if (id == 0L) {
            throw RuntimeException("Object is not allocated")
        }
        return id;
    }
<<<<<<< HEAD
    
    constructor() : this(construct_helper()) {
=======
    /**
     */
    constructor(): this(construct_helper()) {
>>>>>>> 7452affe
        //jSet_this(id, this)
    }
    
    var backgroundColor: Color
        get() {
            val result = jBackgroundcolor(getObjId())
            val jdk_to_kotlin_result = Color.getByValue(result)!!
            return jdk_to_kotlin_result
        }
        set(value) {
            val kotlin_to_jdk_value = value.value
            jSetbackgroundcolor(getObjId(), kotlin_to_jdk_value)
        }
        

    override fun close() {
        if (id != 0L) {
            jFinalize(id)
            id = 0L
        }
    }

    /**
     * Finalize and deletes the object
     */
    protected fun finalize() {
        close()
    }

    ///// External wrapper functions ////////////
    private external fun jBackgroundcolor(id: Long): Int
<<<<<<< HEAD
    private external fun jSetbackgroundcolor(id: Long, value: Int): Unit
=======
    private external fun jSetbackgroundcolor(id: Long, value : Int): Unit
>>>>>>> 7452affe
    private external fun jSet_this(id: Long, self: Any): Unit
    private external fun jFinalize(id: Long): Unit
}<|MERGE_RESOLUTION|>--- conflicted
+++ resolved
@@ -30,14 +30,8 @@
         }
         return id;
     }
-<<<<<<< HEAD
     
-    constructor() : this(construct_helper()) {
-=======
-    /**
-     */
     constructor(): this(construct_helper()) {
->>>>>>> 7452affe
         //jSet_this(id, this)
     }
     
@@ -69,11 +63,7 @@
 
     ///// External wrapper functions ////////////
     private external fun jBackgroundcolor(id: Long): Int
-<<<<<<< HEAD
     private external fun jSetbackgroundcolor(id: Long, value: Int): Unit
-=======
-    private external fun jSetbackgroundcolor(id: Long, value : Int): Unit
->>>>>>> 7452affe
     private external fun jSet_this(id: Long, self: Any): Unit
     private external fun jFinalize(id: Long): Unit
 }