--- conflicted
+++ resolved
@@ -33,14 +33,8 @@
         }
         return id;
     }
-<<<<<<< HEAD
     
-    constructor() : this(construct_helper()) {
-=======
-    /**
-     */
     constructor(): this(construct_helper()) {
->>>>>>> 7452affe
         //jSet_this(id, this)
     }
     
