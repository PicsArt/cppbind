--- conflicted
+++ resolved
@@ -3,6 +3,10 @@
 import alias.*
 
 
+/**
+ * comments
+ * 
+ */
 open class NumberInt
 internal constructor(_id: Long) : AutoCloseable {
     companion object {
@@ -10,6 +14,10 @@
             System.loadLibrary("wrapper_jni");
         }
         
+        /**
+         * comments
+         * 
+         */
         protected fun construct_helper(n: Int): Long {
             val id = jConstructor(n)
             return id
@@ -28,18 +36,18 @@
         return id;
     }
     
-<<<<<<< HEAD
-    constructor(n: Int) : this(construct_helper(n)) {
-=======
     /**
      * comments
      * 
      */
     constructor(n: Int): this(construct_helper(n)) {
->>>>>>> 62d39434
         //jSet_this(id, this)
     }
     
+    /**
+     * comments
+     * 
+     */
     var num: Int
         get() {
             val result = jNum(getObjId())
@@ -73,6 +81,10 @@
     private external fun jFinalize(id: Long): Unit
 }
 
+/**
+ * comments
+ * 
+ */
 open class NumberDouble
 internal constructor(_id: Long) : AutoCloseable {
     companion object {
@@ -80,6 +92,10 @@
             System.loadLibrary("wrapper_jni");
         }
         
+        /**
+         * comments
+         * 
+         */
         protected fun construct_helper(n: Double): Long {
             val id = jConstructor(n)
             return id
@@ -98,18 +114,18 @@
         return id;
     }
     
-<<<<<<< HEAD
-    constructor(n: Double) : this(construct_helper(n)) {
-=======
     /**
      * comments
      * 
      */
     constructor(n: Double): this(construct_helper(n)) {
->>>>>>> 62d39434
         //jSet_this(id, this)
     }
     
+    /**
+     * comments
+     * 
+     */
     var num: Double
         get() {
             val result = jNum(getObjId())
