package com.examples.inheritance

import alias.*


interface IRhombus : IParallelogram {
    
    
}


open class Rhombus
internal constructor(_id: Long) : IRhombus, AutoCloseable {
    companion object {
        init {
            System.loadLibrary("wrapper_jni");
        }
        
        protected fun construct_helper(diagonal1: Double, diagonal2: Double): Long {
<<<<<<< HEAD
=======
            
            
>>>>>>> 7452affe
            val id = jConstructor(diagonal1, diagonal2)
            return id
        }

        @JvmStatic
        private external fun jConstructor(diagonal1: Double, diagonal2: Double): Long
    }

    protected var id = _id
    override fun getObjId(): Long {
        if (id == 0L) {
            throw RuntimeException("Object is not allocated")
        }
        return id;
    }
<<<<<<< HEAD
    
    constructor(diagonal1: Double, diagonal2: Double) : this(construct_helper(diagonal1, diagonal2)) {
=======
    /**
     * 
     */
    constructor(diagonal1: Double, diagonal2: Double): this(construct_helper(diagonal1, diagonal2)) {
>>>>>>> 7452affe
        //jSet_this(id, this)
    }

    override fun close() {
        if (id != 0L) {
            jFinalize(id)
            id = 0L
        }
    }

    /**
    * Finalize and deletes the object
    */
    protected fun finalize() {
        close()
    }
    
    ///// External wrapper functions ////////////
    private external fun jSet_this(id: Long, self: Any): Unit
    private external fun jFinalize(id: Long): Unit
}<|MERGE_RESOLUTION|>--- conflicted
+++ resolved
@@ -17,11 +17,6 @@
         }
         
         protected fun construct_helper(diagonal1: Double, diagonal2: Double): Long {
-<<<<<<< HEAD
-=======
-            
-            
->>>>>>> 7452affe
             val id = jConstructor(diagonal1, diagonal2)
             return id
         }
@@ -37,15 +32,8 @@
         }
         return id;
     }
-<<<<<<< HEAD
     
-    constructor(diagonal1: Double, diagonal2: Double) : this(construct_helper(diagonal1, diagonal2)) {
-=======
-    /**
-     * 
-     */
     constructor(diagonal1: Double, diagonal2: Double): this(construct_helper(diagonal1, diagonal2)) {
->>>>>>> 7452affe
         //jSet_this(id, this)
     }
 
