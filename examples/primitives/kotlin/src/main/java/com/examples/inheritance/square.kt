--- conflicted
+++ resolved
@@ -11,10 +11,6 @@
         }
         
         protected fun construct_helper(side: Double): Long {
-<<<<<<< HEAD
-=======
-            
->>>>>>> 7452affe
             val id = jConstructor(side)
             return id
         }
@@ -31,15 +27,8 @@
         }
         return id;
     }
-<<<<<<< HEAD
     
-    constructor(side: Double) : this(construct_helper(side)) {
-=======
-    /**
-     * 
-     */
     constructor(side: Double): this(construct_helper(side)) {
->>>>>>> 7452affe
         //jSet_this(id, this)
     }
     
