--- conflicted
+++ resolved
@@ -18,13 +18,7 @@
          * comments
          * 
          */
-<<<<<<< HEAD
         protected fun construct_helper(parent: Root, name: String): Long {val kotlin_to_jdk_parent = parent.getObjId()
-=======
-        protected fun construct_helper(parent: Root, name: String): Long {
-            val kotlin_to_jdk_parent = parent.getObjId()
-            
->>>>>>> 7452affe
             val id = jConstructor(kotlin_to_jdk_parent, name)
             return id
         }
@@ -62,11 +56,6 @@
     protected fun finalize() {
         close()
     }
-<<<<<<< HEAD
-=======
-    ///// External wrapper functions ////////////
-    
->>>>>>> 7452affe
     private external fun jSet_this(id: Long, self: Any): Unit
     private external fun jFinalize(id: Long): Unit
 }