package com.examples.templates

import alias.*
import com.examples.simple.*

open class StackUsage
internal constructor(_id: Long) : AutoCloseable {
    companion object {
        init {
            System.loadLibrary("wrapper_jni");
        }
        
        protected fun construct_helper(): Long {
            val id = jConstructor()
            return id
        }

        @JvmStatic
        private external fun jConstructor(): Long


    }
    
    protected var id = _id
    
    open fun getObjId(): Long {
        if (id == 0L) {
            throw RuntimeException("Object is not allocated")
        }
        return id;
    }
    
<<<<<<< HEAD
    constructor() : this(construct_helper()) {
=======
    /**
     * comments
     * 
     */
    constructor(): this(construct_helper()) {
>>>>>>> 62d39434
        //jSet_this(id, this)
    }
    
    fun firstItemOfSpecializedStack(p: StackProject): Project {
        val kotlin_to_jdk_p = p.getObjId()
        val result = jFirstitemofspecializedstack(getObjId(), kotlin_to_jdk_p)
        val jdk_to_kotlin_result = Project(result)
        return jdk_to_kotlin_result
    }

    open fun firstItemOfTemplateStack(arg0: StackProject): Project {
        val kotlin_to_jdk_arg0 = arg0.getObjId()
        val result = jFirstitemoftemplatestackProject(getObjId(), kotlin_to_jdk_arg0)
        val jdk_to_kotlin_result = Project(result)
        return jdk_to_kotlin_result
    }

    override fun close() {
        if (id != 0L) {
            jFinalize(id)
            id = 0L
        }
    }

    /**
     * Finalize and deletes the object
     */
    protected fun finalize() {
        close()
    }

    ///// External wrapper functions ////////////
    private external fun jFirstitemofspecializedstack(id: Long, p: Long): Long
    private external fun jFirstitemoftemplatestackProject(id: Long, arg0: Long): Long
    private external fun jSet_this(id: Long, self: Any): Unit
    private external fun jFinalize(id: Long): Unit
}<|MERGE_RESOLUTION|>--- conflicted
+++ resolved
@@ -3,6 +3,10 @@
 import alias.*
 import com.examples.simple.*
 
+/**
+ * comments
+ * 
+ */
 open class StackUsage
 internal constructor(_id: Long) : AutoCloseable {
     companion object {
@@ -10,6 +14,10 @@
             System.loadLibrary("wrapper_jni");
         }
         
+        /**
+         * comments
+         * 
+         */
         protected fun construct_helper(): Long {
             val id = jConstructor()
             return id
@@ -30,28 +38,32 @@
         return id;
     }
     
-<<<<<<< HEAD
-    constructor() : this(construct_helper()) {
-=======
     /**
      * comments
      * 
      */
     constructor(): this(construct_helper()) {
->>>>>>> 62d39434
         //jSet_this(id, this)
     }
     
-    fun firstItemOfSpecializedStack(p: StackProject): Project {
+    /**
+     * comments
+     * 
+     */
+    fun firstItemOfSpecialized(p: StackProject): Project {
         val kotlin_to_jdk_p = p.getObjId()
-        val result = jFirstitemofspecializedstack(getObjId(), kotlin_to_jdk_p)
+        val result = jFirstitemofspecialized(getObjId(), kotlin_to_jdk_p)
         val jdk_to_kotlin_result = Project(result)
         return jdk_to_kotlin_result
     }
 
-    open fun firstItemOfTemplateStack(arg0: StackProject): Project {
+    /**
+     * comments
+     * 
+     */
+    open fun firstItemOfTemplate(arg0: StackProject): Project {
         val kotlin_to_jdk_arg0 = arg0.getObjId()
-        val result = jFirstitemoftemplatestackProject(getObjId(), kotlin_to_jdk_arg0)
+        val result = jFirstitemoftemplateProject(getObjId(), kotlin_to_jdk_arg0)
         val jdk_to_kotlin_result = Project(result)
         return jdk_to_kotlin_result
     }
@@ -71,8 +83,8 @@
     }
 
     ///// External wrapper functions ////////////
-    private external fun jFirstitemofspecializedstack(id: Long, p: Long): Long
-    private external fun jFirstitemoftemplatestackProject(id: Long, arg0: Long): Long
+    private external fun jFirstitemofspecialized(id: Long, p: Long): Long
+    private external fun jFirstitemoftemplateProject(id: Long, arg0: Long): Long
     private external fun jSet_this(id: Long, self: Any): Unit
     private external fun jFinalize(id: Long): Unit
 }