#include "jni.h"
#include <iostream>
#include "kotlin/wrappers/iegen_wrapper_helper.hpp"
#include "cxx/templates/stack_usage.hpp"
#include "cxx/simple/project.hpp"


using namespace iegen::example;
extern "C" JNIEXPORT void Java_com_examples_templates_StackUsage_jSet_1this(JNIEnv* env, jobject obj, jobjectid id, jobject self){
}
extern "C" JNIEXPORT void Java_com_examples_templates_StackUsage_jFinalize(JNIEnv* env, jobject obj, jobjectid id){
    iegen::example::StackUsage* this_object = reinterpret_cast<iegen::example::StackUsage*>(id);
    delete this_object;
}
extern "C" JNIEXPORT jobjectid Java_com_examples_templates_StackUsage_jConstructor(JNIEnv* env, jobject obj){
    iegen::example::StackUsage* baseptr = new iegen::example::StackUsage();
    return reinterpret_cast<jlong>(baseptr);
}


<<<<<<< HEAD
extern "C" JNIEXPORT jobjectid Java_com_examples_templates_StackUsage_jFirstitemofspecializedstack(JNIEnv* env, jobject obj, jobjectid id, jobjectid p){
    return iegen::handleNativeCrash(env, [&] {
        
=======
extern "C" JNIEXPORT jobjectid Java_com_examples_templates_StackUsage_jFirstitemofspecialized(JNIEnv* env, jobject obj, jobjectid id, jobjectid p){
    
>>>>>>> 62d39434

    auto jni_to_cxx_p =  reinterpret_cast<iegen::example::Stack<iegen::example::Project>*>(p);

    validateID(id);
    iegen::example::StackUsage* this_object = reinterpret_cast<iegen::example::StackUsage*>(id);
    
    auto result = this_object->firstItemOfSpecialized(jni_to_cxx_p);

<<<<<<< HEAD
        auto this_object = iegen::UnsafeRefFromLong<iegen::example::StackUsage, iegen::example::StackUsage>(id);
        
        auto result = this_object->firstItemOfSpecializedStack(jni_to_cxx_p);
=======
>>>>>>> 62d39434

    iegen::example::Project* cxx_to_jni_result_baseptr = result;
    jobjectid cxx_to_jni_result = reinterpret_cast<jlong>(cxx_to_jni_result_baseptr);
    return cxx_to_jni_result;
}


<<<<<<< HEAD
extern "C" JNIEXPORT jobjectid Java_com_examples_templates_StackUsage_jFirstitemoftemplatestackProject(JNIEnv* env, jobject obj, jobjectid id, jobjectid arg0){
    return iegen::handleNativeCrash(env, [&] {
        
=======
extern "C" JNIEXPORT jobjectid Java_com_examples_templates_StackUsage_jFirstitemoftemplateProject(JNIEnv* env, jobject obj, jobjectid id, jobjectid arg0){
    
>>>>>>> 62d39434

    auto jni_to_cxx_arg0 =  reinterpret_cast<iegen::example::Stack<iegen::example::Project>*>(arg0);

    validateID(id);
    iegen::example::StackUsage* this_object = reinterpret_cast<iegen::example::StackUsage*>(id);
    
    auto result = this_object->firstItemOfTemplate<iegen::example::Project>(jni_to_cxx_arg0);

<<<<<<< HEAD
        auto this_object = iegen::UnsafeRefFromLong<iegen::example::StackUsage, iegen::example::StackUsage>(id);
        
        auto result = this_object->firstItemOfTemplateStack<iegen::example::Project>(jni_to_cxx_arg0);
=======
>>>>>>> 62d39434

    iegen::example::Project* cxx_to_jni_result_baseptr = result;
    jobjectid cxx_to_jni_result = reinterpret_cast<jlong>(cxx_to_jni_result_baseptr);
    return cxx_to_jni_result;
}<|MERGE_RESOLUTION|>--- conflicted
+++ resolved
@@ -18,14 +18,8 @@
 }
 
 
-<<<<<<< HEAD
-extern "C" JNIEXPORT jobjectid Java_com_examples_templates_StackUsage_jFirstitemofspecializedstack(JNIEnv* env, jobject obj, jobjectid id, jobjectid p){
-    return iegen::handleNativeCrash(env, [&] {
-        
-=======
 extern "C" JNIEXPORT jobjectid Java_com_examples_templates_StackUsage_jFirstitemofspecialized(JNIEnv* env, jobject obj, jobjectid id, jobjectid p){
     
->>>>>>> 62d39434
 
     auto jni_to_cxx_p =  reinterpret_cast<iegen::example::Stack<iegen::example::Project>*>(p);
 
@@ -34,12 +28,6 @@
     
     auto result = this_object->firstItemOfSpecialized(jni_to_cxx_p);
 
-<<<<<<< HEAD
-        auto this_object = iegen::UnsafeRefFromLong<iegen::example::StackUsage, iegen::example::StackUsage>(id);
-        
-        auto result = this_object->firstItemOfSpecializedStack(jni_to_cxx_p);
-=======
->>>>>>> 62d39434
 
     iegen::example::Project* cxx_to_jni_result_baseptr = result;
     jobjectid cxx_to_jni_result = reinterpret_cast<jlong>(cxx_to_jni_result_baseptr);
@@ -47,14 +35,8 @@
 }
 
 
-<<<<<<< HEAD
-extern "C" JNIEXPORT jobjectid Java_com_examples_templates_StackUsage_jFirstitemoftemplatestackProject(JNIEnv* env, jobject obj, jobjectid id, jobjectid arg0){
-    return iegen::handleNativeCrash(env, [&] {
-        
-=======
 extern "C" JNIEXPORT jobjectid Java_com_examples_templates_StackUsage_jFirstitemoftemplateProject(JNIEnv* env, jobject obj, jobjectid id, jobjectid arg0){
     
->>>>>>> 62d39434
 
     auto jni_to_cxx_arg0 =  reinterpret_cast<iegen::example::Stack<iegen::example::Project>*>(arg0);
 
@@ -63,12 +45,6 @@
     
     auto result = this_object->firstItemOfTemplate<iegen::example::Project>(jni_to_cxx_arg0);
 
-<<<<<<< HEAD
-        auto this_object = iegen::UnsafeRefFromLong<iegen::example::StackUsage, iegen::example::StackUsage>(id);
-        
-        auto result = this_object->firstItemOfTemplateStack<iegen::example::Project>(jni_to_cxx_arg0);
-=======
->>>>>>> 62d39434
 
     iegen::example::Project* cxx_to_jni_result_baseptr = result;
     jobjectid cxx_to_jni_result = reinterpret_cast<jlong>(cxx_to_jni_result_baseptr);
