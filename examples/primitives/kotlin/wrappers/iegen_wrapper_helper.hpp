--- conflicted
+++ resolved
@@ -7,7 +7,6 @@
 #include <vector>
 #include <type_traits>
 #include <memory>
-#include <iostream>
 
 
 typedef jlong jobjectid;
@@ -79,11 +78,7 @@
     validateID(id);
     if constexpr (!std::is_same<T, BaseT>::value) {
         auto baseptr = *reinterpret_cast<std::shared_ptr<BaseT>*>(id);
-<<<<<<< HEAD
         if constexpr (std::is_polymorphic<T>::value) {
-=======
-        if  constexpr (std::is_polymorphic<T>::value) {
->>>>>>> 187b790a
             return std::dynamic_pointer_cast<T>(baseptr);
         } else {
             return std::static_pointer_cast<T>(baseptr);
