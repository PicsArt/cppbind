--- conflicted
+++ resolved
@@ -230,15 +230,21 @@
 )
 
 py_test(
-<<<<<<< HEAD
+    name = "rv_policies",
+    srcs = ["src/examples_lib/rv_policies/main.py"],
+    main = "src/examples_lib/rv_policies/main.py",
+    python_version = "PY3",
+    srcs_version = "PY3",
+    visibility = ["//visibility:public"],
+    deps = [
+        ":py_examples_library",
+    ],
+)
+
+py_test(
     name = "typedefs",
     srcs = ["src/examples_lib/typedefs/main.py"],
     main = "src/examples_lib/typedefs/main.py",
-=======
-    name = "rv_policies",
-    srcs = ["src/examples_lib/rv_policies/main.py"],
-    main = "src/examples_lib/rv_policies/main.py",
->>>>>>> a093c4de
     python_version = "PY3",
     srcs_version = "PY3",
     visibility = ["//visibility:public"],
