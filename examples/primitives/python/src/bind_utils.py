--- conflicted
+++ resolved
@@ -135,19 +135,14 @@
             if inspect.isclass(instance):
                 # for python >= 3.9
                 # case of static method, e.g decorated with @classmethod
-<<<<<<< HEAD
                 if not hasattr(instance, 'originals'):
                     # called on an instance which is of pybind type
                     cls = getattr(importlib.import_module(instance.__module__), instance.__name__)
                 else:
                     # instance is iegen generated cls
                     cls = instance
-                return cls.originals[self.fn.name].__get__(self.fn.name)(*args, **kwargs)
-            return self.cls.originals[self.fn.name](instance, *args, **kwargs)
-=======
-                return instance.originals[self.fn.name].__get__(self.fn.name)(*args, **_kwargs)
+                return cls.originals[self.fn.name].__get__(self.fn.name)(*args, **_kwargs)
             return self.cls.originals[self.fn.name](instance, *args, **_kwargs)
->>>>>>> 7452affe
 
         return _decorator
 
@@ -166,20 +161,15 @@
             # case of static method, e.g decorated with @classmethod
             # update self docstring to add overload docstring
             functools.update_wrapper(self, self.fn.function)
-<<<<<<< HEAD
+            _kwargs = _get_default_args(self.fn.function)
+            _kwargs.update(kwargs)
             if not hasattr(args[0], 'originals'):
                 # called on an instance which is of pybind type i.e the first argument is pybind cls
                 cls = getattr(importlib.import_module(args[0].__module__), args[0].__name__)
             else:
                 # the first argument is iegen generated cls
                 cls = args[0]
-            return cls.originals[self.fn.name].__get__(self.fn.name)(*args[1:], **kwargs)
-=======
-            # the first argument is cls
-            _kwargs = _get_default_args(self.fn.function)
-            _kwargs.update(kwargs)
-            return args[0].originals[self.fn.name].__get__(self.fn.name)(*args[1:], **_kwargs)
->>>>>>> 7452affe
+            return cls.originals[self.fn.name].__get__(self.fn.name)(*args[1:], **_kwargs)
         # get the non pybind class
         cls = getattr(importlib.import_module(args[0].__module__), args[0].__class__.__name__)
         prop = cls.originals[self.fn.name]
