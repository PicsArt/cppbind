--- conflicted
+++ resolved
@@ -1,69 +1,6 @@
 import XCTest
 import Wrapper
 
-<<<<<<< HEAD
-// [map-usage]
-let mapUsage = MapExamples()
-let item1 = MapItem(value: 5)
-mapUsage.addStringMap(info: ["a": "1"])
-mapUsage.addIntMap(info: [1 : 1])
-mapUsage.addMixedMap(info: ["a" : item1])
-let intMap = mapUsage.getIntMap()
-assert(intMap == [1 : 1])
-let strMap = mapUsage.getStringMap()
-assert(strMap == ["a": "1"])
-let mixedMap = mapUsage.getMixedMap()
-assert(mixedMap["a"]!.value == item1.value)
-
-//[map-usage]
-
-// [vector-usage]
-let vecUsage = VectorExamples()
-
-vecUsage.addIntVector(v: [1, 2, 3])
-let intVec = vecUsage.getIntVector()
-assert(intVec.count == 3)
-assert(intVec[1] == 2)
-
-vecUsage.addStringVector(v: ["a", "b"])
-let strVec = vecUsage.getStringVector()
-assert(strVec.count == 2)
-assert(strVec[1] == "b")
-
-let item2 = VectorItem(value: 5)
-let item3 = VectorItem(value: 1)
-vecUsage.addObjVector(v: [item2, item3])
-let objVec = vecUsage.getObjVector()
-assert(objVec.count == 2)
-assert(objVec[1].value == 1)
-// [vector-usage]
-
-// [pair-usage]
-let pairUsage = PairExamples()
-assert(pairUsage.getStringPair() == ("first", "second"))
-
-let p1 = (1, 5)
-let p2 = (2, -3)
-assert(pairUsage.sumIntPairs(p1: p1, p2: p2) == (p1.0 + p2.0, p1.1 + p2.1))
-
-let nestedPair = (("a", "b"), ("c", "d"))
-pairUsage.setNestedPair(p: nestedPair)
-
-let resultPair = pairUsage.getNestedPair()
-assert(nestedPair.0 == resultPair.0 && nestedPair.1 == resultPair.1)
-// [pair-usage]
-
-// [json-usage]
-let jsonUsage = JsonExamples()
-assert(jsonUsage.getSimpleJsonExample() == "{\"pi\":3.14,\"status\":true}")
-
-var jsonList = [String]()
-jsonList.append("{\"name\":\"John\",\"status\":false}")
-jsonList.append("{\"a\":\"b\",\"list\":[0,1,2],\"object\":{\"key\":\"value\"}}")
-for json in jsonList {
-    jsonUsage.setJson(j: json)
-    assert(jsonUsage.getJson() == json)
-=======
 func runContainerExamples() {
     // [map-usage]
     let mapUsage = MapExamples()
@@ -158,7 +95,6 @@
     nestedUsage.setComplexStringMap(m: complexNestedStringMap)
     assert(nestedUsage.getComplexStringMap() == complexNestedStringMap)
     // [nested-containers-usage]
->>>>>>> bc214027
 }
 
 #if os(Linux)
