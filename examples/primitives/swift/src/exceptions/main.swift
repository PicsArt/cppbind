--- conflicted
+++ resolved
@@ -10,13 +10,9 @@
 
     do {
         let _ = try ThrowExc.getByKey(m: [1 : 1], key: 0)
-<<<<<<< HEAD
-    } catch is StdOutOfRange {
-=======
     } catch let err as StdOutOfRange {
         // error messages are different on macos and linux
         assert(err.what() == "map::at" || err.what().contains("key not found"))
->>>>>>> be5112b5
     } catch {
         assert(false)
     }
@@ -41,7 +37,7 @@
 
     // checking throwing constructor
     do {
-        let _ = try ThrowExc(do_throw: true)
+        let _ = try ThrowExc(doThrow: true)
     } catch let err as StdInvalidArgument {
         assert(err.what() == "inv_arg")
     } catch {
@@ -74,7 +70,7 @@
         ExceptionHandler.setUncaughtExceptionHandler(logger)
         NoThrowExc.noop()
         // check throwing constructor
-        let _ = NoThrowExc(do_throw: true)
+        let _ = NoThrowExc(doThrow: true)
         ExceptionHandler.unsetUncaughtExceptionHandler()
     }
 
