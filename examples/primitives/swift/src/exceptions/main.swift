--- conflicted
+++ resolved
@@ -1,137 +1,6 @@
 import XCTest
 import Wrapper
 
-<<<<<<< HEAD
-class ExceptionsTests: XCTestCase {
-
-    func test() throws {
-        // [exceptions-usage]
-
-        let result = try? ThrowExc.getByKey(m: [1 : 1], key: 0)
-        assert(result == nil)
-
-        do {
-            let _ = try ThrowExc.getByKey(m: [1 : 1], key: 0)
-        } catch let err as StdOutOfRange {
-            assert(err.what().contains("key not found"))
-        } catch {
-            assert(false)
-        }
-
-        // assert everything is ok for returned pointer value when an exception is raised
-        do {
-          let _ = try ThrowExc.throwsWithReturnValuePtr()
-        } catch let err as StdInvalidArgument {
-          assert(err.what() == "return value error")
-        } catch {
-          assert(false)
-        }
-
-        // assert everything is ok for returned string value when an exception is raised
-        do {
-            let _ = try ThrowExc.throwsWithReturnValueString()
-        } catch let err as StdInvalidArgument {
-            assert(err.what() == "return value error")
-        } catch {
-            assert(false)
-        }
-
-
-        do {
-            let _ = try MiscExc.returnInteger(do_throw: true)
-            assert(false)
-        } catch is StdOutOfRange {
-        } catch {
-            assert(false)
-        }
-
-        do {
-            try MiscExc.raiseErrorByType(err_type: "simple_child")
-        } catch let err as SimpleChildException {
-            assert(err.errNum() == 100)
-        } catch {
-            assert(false)
-        }
-
-        // [exceptions-usage]
-
-        func logger(err_msg : String) -> Void {
-            print("Log uncaught exception with user defined logger: \(err_msg)")
-        }
-
-        func genUncaughtExceptions() {
-            ExceptionHandler.setUncaughtExceptionHandler(logger)
-            NoThrowExc.noop()
-            ExceptionHandler.unsetUncaughtExceptionHandler()
-        }
-
-        genUncaughtExceptions()
-
-        do {
-            try MiscExc.raiseErrorByType(err_type: "system")
-        } catch let err as SystemError {
-            assert(err.what() == "system error")
-        } catch {
-            assert(false)
-        }
-
-        do {
-            try MiscExc.raiseErrorByType(err_type: "file")
-        } catch let err as FileError {
-            assert(err.what() == "file error")
-        } catch {
-            assert(false)
-        }
-
-        do {
-            try MiscExc.raiseErrorByType(err_type: "file")
-        } catch let err as SystemError {
-            assert(err.what() == "file error")
-        } catch {
-            assert(false)
-        }
-
-        do {
-            try MiscExc.raiseErrorByType(err_type: "runtime")
-        } catch let err as StdRuntimeError {
-            assert(err.what() == "runtime error")
-        } catch {
-            assert(false)
-        }
-
-        do {
-            try MiscExc.raiseErrorByType(err_type: "runtime")
-        } catch let err as StdException {
-            assert(err.what() == "runtime error")
-        } catch {
-            assert(false)
-        }
-
-        do {
-            let n = try MiscExc.returnInteger(do_throw: false)
-            assert(n.value == 1)
-        } catch {
-            assert(false)
-        }
-
-        do {
-            try MiscExc.raiseErrorByType(err_type: "simple_base")
-        } catch let err as SimpleBaseException {
-            assert(err.errNum() == 200)
-        } catch {
-            assert(false)
-        }
-
-        do {
-            try MiscExc.raiseErrorByType(err_type: "")
-        } catch let err as StdException {
-            assert(err.what() == "std::exception")
-        } catch {
-            assert(false)
-        }
-    }
-}
-=======
 
 func runExceptionExamples() {
     // [exceptions-usage]
@@ -141,8 +10,7 @@
 
     do {
         let _ = try ThrowExc.getByKey(m: [1 : 1], key: 0)
-    } catch let err as StdOutOfRange {
-        //assert(err.what().contains("key not found"))
+    } catch is StdOutOfRange {
     } catch {
         assert(false)
     }
@@ -269,5 +137,4 @@
         runExceptionExamples()
     }
 }
-#endif
->>>>>>> bc214027
+#endif