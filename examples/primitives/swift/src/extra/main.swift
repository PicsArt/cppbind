import XCTest
import Wrapper

<<<<<<< HEAD
class ExtraTests: XCTestCase {

    func test() throws {

        // [object-usage]
        let objUsage = ObjectUsage()
        assert(objUsage.className() == "iegen::ObjectUsage")
        assert(objUsage.equals(other: objUsage) == true)
        assert(objUsage.bytesCount() == 8)
        assert(objUsage.toString().hasSuffix("iegen::ObjectUsage>"))
        // [object-usage]
    }
}
=======
func runExtraExamples() {

    // [object-usage]
    let objUsage = ObjectUsage()
    assert(objUsage.className() == "iegen::ObjectUsage")
    assert(objUsage.equals(other: objUsage) == true)
    assert(objUsage.bytesCount() == 8)
    assert(objUsage.toString().hasSuffix("iegen::ObjectUsage>"))
    // [object-usage]
}


#if os(Linux)
runExtraExamples()
#elseif os(OSX)
class ExtraTests: XCTestCase {

    func testRun() throws {
        runExtraExamples()
    }
}
#endif
>>>>>>> bc214027
<|MERGE_RESOLUTION|>--- conflicted
+++ resolved
@@ -1,21 +1,6 @@
 import XCTest
 import Wrapper
 
-<<<<<<< HEAD
-class ExtraTests: XCTestCase {
-
-    func test() throws {
-
-        // [object-usage]
-        let objUsage = ObjectUsage()
-        assert(objUsage.className() == "iegen::ObjectUsage")
-        assert(objUsage.equals(other: objUsage) == true)
-        assert(objUsage.bytesCount() == 8)
-        assert(objUsage.toString().hasSuffix("iegen::ObjectUsage>"))
-        // [object-usage]
-    }
-}
-=======
 func runExtraExamples() {
 
     // [object-usage]
@@ -37,5 +22,4 @@
         runExtraExamples()
     }
 }
-#endif
->>>>>>> bc214027
+#endif