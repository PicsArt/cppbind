import XCTest
import Wrapper

<<<<<<< HEAD
class ForwardDeclTests: XCTestCase {

    func test() throws {
        // [forward-decl-usage]
        let student1 = Student(st_name: "John Doe")
        let student2 = Student(st_name: "Jane Doe")
        let teacher1 = Teacher()
        let teacher2 = Teacher()

        // teacher1 has 2 students
        student1.addTeacher(t: teacher1)
        teacher1.addStudent(s: student1)
        student2.addTeacher(t: teacher1)
        teacher1.addStudent(s: student2)

        // teacher2 has 1 student
        student2.addTeacher(t: teacher2)
        teacher2.addStudent(s: student2)

        assert(teacher1.students().count == 2)
        assert(teacher2.students().count == 1)

        assert(student1.teachers().count == 1)
        assert(student2.teachers().count == 2)
        // [forward-decl-usage]

        // overloaded constructor test cases
        let student3 = Student(teachers: [teacher1])
        let student4 = Student(teachers: [teacher1, teacher2])

        assert(student3.teachers().count == 1)
        assert(student4.teachers().count == 2)
    }
}
=======
func runForwardDeclExamples() {
    // [forward-decl-usage]
    let student1 = Student(st_name: "John Doe")
    let student2 = Student(st_name: "Jane Doe")
    let teacher1 = Teacher()
    let teacher2 = Teacher()

    // teacher1 has 2 students
    student1.addTeacher(t: teacher1)
    teacher1.addStudent(s: student1)
    student2.addTeacher(t: teacher1)
    teacher1.addStudent(s: student2)

    // teacher2 has 1 student
    student2.addTeacher(t: teacher2)
    teacher2.addStudent(s: student2)

    assert(teacher1.students().count == 2)
    assert(teacher2.students().count == 1)

    assert(student1.teachers().count == 1)
    assert(student2.teachers().count == 2)
    // [forward-decl-usage]

    // overloaded constructor test cases
    let student3 = Student(teachers: [teacher1])
    let student4 = Student(teachers: [teacher1, teacher2])

    assert(student3.teachers().count == 1)
    assert(student4.teachers().count == 2)
}


#if os(Linux)
runForwardDeclExamples()
#elseif os(OSX)
class ForwardDeclTests: XCTestCase {

    func testRun() throws {
        runForwardDeclExamples()
    }
}
#endif
>>>>>>> bc214027
<|MERGE_RESOLUTION|>--- conflicted
+++ resolved
@@ -1,42 +1,6 @@
 import XCTest
 import Wrapper
 
-<<<<<<< HEAD
-class ForwardDeclTests: XCTestCase {
-
-    func test() throws {
-        // [forward-decl-usage]
-        let student1 = Student(st_name: "John Doe")
-        let student2 = Student(st_name: "Jane Doe")
-        let teacher1 = Teacher()
-        let teacher2 = Teacher()
-
-        // teacher1 has 2 students
-        student1.addTeacher(t: teacher1)
-        teacher1.addStudent(s: student1)
-        student2.addTeacher(t: teacher1)
-        teacher1.addStudent(s: student2)
-
-        // teacher2 has 1 student
-        student2.addTeacher(t: teacher2)
-        teacher2.addStudent(s: student2)
-
-        assert(teacher1.students().count == 2)
-        assert(teacher2.students().count == 1)
-
-        assert(student1.teachers().count == 1)
-        assert(student2.teachers().count == 2)
-        // [forward-decl-usage]
-
-        // overloaded constructor test cases
-        let student3 = Student(teachers: [teacher1])
-        let student4 = Student(teachers: [teacher1, teacher2])
-
-        assert(student3.teachers().count == 1)
-        assert(student4.teachers().count == 2)
-    }
-}
-=======
 func runForwardDeclExamples() {
     // [forward-decl-usage]
     let student1 = Student(st_name: "John Doe")
@@ -79,5 +43,4 @@
         runForwardDeclExamples()
     }
 }
-#endif
->>>>>>> bc214027
+#endif