--- conflicted
+++ resolved
@@ -1,20 +1,12 @@
 import XCTest
 import Wrapper
 
-<<<<<<< HEAD
-// [forward-decl-usage]
-let student1 = Student(stName: "John Doe")
-let student2 = Student(stName: "Jane Doe")
-let teacher1 = Teacher()
-let teacher2 = Teacher()
-=======
 func runForwardDeclExamples() {
     // [forward-decl-usage]
     let student1 = Student(st_name: "John Doe")
     let student2 = Student(st_name: "Jane Doe")
     let teacher1 = Teacher()
     let teacher2 = Teacher()
->>>>>>> bc214027
 
     // teacher1 has 2 students
     student1.addTeacher(t: teacher1)
