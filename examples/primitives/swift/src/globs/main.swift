import XCTest
import Wrapper

func runGlobalsExamples() {
    // [glob-func-examples]
    let res = concat(str1: "Hello ", str2: "Johnny")
    assert(res == "Hello Johnny" )

    let maxInt = max(arg0: 2, arg1: 5)
    assert(maxInt == 5)
    let maxString = max(arg0: "d", arg1: "a")
    assert(maxString == "d")

    let prj1 = Project(title: "My first project")
    let prj2 = Project(title: "My second project")
    let pairPrjPrj = makePair(arg0: prj1, arg1: prj2)
    assert(Mirror(reflecting: pairPrjPrj).children.count == 2)
    assert(pairPrjPrj.0.title == prj1.title)
    assert(pairPrjPrj.1.title == prj2.title)

<<<<<<< HEAD
let root1 = Root(path: "/path/to/root/")
let pairRootPrj = makePair(arg0: root1, arg1: prj1)
assert(Mirror(reflecting: pairRootPrj).children.count == 2)
assert(pairRootPrj.0.path == root1.path)
assert(pairRootPrj.1.title == prj1.title)
// [glob-func-examples]
=======
    let root1 = Root(_path: "/path/to/root/")
    let pairRootPrj = makePair(arg0: root1, arg1: prj1)
    assert(Mirror(reflecting: pairRootPrj).children.count == 2)
    assert(pairRootPrj.0.path == root1.path)
    assert(pairRootPrj.1.title == prj1.title)
    // [glob-func-examples]
}


#if os(Linux)
runGlobalsExamples()
#elseif os(OSX)
class GlobsTests: XCTestCase {

    func testRun() throws {
        runGlobalsExamples()
    }
}
#endif
>>>>>>> bc214027
<|MERGE_RESOLUTION|>--- conflicted
+++ resolved
@@ -18,14 +18,6 @@
     assert(pairPrjPrj.0.title == prj1.title)
     assert(pairPrjPrj.1.title == prj2.title)
 
-<<<<<<< HEAD
-let root1 = Root(path: "/path/to/root/")
-let pairRootPrj = makePair(arg0: root1, arg1: prj1)
-assert(Mirror(reflecting: pairRootPrj).children.count == 2)
-assert(pairRootPrj.0.path == root1.path)
-assert(pairRootPrj.1.title == prj1.title)
-// [glob-func-examples]
-=======
     let root1 = Root(_path: "/path/to/root/")
     let pairRootPrj = makePair(arg0: root1, arg1: prj1)
     assert(Mirror(reflecting: pairRootPrj).children.count == 2)
@@ -44,5 +36,4 @@
         runGlobalsExamples()
     }
 }
-#endif
->>>>>>> bc214027
+#endif