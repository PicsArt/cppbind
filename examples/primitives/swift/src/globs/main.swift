--- conflicted
+++ resolved
@@ -1,35 +1,6 @@
 import XCTest
 import Wrapper
 
-<<<<<<< HEAD
-class TemplatesTests: XCTestCase {
-
-    func test() throws {
-        // [glob-func-examples]
-        let res = concat(str1: "Hello ", str2: "Johnny")
-        assert(res == "Hello Johnny" )
-
-        let maxInt = max(arg0: 2, arg1: 5)
-        assert(maxInt == 5)
-        let maxString = max(arg0: "d", arg1: "a")
-        assert(maxString == "d")
-
-        let prj1 = Project(title: "My first project")
-        let prj2 = Project(title: "My second project")
-        let pairPrjPrj = makePair(arg0: prj1, arg1: prj2)
-        assert(Mirror(reflecting: pairPrjPrj).children.count == 2)
-        assert(pairPrjPrj.0.title == prj1.title)
-        assert(pairPrjPrj.1.title == prj2.title)
-
-        let root1 = Root(_path: "/path/to/root/")
-        let pairRootPrj = makePair(arg0: root1, arg1: prj1)
-        assert(Mirror(reflecting: pairRootPrj).children.count == 2)
-        assert(pairRootPrj.0.path == root1.path)
-        assert(pairRootPrj.1.title == prj1.title)
-        // [glob-func-examples]
-    }
-}
-=======
 func runGlobalsExamples() {
     // [glob-func-examples]
     let res = concat(str1: "Hello ", str2: "Johnny")
@@ -65,5 +36,4 @@
         runGlobalsExamples()
     }
 }
-#endif
->>>>>>> bc214027
+#endif