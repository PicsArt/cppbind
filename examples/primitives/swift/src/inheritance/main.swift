import Wrapper

// [simple-inheritance-usage]
let bicycle = Bicycle(numberOfSeats: 1)
assert(bicycle.numberOfSeats == 1)
// [simple-inheritance-usage]

// [multi-inheritance-usage]
let rectangle = RectangleImpl(length: 4.0, width: 2.0)
assert(rectangle.area == 8.0)
assert(rectangle.length == 4.0)
assert(rectangle.perimeter() == 12.0)

let rhombus = RhombusFigureImpl(diagonal1: 5.0, diagonal2: 6.0)
assert(rhombus.area == 15.0)

let square = Square(side: 5.0)
assert(square.area == 25.0)
assert(square.length == 5.0)
assert(square.perimeter() == 20.0)
// [multi-inheritance-usage]

// other test cases
let gf = GeometricFigure(p: square)
assert(gf.parallelogram.cself == square.cself)
gf.parallelogram = rhombus
assert(gf.parallelogram.cself == rhombus.cself)

let mv = MyVehicle(v: bicycle)
mv.vehicle = bicycle

// mixed multiple inheritance with interface and class
let dt = DateTime(d: 15, mo: 1, y: 2015, h: 15, mi: 15, s: 15)
assert(dt.datetime == "15:1:2015 15:15:15")

<<<<<<< HEAD

// const shared_ptr tests
let mb = MyBicycle(b: bicycle)
mb.bicycle = bicycle
let myNewBicycle = Bicycle(numberOfSeats: 2)
mb.bicycle = myNewBicycle
assert(myNewBicycle.numberOfSeats == mb.bicycle.numberOfSeats)
=======
// test multiple inheritance in case some bases have API, others no
let animal = AnimalImpl()
assert(AnimalUsage.getAnimalTypeName(animal: animal) == "animal")

let aquaticAnimal = AquaticAnimal()
assert(AnimalUsage.getAquaticAnimalTypeName(animal: aquaticAnimal) == "aquatic")

let frog = Frog()
assert(AnimalUsage.getAnimalTypeName(animal: frog) == "frog")
assert(AnimalUsage.getAquaticAnimalTypeName(animal: frog) == "frog")

let animalUsageObj = AnimalUsage()
assert(animalUsageObj.getFrog().typeName() == "frog")
assert(animalUsageObj.getAquaticAnimal().typeName() == "frog")
assert(animalUsageObj.getAnimal().typeName() == "frog")
>>>>>>> bfafcce9
<|MERGE_RESOLUTION|>--- conflicted
+++ resolved
@@ -33,15 +33,6 @@
 let dt = DateTime(d: 15, mo: 1, y: 2015, h: 15, mi: 15, s: 15)
 assert(dt.datetime == "15:1:2015 15:15:15")
 
-<<<<<<< HEAD
-
-// const shared_ptr tests
-let mb = MyBicycle(b: bicycle)
-mb.bicycle = bicycle
-let myNewBicycle = Bicycle(numberOfSeats: 2)
-mb.bicycle = myNewBicycle
-assert(myNewBicycle.numberOfSeats == mb.bicycle.numberOfSeats)
-=======
 // test multiple inheritance in case some bases have API, others no
 let animal = AnimalImpl()
 assert(AnimalUsage.getAnimalTypeName(animal: animal) == "animal")
@@ -56,5 +47,4 @@
 let animalUsageObj = AnimalUsage()
 assert(animalUsageObj.getFrog().typeName() == "frog")
 assert(animalUsageObj.getAquaticAnimal().typeName() == "frog")
-assert(animalUsageObj.getAnimal().typeName() == "frog")
->>>>>>> bfafcce9
+assert(animalUsageObj.getAnimal().typeName() == "frog")