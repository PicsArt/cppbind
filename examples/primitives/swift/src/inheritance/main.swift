import XCTest
import Wrapper

<<<<<<< HEAD
class InheritanceTests: XCTestCase {

    func test() throws {

        // [simple-inheritance-usage]
        let bicycle = Bicycle(numberOfSeats: 1)
        assert(bicycle.numberOfSeats == 1)
        // [simple-inheritance-usage]

        // [multi-inheritance-usage]
        let rectangle = RectangleImpl(length: 4.0, width: 2.0)
        assert(rectangle.area == 8.0)
        assert(rectangle.length == 4.0)
        assert(rectangle.perimeter() == 12.0)

        let rhombus = RhombusFigureImpl(diagonal1: 5.0, diagonal2: 6.0)
        assert(rhombus.area == 15.0)

        let square = Square(side: 5.0)
        assert(square.area == 25.0)
        assert(square.length == 5.0)
        assert(square.perimeter() == 20.0)
        // [multi-inheritance-usage]

        // other test cases
        let gf = GeometricFigure(p: square)
        assert(gf.parallelogram is Square)
        assert(gf.parallelogram.cself.ptr == square.cself.ptr)
        gf.parallelogram = rhombus
        assert(gf.parallelogram is RhombusFigure)
        assert(gf.parallelogram.cself.ptr == rhombus.cself.ptr)
        gf.nullableParallelogram = nil
        assert(gf.nullableParallelogram == nil)

        let mv = MyVehicle(v: bicycle)
        mv.vehicle = bicycle
        assert(mv.vehicle!.type() == "bicycle")

        let mb = MyBicycle(b: bicycle)
        assert(mb.bicycle.type() == "bicycle")

        // mixed multiple inheritance with interface and class
        let dt = DateTime(d: 15, mo: 1, y: 2015, h: 15, mi: 15, s: 15)
        assert(dt.datetime == "15:1:2015 15:15:15")

        // test multiple inheritance in case some bases have API, others no
        let animal = AnimalImpl()
        assert(AnimalUsage.getAnimalTypeName(animal: animal) == "animal")

        let aquaticAnimal = AquaticAnimal()
        assert(AnimalUsage.getAquaticAnimalTypeName(animal: aquaticAnimal) == "aquatic")

        let frog = Frog()
        assert(AnimalUsage.getAnimalTypeName(animal: frog) == "frog")
        assert(AnimalUsage.getAquaticAnimalTypeName(animal: frog) == "frog")

        let animalUsageObj = AnimalUsage()
        assert(animalUsageObj.getFrog().typeName() == "frog")
        assert(animalUsageObj.getAquaticAnimal().typeName() == "frog")
        assert(animalUsageObj.getAnimal().typeName() == "frog")

        let dateEvent = MyDate(d: 12, m: 12, y: 2021)
        let dateTimeEvent = DateTime(d: 11, mo: 12, y: 2021, h: 12, mi: 12, s: 12)
        let myCalendar = MyCalendar(events: [dateEvent])
        myCalendar.addEvent(e: dateTimeEvent)
        let events = myCalendar.events
        assert(events[0] is MyDate)
        assert(!(events[0] is DateTime))
        assert(events[1] is DateTime)
    }
}
=======
func runInheritanceExamples() {
    // [simple-inheritance-usage]
    let bicycle = Bicycle(numberOfSeats: 1)
    assert(bicycle.numberOfSeats == 1)
    // [simple-inheritance-usage]

    // [multi-inheritance-usage]
    let rectangle = RectangleImpl(length: 4.0, width: 2.0)
    assert(rectangle.area == 8.0)
    assert(rectangle.length == 4.0)
    assert(rectangle.perimeter() == 12.0)

    let rhombus = RhombusFigureImpl(diagonal1: 5.0, diagonal2: 6.0)
    assert(rhombus.area == 15.0)

    let square = Square(side: 5.0)
    assert(square.area == 25.0)
    assert(square.length == 5.0)
    assert(square.perimeter() == 20.0)
    // [multi-inheritance-usage]

    // other test cases
    let gf = GeometricFigure(p: square)
    assert(gf.parallelogram.cself == square.cself)
    gf.parallelogram = rhombus
    assert(gf.parallelogram.cself == rhombus.cself)

    let mv = MyVehicle(v: bicycle)
    mv.vehicle = bicycle
    mv.vehicle.type() == "bicycle"

    // mixed multiple inheritance with interface and class
    let dt = DateTime(d: 15, mo: 1, y: 2015, h: 15, mi: 15, s: 15)
    assert(dt.datetime == "15:1:2015 15:15:15")

    // test multiple inheritance in case some bases have API, others no
    let animal = AnimalImpl()
    assert(AnimalUsage.getAnimalTypeName(animal: animal) == "animal")

    let aquaticAnimal = AquaticAnimal()
    assert(AnimalUsage.getAquaticAnimalTypeName(animal: aquaticAnimal) == "aquatic")

    let frog = Frog()
    assert(AnimalUsage.getAnimalTypeName(animal: frog) == "frog")
    assert(AnimalUsage.getAquaticAnimalTypeName(animal: frog) == "frog")

    let animalUsageObj = AnimalUsage()
    assert(animalUsageObj.getFrog().typeName() == "frog")
    assert(animalUsageObj.getAquaticAnimal().typeName() == "frog")
    assert(animalUsageObj.getAnimal().typeName() == "frog")
}

#if os(Linux)
runInheritanceExamples()
#elseif os(OSX)
class InheritanceTests: XCTestCase {

    func testRun() throws {
        runInheritanceExamples()
    }
}
#endif
>>>>>>> bc214027
<|MERGE_RESOLUTION|>--- conflicted
+++ resolved
@@ -1,79 +1,6 @@
 import XCTest
 import Wrapper
 
-<<<<<<< HEAD
-class InheritanceTests: XCTestCase {
-
-    func test() throws {
-
-        // [simple-inheritance-usage]
-        let bicycle = Bicycle(numberOfSeats: 1)
-        assert(bicycle.numberOfSeats == 1)
-        // [simple-inheritance-usage]
-
-        // [multi-inheritance-usage]
-        let rectangle = RectangleImpl(length: 4.0, width: 2.0)
-        assert(rectangle.area == 8.0)
-        assert(rectangle.length == 4.0)
-        assert(rectangle.perimeter() == 12.0)
-
-        let rhombus = RhombusFigureImpl(diagonal1: 5.0, diagonal2: 6.0)
-        assert(rhombus.area == 15.0)
-
-        let square = Square(side: 5.0)
-        assert(square.area == 25.0)
-        assert(square.length == 5.0)
-        assert(square.perimeter() == 20.0)
-        // [multi-inheritance-usage]
-
-        // other test cases
-        let gf = GeometricFigure(p: square)
-        assert(gf.parallelogram is Square)
-        assert(gf.parallelogram.cself.ptr == square.cself.ptr)
-        gf.parallelogram = rhombus
-        assert(gf.parallelogram is RhombusFigure)
-        assert(gf.parallelogram.cself.ptr == rhombus.cself.ptr)
-        gf.nullableParallelogram = nil
-        assert(gf.nullableParallelogram == nil)
-
-        let mv = MyVehicle(v: bicycle)
-        mv.vehicle = bicycle
-        assert(mv.vehicle!.type() == "bicycle")
-
-        let mb = MyBicycle(b: bicycle)
-        assert(mb.bicycle.type() == "bicycle")
-
-        // mixed multiple inheritance with interface and class
-        let dt = DateTime(d: 15, mo: 1, y: 2015, h: 15, mi: 15, s: 15)
-        assert(dt.datetime == "15:1:2015 15:15:15")
-
-        // test multiple inheritance in case some bases have API, others no
-        let animal = AnimalImpl()
-        assert(AnimalUsage.getAnimalTypeName(animal: animal) == "animal")
-
-        let aquaticAnimal = AquaticAnimal()
-        assert(AnimalUsage.getAquaticAnimalTypeName(animal: aquaticAnimal) == "aquatic")
-
-        let frog = Frog()
-        assert(AnimalUsage.getAnimalTypeName(animal: frog) == "frog")
-        assert(AnimalUsage.getAquaticAnimalTypeName(animal: frog) == "frog")
-
-        let animalUsageObj = AnimalUsage()
-        assert(animalUsageObj.getFrog().typeName() == "frog")
-        assert(animalUsageObj.getAquaticAnimal().typeName() == "frog")
-        assert(animalUsageObj.getAnimal().typeName() == "frog")
-
-        let dateEvent = MyDate(d: 12, m: 12, y: 2021)
-        let dateTimeEvent = DateTime(d: 11, mo: 12, y: 2021, h: 12, mi: 12, s: 12)
-        let myCalendar = MyCalendar(events: [dateEvent])
-        myCalendar.addEvent(e: dateTimeEvent)
-        let events = myCalendar.events
-        assert(events[0] is MyDate)
-        assert(!(events[0] is DateTime))
-        assert(events[1] is DateTime)
-    }
-}
-=======
 func runInheritanceExamples() {
     // [simple-inheritance-usage]
     let bicycle = Bicycle(numberOfSeats: 1)
@@ -97,13 +24,21 @@
 
     // other test cases
     let gf = GeometricFigure(p: square)
-    assert(gf.parallelogram.cself == square.cself)
+    assert(gf.parallelogram is Square)
+    assert(gf.parallelogram.cself.ptr == square.cself.ptr)
     gf.parallelogram = rhombus
-    assert(gf.parallelogram.cself == rhombus.cself)
+    assert(gf.parallelogram is RhombusFigure)
+    assert(gf.parallelogram.cself.ptr == rhombus.cself.ptr)
+    gf.nullableParallelogram = nil
+    assert(gf.nullableParallelogram == nil)
 
     let mv = MyVehicle(v: bicycle)
     mv.vehicle = bicycle
-    mv.vehicle.type() == "bicycle"
+    assert(mv.vehicle!.type() == "bicycle")
+    assert(mv.vehicle is Bicycle)
+
+    let mb = MyBicycle(b: bicycle)
+    assert(mb.bicycle.type() == "bicycle")
 
     // mixed multiple inheritance with interface and class
     let dt = DateTime(d: 15, mo: 1, y: 2015, h: 15, mi: 15, s: 15)
@@ -124,6 +59,14 @@
     assert(animalUsageObj.getFrog().typeName() == "frog")
     assert(animalUsageObj.getAquaticAnimal().typeName() == "frog")
     assert(animalUsageObj.getAnimal().typeName() == "frog")
+
+    let dateEvent = MyDate(d: 12, m: 12, y: 2021)
+    let dateTimeEvent = DateTime(d: 11, mo: 12, y: 2021, h: 12, mi: 12, s: 12)
+    let myCalendar = MyCalendar(events: [dateEvent])
+    myCalendar.addEvent(e: dateTimeEvent)
+    let events = myCalendar.events
+    assert(!(events[0] is DateTime))
+    assert(events[1] is DateTime)
 }
 
 #if os(Linux)
@@ -135,5 +78,4 @@
         runInheritanceExamples()
     }
 }
-#endif
->>>>>>> bc214027
+#endif