--- conflicted
+++ resolved
@@ -1,33 +1,6 @@
 import XCTest
 import Wrapper
 
-<<<<<<< HEAD
-class NullablesTests: XCTestCase {
-
-    func test() throws {
-        // [nullables-usage]
-        let n1 = NumInt(val_: 1)
-        let n2 = NumInt(val_: 2)
-
-        let res1 = NullableUtils.max(first: n1, second: n2)
-        assert(res1!.value == n2.value)
-
-        let d1 = NumDouble(val_: 1.0)
-        let d2 = NumDouble(val_: 2.0)
-
-        var res2 = NullableUtils.max(first: d1, second: d2)
-        assert(res2!.value == d2.value)
-
-        res2 = NullableUtils.max(first: nil, second: d2)
-        assert(res2 == nil)
-
-        // incorrect example for swift
-        // res1 = NullableUtils.max(first: nil, second: nil)
-        // assert(res1 == nil)
-
-        // negative examples
-        // NullableUtils.checkNonnullArg(number: nil)
-=======
 func runNullableExamples() {
     // [nullables-usage]
     let n1 = NumInt(val_: 1)
@@ -56,27 +29,8 @@
     let utils = NullableUtils(num: d1)
     assert(utils.nullable!.value == d1.value)
     utils.nullable = nil
->>>>>>> bc214027
 
-        // nullable getter/setter
-        let utils = NullableUtils(num: d1)
-        assert(utils.nullable!.value == d1.value)
-        utils.nullable = nil
 
-<<<<<<< HEAD
-
-        // nullable property getter/setter
-        assert(utils.numDouble == nil)
-        utils.numDouble = d2
-        assert(utils.numDouble!.value == d2.value)
-
-        // negative examples
-        // utils.numInt = nil
-
-        // [nullables-usage]
-    }
-}
-=======
     // nullable property getter/setter
     assert(utils.numDouble == nil)
     utils.numDouble = d2
@@ -98,5 +52,4 @@
         runNullableExamples()
     }
 }
-#endif
->>>>>>> bc214027
+#endif