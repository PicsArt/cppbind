--- conflicted
+++ resolved
@@ -1,47 +1,6 @@
 import XCTest
 import Wrapper
 
-<<<<<<< HEAD
-class OptionalsTests: XCTestCase {
-
-    func test() throws {
-        // [optionals-usage]
-        let op = Optionals()
-
-        // default value assertions
-        assert(op.optionalPtrWithNullptrDefault() == nil)
-        assert(op.optionalFDPtrWithNullptrDefault() == nil)
-        assert(op.optionalIntWithDefault() == 5)
-        assert(op.optionalLongWithDefault() == 7)
-        assert(op.optionalDoubleWithDefault() == 9.0)
-        assert(op.optionalFloatWithDefault() == 11.0)
-        assert(op.optionalBoolWithDefault() == true)
-        assert(op.optionalStringWithDefault() == "abc")
-        assert(op.optionalStringViewWithDefault() == "abc")
-        // // TODO add char converter
-        // assert(op.optionalCharWithDefault() == ',')
-        assert(op.optionalCharPointerWithDefault() == "def")
-        assert(op.optionalSharedPtrWithNullptrDefault() == nil)
-        assert(op.optionalEnumWithDefault() == Color.Red)
-        assert(op.optionalEnumWithDefaultAndFieldPrefix() == ColorShade.ShadeLight)
-        //
-        // // non default value assertions
-        let task = Task(title: "my task")
-        assert(op.optionalPtrWithNullptrDefault(task: task)!.cself.ptr == task.cself.ptr)
-        assert(op.optionalEnumWithDefault(c: Color.Blue) == Color.Blue)
-        assert(op.optionalEnumWithDefaultAndFieldPrefix(c: ColorShade.ShadeDark) == ColorShade.ShadeDark)
-        assert(op.optionalEnumWithInternalDefault(c: ColorShade.ShadeLight) == ColorShade.ShadeLight)
-        assert(op.optionalBoolWithDefault(value: false) == false)
-        assert(op.optionalStringViewWithDefault(optionalStr: "test") == "test")
-        // TODO add char converter
-        // assert(op.optionalCharWithDefault(symbol: ':') == ':')
-        assert(op.optionalLongWithDefault(value: 8) == 8)
-        assert(op.optionalFloatWithDefault(value: 5.0) == 5.0)
-        assert(op.optionalCharPointerWithDefault(optionalStr: "val") == "val")
-        // // [optionals-usage]
-    }
-}
-=======
 func runOptionalExamples() {
     // [optionals-usage]
     let op = Optionals()
@@ -88,5 +47,4 @@
         runOptionalExamples()
     }
 }
-#endif
->>>>>>> bc214027
+#endif