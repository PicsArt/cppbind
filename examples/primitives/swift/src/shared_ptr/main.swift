--- conflicted
+++ resolved
@@ -1,45 +1,6 @@
 import XCTest
 import Wrapper
 
-<<<<<<< HEAD
-class SharedPtrTests: XCTestCase {
-
-    func test() throws {
-        // [shared_ptr-usage]
-        let cheapCar = Car(cost: 1000)
-        let expensiveCar = Car(cost: 100000)
-        let newCar = cheapCar.getNewCarSharedPtr()
-        assert(newCar.cost == cheapCar.cost)
-
-        cheapCar.setCostWithCarSharedPtr(sp: expensiveCar)
-        assert(cheapCar.cost == expensiveCar.cost)
-
-        let car1 = Car(cost: 10000)
-        cheapCar.setCostWithCar(sp: car1)
-        assert(cheapCar.cost == car1.cost)
-
-        let car2 = Car(cost: 20000)
-        cheapCar.setCostWithCarRef(sp: car2)
-        assert(cheapCar.cost == car2.cost)
-
-        let car3 = Car(cost: 30000)
-        cheapCar.setCostWithCarPtr(sp: car3)
-        assert(cheapCar.cost == car3.cost)
-
-        let carUsageObj = CarUsage(car: cheapCar)
-        let returnedCar = carUsageObj.getCar()
-        assert(returnedCar.cost == cheapCar.cost)
-        // [shared_ptr-usage]
-
-        // const shared_ptr tests
-        cheapCar.setCostWithCarConstSharedPtr(sp: newCar)
-        assert(cheapCar.cost == newCar.cost)
-
-        let constPtrCar = cheapCar.makeConstSharedPtr(sp: newCar)
-        assert(constPtrCar.cost == newCar.cost)
-    }
-}
-=======
 
 func runSharedPtrExamples() {
     // [shared_ptr-usage]
@@ -85,5 +46,4 @@
         runSharedPtrExamples()
     }
 }
-#endif
->>>>>>> bc214027
+#endif