import XCTest
import Wrapper

func runSimpleExamples() {
    // [task-usage]
    let task = Task(title: "My Task")
    assert(task.title == "My Task")
    // [task-usage]

    // [project-usage]
    let title = "My Project"
    let prj = Project(title: title)
    assert(prj.title == title)

    let task1 = Task(title: "My Task")
    prj.addTask(task: task1)
    assert(prj.tasks().count == 1)
    assert(prj.tasks()[0].title == task1.title)
    // [project-usage]

<<<<<<< HEAD
// [root-usage]
let path = "/path/to/root"
let root = Root(path: path)
assert(root.path == path)
// [root-usage]
=======
    // [root-usage]
    let path = "/path/to/root"
    let root = Root(_path: path)
    assert(root.path == path)
    // [root-usage]
>>>>>>> bc214027

    // test for checking how const& return type is handled by pybind
    let holder = Holder()
    print(holder.task.title)
    holder.task.setTitle(title: "My First Task Edited")
    assert(holder.task.title == "My First Task Edited")
}

#if os(Linux)
runSimpleExamples()
#elseif os(OSX)
class SimpleTests: XCTestCase {

    func testRun() throws {
        runSimpleExamples()
    }
}
#endif<|MERGE_RESOLUTION|>--- conflicted
+++ resolved
@@ -18,19 +18,11 @@
     assert(prj.tasks()[0].title == task1.title)
     // [project-usage]
 
-<<<<<<< HEAD
-// [root-usage]
-let path = "/path/to/root"
-let root = Root(path: path)
-assert(root.path == path)
-// [root-usage]
-=======
     // [root-usage]
     let path = "/path/to/root"
     let root = Root(_path: path)
     assert(root.path == path)
     // [root-usage]
->>>>>>> bc214027
 
     // test for checking how const& return type is handled by pybind
     let holder = Holder()
