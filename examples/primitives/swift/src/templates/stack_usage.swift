import Foundation

import CWrapper

/**
 */
public class StackUsage  {
    
    public let cself : UnsafeMutableRawPointer
    public let owner : Bool

    // internal main initializer
    internal required init(_ _cself: UnsafeMutableRawPointer , _ _owner: Bool = false) {
      self.cself = _cself
      self.owner = _owner
    }
    deinit {
      if owner {
        release_StackUsage(cself)
      }
    }
    
    /**
     */
    public convenience init() {

        self.init(create_StackUsage(), true)
    }
    
    /**
     */
    public func firstItemOfSpecializedStack(p: StackProject) -> Project {

        let swift_to_sc_p = p.cself
<<<<<<< HEAD
        let result = _func_StackUsage_firstItemOfSpecializedStack(cself, swift_to_sc_p);
=======
        var err = ErrorObj()
        let result = _func_StackUsage_firstItemOfSpecialized(cself, swift_to_sc_p, &err);
>>>>>>> 62d39434
        let sc_to_swift_result = Project(result)
        if (err.is_err) {
            let err_type = Int(err.err_type)
            switch(err_type) {
                case(1):
                    let exc_obj = Exceptions.StdException(err.err_ptr, true)
                    ExceptionHandler.handleUncaughtException(exc_obj.what())
                default:
                    ExceptionHandler.handleUncaughtException("Uncaught Exception")
            }
        }
        return sc_to_swift_result;
    }
    /**
     */
    public func firstItemOfTemplateStack(arg0: StackProject) -> Project {

        let swift_to_sc_arg0 = arg0.cself
<<<<<<< HEAD
        let result = _func_StackUsage_firstItemOfTemplateStackProject(cself, swift_to_sc_arg0);
=======
        var err = ErrorObj()
        let result = _func_StackUsage_firstItemOfTemplateProject(cself, swift_to_sc_arg0, &err);
>>>>>>> 62d39434
        let sc_to_swift_result = Project(result)
        if (err.is_err) {
            let err_type = Int(err.err_type)
            switch(err_type) {
                case(1):
                    let exc_obj = Exceptions.StdException(err.err_ptr, true)
                    ExceptionHandler.handleUncaughtException(exc_obj.what())
                default:
                    ExceptionHandler.handleUncaughtException("Uncaught Exception")
            }
        }
        return sc_to_swift_result;
    }
}<|MERGE_RESOLUTION|>--- conflicted
+++ resolved
@@ -3,6 +3,8 @@
 import CWrapper
 
 /**
+ * comments
+ * 
  */
 public class StackUsage  {
     
@@ -21,6 +23,8 @@
     }
     
     /**
+     * comments
+     * 
      */
     public convenience init() {
 
@@ -28,16 +32,14 @@
     }
     
     /**
+     * comments
+     * 
      */
-    public func firstItemOfSpecializedStack(p: StackProject) -> Project {
+    public func firstItemOfSpecialized(p: StackProject) -> Project {
 
         let swift_to_sc_p = p.cself
-<<<<<<< HEAD
-        let result = _func_StackUsage_firstItemOfSpecializedStack(cself, swift_to_sc_p);
-=======
         var err = ErrorObj()
         let result = _func_StackUsage_firstItemOfSpecialized(cself, swift_to_sc_p, &err);
->>>>>>> 62d39434
         let sc_to_swift_result = Project(result)
         if (err.is_err) {
             let err_type = Int(err.err_type)
@@ -52,16 +54,14 @@
         return sc_to_swift_result;
     }
     /**
+     * comments
+     * 
      */
-    public func firstItemOfTemplateStack(arg0: StackProject) -> Project {
+    public func firstItemOfTemplate(arg0: StackProject) -> Project {
 
         let swift_to_sc_arg0 = arg0.cself
-<<<<<<< HEAD
-        let result = _func_StackUsage_firstItemOfTemplateStackProject(cself, swift_to_sc_arg0);
-=======
         var err = ErrorObj()
         let result = _func_StackUsage_firstItemOfTemplateProject(cself, swift_to_sc_arg0, &err);
->>>>>>> 62d39434
         let sc_to_swift_result = Project(result)
         if (err.is_err) {
             let err_type = Int(err.err_type)
