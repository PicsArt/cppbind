"""
Processor module provides various processor for ieg parser
"""
import copy
import os
from collections import OrderedDict

from iegen import default_config as default_config
from iegen.parser.ieg_api_parser import APIParser
from iegen.ir.ast import IEG_Ast, Node
from iegen.common.error import Error

ALL_LANGUAGES = sorted(list(default_config.languages))
ALL_PLATFORMS = sorted(list(default_config.platforms))


class CXXPrintProcsessor(object):

    def __call__(self, cursor, *args, **kwargs):
        print(f'Found {cursor.kind} Display name {cursor.displayname} \
              [line={cursor.location.line}, \
              col={cursor.location.column}]',
              f'Comments {cursor.raw_comment} Brief Comments {cursor.brief_comment}')


class CXXIEGIRBuilder(object):
    """
    Class to build intermediate representation.
    """

    def __init__(self, attributes=None, api_start_kw=None, parser_config=None):

        attributes = attributes or default_config.attributes
        api_start_kw = api_start_kw or default_config.api_start_kw
        self.attributes = attributes
        self.ieg_api_parser = APIParser(self.attributes, api_start_kw, ALL_LANGUAGES, ALL_PLATFORMS, parser_config)
        self.ir = IEG_Ast()
        self.node_stack = []
        self._sys_vars = {}

    def start_tu(self, tu, *args, **kwargs):
        current_node = Node(tu.cursor)
        current_node.args = OrderedDict()
        self.node_stack.append(current_node)
        self.__update_internal_vars(current_node)

    def end_tu(self, tu, *args, **kwargs):
        current_node = self.node_stack.pop()
        assert not self.node_stack, "stack should be empty"
        if current_node.children:  # node has child whit API call
            self.ir.roots.append(current_node)

    def start_cursor(self, cursor, *args, **kwargs):
        current_node = Node(cursor)
        self.node_stack.append(current_node)
        self.__update_internal_vars(current_node)

        api_parser_result = self.ieg_api_parser.parse_api(cursor)
        if not api_parser_result:
            return

        api, args, pure_comment = api_parser_result

        args = args or OrderedDict()

        # add all missing attributes
        for att_name, properties in self.attributes.items():
<<<<<<< HEAD
            for plat in ALL_PLATFORMS:
                for lang in ALL_LANGUAGES:
                    att_val = args.get(
                        att_name,
                        {}
                    ).get(plat, {}).get(lang, None)

                    new_att_val = att_val
=======
            for lang in ALL_LANGUAGES:
                att_val = args.get(
                    att_name,
                    {}
                ).get(lang, None)

                new_att_val = att_val
                if new_att_val is None:
                    # check mandatory attribute existence
                    node_kind = current_node.kind_name
                    if "required_on" in properties and node_kind in properties["required_on"]:
                        Error.error(f"Attribute '{att_name}' is mandatory attribute on {node_kind}.",
                                    current_node.file_name,
                                    current_node.line_number)
                        break

                    # inherit from parent or add default value
                    if properties["inheritable"]:
                        parrent_args = self.node_stack[-2].args
                        assert parrent_args is not None, f"Args missing for node {self.node_stack[-2]}"
                        new_att_val = parrent_args.get(
                            att_name,
                            {}
                        ).get(lang, None)

>>>>>>> 1393e58d
                    if new_att_val is None:
                        # check mandatory attribute existence
                        node_kind = current_node.kind_name
<<<<<<< HEAD
                        if "required_on" in properties and node_kind in properties["required_on"]:
                            raise Exception(f"Attribute {att_name} is mandatory attribute on {node_kind}.")

                        # inherit from parent or add default value
                        if properties["inheritable"]:
                            parrent_args = self.node_stack[-2].args
                            assert parrent_args is not None, f"Args missing for node {self.node_stack[-2]}"
                            new_att_val = parrent_args.get(
                                att_name,
                                {}
                            ).get(plat, {}).get(lang, None)

                        if new_att_val is None:
                            # use default value
                            new_att_val = properties.get("default", None)
                    else:
                        # attribute is set check weather or not it is allowed.
                        if "allowed_on" in properties:
                            node_kind = current_node.kind_name
                            if node_kind not in properties["allowed_on"]:
                                raise Exception(f"Attribute {att_name} is not allowed on {node_kind}.")

                    # now we need to process variables of value and set value
                    if new_att_val is not None:
                        if isinstance(new_att_val, str):
                            new_att_val = new_att_val.format(**self.get_sys_vars(plat, lang))
                            # sys vars can have different types than string parse to get correct type
                            new_att_val = self.ieg_api_parser.parse_attr(att_name, new_att_val)

                        args.setdefault(att_name, OrderedDict()).setdefault(plat, OrderedDict())[lang] = new_att_val
=======
                        if node_kind not in properties["allowed_on"]:
                            Error.error(f"Attribute {att_name} is not allowed on {node_kind}.",
                                        current_node.file_name,
                                        current_node.line_number)
                            break

                # now we need to process variables of value and set value
                if new_att_val is not None:
                    if isinstance(new_att_val, str):
                        new_att_val = new_att_val.format(**self.get_sys_vars(lang))
                        # sys vars can have different types than string parse to get correct type
                        new_att_val = self.ieg_api_parser.parse_attr(att_name, new_att_val)

                    args.setdefault(att_name,
                                    OrderedDict())[lang] = new_att_val
>>>>>>> 1393e58d

        current_node.api = api
        current_node.pure_comment = pure_comment
        assert args is not None
        current_node.args = args

    def __update_internal_vars(self, node):
        is_operator = node.clang_cursor.displayname.startswith("operator")
        file_full_name = node.file_name
        file_name = os.path.splitext(os.path.basename(file_full_name))[0]
        object_name = node.clang_cursor.spelling
        module_name = ""
        self._sys_vars.update(dict(
            object_name=object_name,
            module_name=module_name,
            file_name=file_name,
            file_full_name=file_full_name,
            is_operator=is_operator,
        ))

    def get_sys_vars(self, plat, lang):
        sys_vars = copy.copy(self._sys_vars)
        module_name = self.get_module_name(plat, lang)
        sys_vars['module_name'] = module_name
        return sys_vars

    def get_module_name(self, plat, lang):
        module_att_name = 'module'
        if module_att_name not in self.attributes:
            return ''
        parent_module = []
        properties = self.attributes[module_att_name]
        allowed_on = properties.get('allowed_on', [])
        for node in reversed(self.node_stack[:-1]):
            if not allowed_on or node.kind_name in allowed_on:
                mod = node.args.get("module", None)
                if mod is not None:
                    parent_module = [mod.get(plat, {}).get(lang)]
                    break

        current_node = self.node_stack[-1]
        if not allowed_on or current_node.kind_name in allowed_on:
            parent_module.append(current_node.spelling)

        return '.'.join(parent_module)

    def end_cursor(self, cursor, *args, **kwargs):
        node = self.node_stack.pop()
        if node.api or node.children:  # node has API call or child whit API call
            parent_node = self.node_stack[-1]
            parent_node.add_children(node)


cxx_ieg_ir_builder = CXXIEGIRBuilder()<|MERGE_RESOLUTION|>--- conflicted
+++ resolved
@@ -65,7 +65,6 @@
 
         # add all missing attributes
         for att_name, properties in self.attributes.items():
-<<<<<<< HEAD
             for plat in ALL_PLATFORMS:
                 for lang in ALL_LANGUAGES:
                     att_val = args.get(
@@ -74,39 +73,14 @@
                     ).get(plat, {}).get(lang, None)
 
                     new_att_val = att_val
-=======
-            for lang in ALL_LANGUAGES:
-                att_val = args.get(
-                    att_name,
-                    {}
-                ).get(lang, None)
-
-                new_att_val = att_val
-                if new_att_val is None:
-                    # check mandatory attribute existence
-                    node_kind = current_node.kind_name
-                    if "required_on" in properties and node_kind in properties["required_on"]:
-                        Error.error(f"Attribute '{att_name}' is mandatory attribute on {node_kind}.",
-                                    current_node.file_name,
-                                    current_node.line_number)
-                        break
-
-                    # inherit from parent or add default value
-                    if properties["inheritable"]:
-                        parrent_args = self.node_stack[-2].args
-                        assert parrent_args is not None, f"Args missing for node {self.node_stack[-2]}"
-                        new_att_val = parrent_args.get(
-                            att_name,
-                            {}
-                        ).get(lang, None)
-
->>>>>>> 1393e58d
                     if new_att_val is None:
                         # check mandatory attribute existence
                         node_kind = current_node.kind_name
-<<<<<<< HEAD
                         if "required_on" in properties and node_kind in properties["required_on"]:
-                            raise Exception(f"Attribute {att_name} is mandatory attribute on {node_kind}.")
+                            Error.error(f"Attribute '{att_name}' is mandatory attribute on {node_kind}.",
+                                        current_node.file_name,
+                                        current_node.line_number)
+                            break
 
                         # inherit from parent or add default value
                         if properties["inheritable"]:
@@ -125,7 +99,10 @@
                         if "allowed_on" in properties:
                             node_kind = current_node.kind_name
                             if node_kind not in properties["allowed_on"]:
-                                raise Exception(f"Attribute {att_name} is not allowed on {node_kind}.")
+                                Error.error(f"Attribute {att_name} is not allowed on {node_kind}.",
+                                            current_node.file_name,
+                                            current_node.line_number)
+                                break
 
                     # now we need to process variables of value and set value
                     if new_att_val is not None:
@@ -135,23 +112,6 @@
                             new_att_val = self.ieg_api_parser.parse_attr(att_name, new_att_val)
 
                         args.setdefault(att_name, OrderedDict()).setdefault(plat, OrderedDict())[lang] = new_att_val
-=======
-                        if node_kind not in properties["allowed_on"]:
-                            Error.error(f"Attribute {att_name} is not allowed on {node_kind}.",
-                                        current_node.file_name,
-                                        current_node.line_number)
-                            break
-
-                # now we need to process variables of value and set value
-                if new_att_val is not None:
-                    if isinstance(new_att_val, str):
-                        new_att_val = new_att_val.format(**self.get_sys_vars(lang))
-                        # sys vars can have different types than string parse to get correct type
-                        new_att_val = self.ieg_api_parser.parse_attr(att_name, new_att_val)
-
-                    args.setdefault(att_name,
-                                    OrderedDict())[lang] = new_att_val
->>>>>>> 1393e58d
 
         current_node.api = api
         current_node.pure_comment = pure_comment
