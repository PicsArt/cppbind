"""
Processor module provides various processor for ieg parser
"""
import copy
import os
from collections import OrderedDict

from jinja2 import Template
from types import SimpleNamespace

from iegen import default_config as default_config
from iegen.common.error import Error
from iegen.ir.ast import DirectoryNode, ClangNode, NodeType
from iegen.ir.ast import IEG_Ast
from iegen.parser.ieg_api_parser import APIParser

ALL_LANGUAGES = sorted(list(default_config.languages))
ALL_PLATFORMS = sorted(list(default_config.platforms))


class CXXPrintProcsessor(object):

    def __call__(self, cursor, *args, **kwargs):
        print(f'Found {cursor.kind} Display name {cursor.displayname} \
              [line={cursor.location.line}, \
              col={cursor.location.column}]',
              f'Comments {cursor.raw_comment} Brief Comments {cursor.brief_comment}')


class CXXIEGIRBuilder(object):
    """
    Class to build intermediate representation.
    """

    def __init__(self, attributes=None, api_start_kw=None, parser_config=None):
        attributes = attributes or default_config.attributes
        api_start_kw = api_start_kw or default_config.api_start_kw
        self.attributes = attributes
        self.ieg_api_parser = APIParser(self.attributes, api_start_kw, ALL_LANGUAGES, ALL_PLATFORMS, parser_config)
        self.ir = IEG_Ast()
        self.node_stack = []
        self._sys_vars = {}
        self._processed_dirs = {}
        # cache for holding parent args
        self._parent_arg_mapping = {}

    def start_dir(self, dir_name):
        if dir_name not in self._processed_dirs:
            dir_node = DirectoryNode(dir_name, file_name=self.ieg_api_parser.yaml_api_file_name(dir_name))
            self.node_stack.append(dir_node)
            self.__update_internal_vars(dir_node)
            args = api = pure_comment = None
            parsed_api = self.ieg_api_parser.parse_yaml_api(dir_name)
            if parsed_api:
                api, args, pure_comment = parsed_api
            self.__process_attrs(dir_node, args, api, pure_comment)
        else:
            # directory is already processed
            dir_node = self._processed_dirs[dir_name]
            self.node_stack.append(dir_node)

    def end_dir(self, dir_name):
        assert self.node_stack, "stack should not be empty"
        node = self.node_stack.pop()
        assert node.name == dir_name
        # node is not processed and has an API call or child with API call
        if node.name not in self._processed_dirs and (node.api or node.children):
            if len(self.node_stack) > 0:
                parent_node = self.node_stack[-1]
                if node not in parent_node.children:
                    parent_node.add_children(node)
            elif node not in self.ir.roots:
                self.ir.roots.append(node)
        self._processed_dirs[dir_name] = node

    def start_tu(self, tu, *args, **kwargs):
        current_node = ClangNode(tu.cursor)
        current_node.args = OrderedDict()
        self.node_stack.append(current_node)
        self.__update_internal_vars(current_node)

    def end_tu(self, tu, *args, **kwargs):
        tu_node = self.node_stack.pop()
        if tu_node.api or tu_node.children:  # node has API call or child whit API call
            if len(self.node_stack) > 0:
                parent_node = self.node_stack[-1]
                parent_node.add_children(tu_node)
            else:
                # tu has no dir parent, add it to roots
                self.ir.roots.append(tu_node)
        # tu is processed it cannot be a parent anymore delete it's args if they're present
        self._parent_arg_mapping.pop(tu_node.full_displayname, None)

    def start_cursor(self, cursor, *args, **kwargs):
        current_node = ClangNode(cursor)
        self.node_stack.append(current_node)
        self.__update_internal_vars(current_node)

        ctx = self.get_full_ctx()

        api_parser_result = self.ieg_api_parser.parse_api(cursor, ctx)
        if not api_parser_result:
            return

        api, args, pure_comment = api_parser_result

        self.__process_attrs(current_node, args, api, pure_comment)

    def __process_attrs(self, current_node, args, api, pure_comment):
        args = args or OrderedDict()

        # add all missing attributes
        for att_name, properties in self.attributes.items():
            for plat in ALL_PLATFORMS + ["__all__"]:
                for lang in ALL_LANGUAGES + ["__all__"]:
                    att_val = args.get(
                        att_name,
                        {}
                    ).get(plat, {}).get(lang, None)

                    new_att_val = att_val
                    node_kind = current_node.kind_name
                    allowed = True
                    if "allowed_on" in properties:
                        allowed = node_kind in properties["allowed_on"]
                    if new_att_val is None:
                        # check mandatory attribute existence
                        node_kind = current_node.kind_name
                        if "required_on" in properties and node_kind in properties["required_on"]:
                            Error.error(f"Attribute '{att_name}' is mandatory attribute on {node_kind}.",
                                        current_node.file_name,
                                        current_node.line_number)
                            break

                        # inherit from parent or add default value
                        if properties["inheritable"]:
<<<<<<< HEAD
                            parrent_args = self.node_stack[-2].args
                            assert parrent_args is not None, f"Args missing for node {self.node_stack[-2]}"
                            new_att_val = parrent_args.get(
                                att_name,
                                {}
                            ).get(plat, {}).get(lang, None)

                        if new_att_val is None:
                            # use default value
                            new_att_val = CXXIEGIRBuilder.get_attr_default_value(properties, plat, lang)
                            try:
                                new_att_val = Template(new_att_val).render(self.get_sys_vars())
                            except TypeError:
                                pass
=======
                            # directory based nodes may not have parent
                            self._parent_args = self._get_parent_args()
                            if self._parent_args:
                                new_att_val = self._parent_args.get(
                                    att_name,
                                    {}
                                ).get(plat, {}).get(lang, None)

                        if allowed:
                            if new_att_val is None:
                                # use default value
                                new_att_val = CXXIEGIRBuilder.get_attr_default_value(properties, plat, lang)
>>>>>>> 016dbc5e
                    else:
                        # attribute is set check weather or not it is allowed.
                        if not allowed:
                            Error.error(f"Attribute {att_name} is not allowed on {node_kind}.",
                                        current_node.file_name,
                                        current_node.line_number)
                            break

                    # now we need to process variables of value and set value
                    if new_att_val is not None:
                        if isinstance(new_att_val, str):
                            # sys vars can have different types than string parse to get correct type
                            new_att_val = self.ieg_api_parser.parse_attr(att_name, new_att_val)

                        args.setdefault(att_name, OrderedDict()).setdefault(plat, OrderedDict())[lang] = new_att_val

        current_node.api = api
        current_node.pure_comment = pure_comment
        assert args is not None
        current_node.args = args

    def _get_parent_args(self):
        if len(self.node_stack) < 2:
            return None
        direct_parent_name = self.node_stack[-2].full_displayname
        if direct_parent_name in self._parent_arg_mapping:
            return self._parent_arg_mapping[direct_parent_name]
        parents = reversed(self.node_stack[:-1])
        parent_args = None
        for parent in parents:
            if parent.api:
                parent_args = parent.args
                break
        self._parent_arg_mapping[direct_parent_name] = parent_args
        return parent_args

    def __update_internal_vars(self, node):
<<<<<<< HEAD
        is_operator = node.clang_cursor.displayname.startswith("operator")
        file_full_name = node.file_name
        file_name = os.path.splitext(os.path.basename(file_full_name))[0]
        object_name = node.clang_cursor.spelling
        self._sys_vars.update(dict(
            _object_name=object_name,
            _file_name=file_name,
            _file_full_name=file_full_name,
            _is_operator=is_operator,
        ))
=======
        sys_vars = {'module_name': ''}
        if node.type == NodeType.DIRECTORY_NODE:
            sys_vars.update({
                'is_operator': False,
                'file_name': node.name,
                'file_full_name': node.name,
                'object_name': node.name
            })

        elif node.type == NodeType.CLANG_NODE:
            sys_vars.update({
                'is_operator': node.clang_cursor.displayname.startswith('operator'),
                'file_full_name': node.file_name,
                'file_name': os.path.splitext(os.path.basename(node.file_name))[0],
                'object_name': node.clang_cursor.spelling,
            })

        self._sys_vars.update(sys_vars)
>>>>>>> 016dbc5e

    def get_sys_vars(self):
        sys_vars = copy.copy(self._sys_vars)
        return sys_vars

    def end_cursor(self, cursor, *args, **kwargs):
        node = self.node_stack.pop()
        if node.api or node.children:  # node has API call or child whit API call
            parent_node = self.node_stack[-1]
            if not node.api:
                self.__process_attrs(node, None, None, None)
            parent_node.add_children(node)
        # cursor is processed it cannot be a parent anymore delete it's args if they're present
        self._parent_arg_mapping.pop(node.full_displayname, None)

    @staticmethod
    def get_attr_default_value(prop, plat, lang):
        def_val = prop.get("default")

        if not isinstance(def_val, dict):
            return def_val

        if plat in def_val and lang in def_val:
            Error.critical(
                f"Conflict of attributes in {default_config.attr_file} attributes definiton file: {plat} and {lang}: "
                f"only one of them must be defined separately, or they must be both specified")

        for key in (plat + '.' + lang, plat, lang, 'else'):
            if key in def_val:
<<<<<<< HEAD
                return def_val[key]

    def get_full_ctx(self):
        ctx = self.get_sys_vars()
        if len(self.node_stack) > 1:
            parent_args = self.node_stack[-2].args
            for attr_key, attr_val in parent_args.items():
                for plat_key, plat_val in attr_val.items():
                    ctx.setdefault(plat_key, SimpleNamespace())
                    for lang_key, val in plat_val.items():
                        ctx.setdefault(lang_key, SimpleNamespace())
                        if not hasattr(ctx[plat_key], lang_key):
                            setattr(ctx[plat_key], lang_key, SimpleNamespace())
                        if plat_key != '__all__' and lang_key != '__all__':
                            setattr(getattr(ctx[plat_key], lang_key), attr_key, val)
                        elif plat_key == '__all__' and lang_key == '__all__':
                            ctx[attr_key] = val
                        elif plat_key == '__all__':
                            setattr(ctx[lang_key], attr_key, val)
                        else:
                            setattr(ctx[plat_key], attr_key, val)
        return ctx
=======
                return def_val[key]
>>>>>>> 016dbc5e
<|MERGE_RESOLUTION|>--- conflicted
+++ resolved
@@ -4,7 +4,6 @@
 import copy
 import os
 from collections import OrderedDict
-
 from jinja2 import Template
 from types import SimpleNamespace
 
@@ -45,12 +44,13 @@
         self._parent_arg_mapping = {}
 
     def start_dir(self, dir_name):
+        ctx = self.get_full_ctx()
         if dir_name not in self._processed_dirs:
             dir_node = DirectoryNode(dir_name, file_name=self.ieg_api_parser.yaml_api_file_name(dir_name))
             self.node_stack.append(dir_node)
             self.__update_internal_vars(dir_node)
             args = api = pure_comment = None
-            parsed_api = self.ieg_api_parser.parse_yaml_api(dir_name)
+            parsed_api = self.ieg_api_parser.parse_yaml_api(dir_name, ctx)
             if parsed_api:
                 api, args, pure_comment = parsed_api
             self.__process_attrs(dir_node, args, api, pure_comment)
@@ -134,22 +134,6 @@
 
                         # inherit from parent or add default value
                         if properties["inheritable"]:
-<<<<<<< HEAD
-                            parrent_args = self.node_stack[-2].args
-                            assert parrent_args is not None, f"Args missing for node {self.node_stack[-2]}"
-                            new_att_val = parrent_args.get(
-                                att_name,
-                                {}
-                            ).get(plat, {}).get(lang, None)
-
-                        if new_att_val is None:
-                            # use default value
-                            new_att_val = CXXIEGIRBuilder.get_attr_default_value(properties, plat, lang)
-                            try:
-                                new_att_val = Template(new_att_val).render(self.get_sys_vars())
-                            except TypeError:
-                                pass
-=======
                             # directory based nodes may not have parent
                             self._parent_args = self._get_parent_args()
                             if self._parent_args:
@@ -162,7 +146,10 @@
                             if new_att_val is None:
                                 # use default value
                                 new_att_val = CXXIEGIRBuilder.get_attr_default_value(properties, plat, lang)
->>>>>>> 016dbc5e
+                                try:
+                                    new_att_val = Template(new_att_val).render(self.get_sys_vars())
+                                except TypeError:
+                                    pass
                     else:
                         # attribute is set check weather or not it is allowed.
                         if not allowed:
@@ -200,37 +187,24 @@
         return parent_args
 
     def __update_internal_vars(self, node):
-<<<<<<< HEAD
-        is_operator = node.clang_cursor.displayname.startswith("operator")
-        file_full_name = node.file_name
-        file_name = os.path.splitext(os.path.basename(file_full_name))[0]
-        object_name = node.clang_cursor.spelling
-        self._sys_vars.update(dict(
-            _object_name=object_name,
-            _file_name=file_name,
-            _file_full_name=file_full_name,
-            _is_operator=is_operator,
-        ))
-=======
-        sys_vars = {'module_name': ''}
+        sys_vars = {}
         if node.type == NodeType.DIRECTORY_NODE:
             sys_vars.update({
-                'is_operator': False,
-                'file_name': node.name,
-                'file_full_name': node.name,
-                'object_name': node.name
+                '_is_operator': False,
+                '_file_name': node.name,
+                '_file_full_name': node.name,
+                '_object_name': node.name
             })
 
         elif node.type == NodeType.CLANG_NODE:
             sys_vars.update({
-                'is_operator': node.clang_cursor.displayname.startswith('operator'),
-                'file_full_name': node.file_name,
-                'file_name': os.path.splitext(os.path.basename(node.file_name))[0],
-                'object_name': node.clang_cursor.spelling,
+                '_is_operator': node.clang_cursor.displayname.startswith('operator'),
+                '_file_full_name': node.file_name,
+                '_file_name': os.path.splitext(os.path.basename(node.file_name))[0],
+                '_object_name': node.clang_cursor.spelling,
             })
 
         self._sys_vars.update(sys_vars)
->>>>>>> 016dbc5e
 
     def get_sys_vars(self):
         sys_vars = copy.copy(self._sys_vars)
@@ -260,7 +234,6 @@
 
         for key in (plat + '.' + lang, plat, lang, 'else'):
             if key in def_val:
-<<<<<<< HEAD
                 return def_val[key]
 
     def get_full_ctx(self):
@@ -282,7 +255,4 @@
                             setattr(ctx[lang_key], attr_key, val)
                         else:
                             setattr(ctx[plat_key], attr_key, val)
-        return ctx
-=======
-                return def_val[key]
->>>>>>> 016dbc5e
+        return ctx