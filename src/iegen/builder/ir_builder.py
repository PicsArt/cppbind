--- conflicted
+++ resolved
@@ -21,12 +21,8 @@
     RootNode
 )
 from iegen.parser.ieg_api_parser import APIParser
-<<<<<<< HEAD
 from iegen.utils import get_android_ndk_sysroot, get_language_helper_module
-=======
-from iegen.utils import get_android_ndk_sysroot
 import iegen.utils.clang as cutil
->>>>>>> cee98709
 
 
 class CXXPrintProcessor:
