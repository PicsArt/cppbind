--- conflicted
+++ resolved
@@ -3,11 +3,6 @@
 """
 import ast
 import copy
-<<<<<<< HEAD
-import json
-=======
-import distutils.util
->>>>>>> 9055cb3d
 import os
 from collections import OrderedDict
 import clang.cindex as cli
@@ -95,30 +90,11 @@
                             node_kind = current_node.kind_name
                             if node_kind not in properties["allowed_on"]:
                                 raise Exception(f"Attribute {att_name} is not allowed on {node_kind}.")
-<<<<<<< HEAD
-=======
 
->>>>>>> 9055cb3d
                     # now we need to process variables of value and set value
-                    array = properties.get('array', False)
                     if new_att_val is not None:
-                        attr_type = properties["type"]
-                        if attr_type == "string":
-                            if array:
-                                new_att_val = [val.format(**self.get_sys_vars(lang)) for val in new_att_val]
-                            else:
-                                new_att_val = new_att_val.format(**self.get_sys_vars(lang))
-                        elif attr_type == "bool":
-                            if isinstance(new_att_val, str):
-                                new_att_val = new_att_val.lower() == 'true'
-                        elif attr_type == "dict":
-                            if isinstance(new_att_val, str):
-                                new_att_val = json.loads(new_att_val)
-                            elif att_val and isinstance(new_att_val, dict):
-                                new_att_val.update(json.loads(att_val))
-                        else:
-                            TypeError(f"Unsupported type for attribute: {attr_type}."
-                                      f" Only dict, string and bool are allowed.")
+                        if isinstance(new_att_val, str):
+                            new_att_val = new_att_val.format(**self.get_sys_vars(lang))
                         args.setdefault(att_name,
                                         OrderedDict())[lang] = new_att_val
 
