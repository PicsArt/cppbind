"""
Config parser module
"""

import configparser
import os
import sys
import types

from ctypes.util import find_library

import clang.cindex as cli
from iegen.common import PROJECT_CONFIG_DIR
from .error import Error

PROJECT_CONFIG = os.path.join(PROJECT_CONFIG_DIR, "iegen_config.cfg")

DEFAULT_DIRS = ['', './', PROJECT_CONFIG_DIR]

<<<<<<< HEAD
clang_lib = find_library('clang') or find_library('clang-12') or find_library('clang-9')
=======
clang_lib = find_library('clang')

if clang_lib is None:
    for version in range(13, 5, -1):
        clang_lib = find_library(f'clang-{version}')
        if clang_lib:
            break
>>>>>>> bc214027

if clang_lib is None:
    print("clang dev is not installed. Please read README.md")
    sys.exit(1)

# setting clang library file.
# in feature we might  consider to have path optionally defined in config
cli.Config.set_library_file(clang_lib)


def read_config(config_file=None):
    """
    creates and loads config file.
    Args:
        config_file: default config file
    """
    config_file = config_file or PROJECT_CONFIG

    config = configparser.ConfigParser(
        converters={
            'list': lambda x: [i.strip() for i in x.split(',')]
        }
    )

    try:
        with open(config_file) as file:
            config.read_file(file)
    except OSError as err:
        Error.critical(f"Cannot read config file {config_file}: {err}")

    return config


class IEGConfig:
    """
    Loads IEG config file into structure
    """

    def __init__(self, file_names=None):
        """
        initializes config

        loads default config as well as config provided by user
        Args:
            file_names: list of file names that is going to be loaded
        """

        cnfg = read_config()

        if file_names is not None:
            cnfg.read(file_names)

        self.application = types.SimpleNamespace(**dict(cnfg.items('APPLICATION')))

        self.default_config_dirs = DEFAULT_DIRS

        self.languages = cnfg.getlist("APPLICATION", "all_languages")
        self.platforms = cnfg.getlist("APPLICATION", "all_platforms")

        self.api_start_kw = cnfg.get("API", "parser_start")

        self.logging = types.SimpleNamespace(**dict(cnfg.items("LOG")))

    def __repr__(self):
        return f"IEG_Config({repr(self.__dict__)})"


config = IEGConfig(["~/iegen_config.cfg", "iegen_config.cfg"])<|MERGE_RESOLUTION|>--- conflicted
+++ resolved
@@ -17,9 +17,6 @@
 
 DEFAULT_DIRS = ['', './', PROJECT_CONFIG_DIR]
 
-<<<<<<< HEAD
-clang_lib = find_library('clang') or find_library('clang-12') or find_library('clang-9')
-=======
 clang_lib = find_library('clang')
 
 if clang_lib is None:
@@ -27,7 +24,6 @@
         clang_lib = find_library(f'clang-{version}')
         if clang_lib:
             break
->>>>>>> bc214027
 
 if clang_lib is None:
     print("clang dev is not installed. Please read README.md")
