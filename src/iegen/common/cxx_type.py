--- conflicted
+++ resolved
@@ -127,11 +127,7 @@
 
     @property
     def is_value(self):
-<<<<<<< HEAD
         return not self.canonical_type.is_pointer and not self.canonical_type.is_lval_reference
-=======
-        return not self.is_pointer and not self.is_lval_reference and not self.is_rval_reference
->>>>>>> a093c4de
 
     @property
     def unqualified_type_name(self):
