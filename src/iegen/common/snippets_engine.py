--- conflicted
+++ resolved
@@ -270,7 +270,7 @@
         self.target_lang = target_lang
         self.custom = custom
         self.ctx = ctx
-        self.context = self._make_context
+        self.context = self._make_context()
 
     def snippet(self, name, **kwargs):
         return self.type_converter.snippet(name, {**self.context, **kwargs})
@@ -297,7 +297,6 @@
     def cxx_root_type_name(self):
         return self._get_root_type(self.ctx, self.cxx_type)
 
-    @property
     def _make_context(self):
         # is_type_converter = isinstance(self.type_converter, TypeConvertorInfo)
         def make():
@@ -325,12 +324,6 @@
                 template_names = self.ctx.template_names or []
                 type_ctx = self.ctx  # todo should we just import all attributes
                 cxx_root_type_name = self.cxx_root_type_name
-<<<<<<< HEAD
-=======
-            if args:
-                # todo single method here and in snippets
-                template_suffix = ''.join([arg.target_type_name for arg in args if arg])
->>>>>>> 8ac793c7
 
             # helper name spaces
 
