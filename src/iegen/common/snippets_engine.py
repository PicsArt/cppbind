--- conflicted
+++ resolved
@@ -226,12 +226,7 @@
 class Converter:
 
     def __init__(self,
-<<<<<<< HEAD
                  cxx_type,
-=======
-                 clang_type,
-                 original_clang_type,
->>>>>>> 5019e8ad
                  template_args,
                  target_lang,
                  custom,
@@ -262,15 +257,11 @@
 
     @property
     def cxx_type_name(self):
-<<<<<<< HEAD
         return self.cxx_type.type_name
 
     @property
     def cxx_root_type_name(self):
         return self._get_root_type(self.ctx, self.cxx_type)
-=======
-        return cutil.replace_template_choice(self.original_clang_type.spelling, self.template_choice)
->>>>>>> 5019e8ad
 
     def _make_context(self):
         # is_type_converter = isinstance(self.type_converter, TypeConvertorInfo)
