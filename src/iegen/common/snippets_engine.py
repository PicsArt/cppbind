--- conflicted
+++ resolved
@@ -136,23 +136,14 @@
                  snippet_name,
                  custom,
                  type_converter,
-<<<<<<< HEAD
-                 make_type_converter_cb,
-=======
                  type_converter_builder,
->>>>>>> 4c77570c
                  **kwargs):
         self._type_info = type_info
         self._type_converter = type_converter
         self._template_args = template_args
         self._snippet_name = snippet_name
-<<<<<<< HEAD
-        self.custom = custom
-        self._make_type_converter_cb = make_type_converter_cb
-=======
         self._custom = custom
         self._type_converter_builder = type_converter_builder
->>>>>>> 4c77570c
         self._context = self._make_context()
 
     def snippet(self, name, **kwargs):
@@ -219,11 +210,7 @@
             # helper functions
             helper = converter
 
-<<<<<<< HEAD
-            make_type_converter = self._make_type_converter_cb
-=======
             make_type_converter = self._type_converter_builder
->>>>>>> 4c77570c
 
             return locals()
 
@@ -291,15 +278,10 @@
         self.custom = custom
         self.kwargs = kwargs
 
-    def make_type_converter(self, type_info, make_type_converter_cb):
+    def make_type_converter(self, type_info):
         return Adapter(type_info=type_info,
-<<<<<<< HEAD
-                       make_type_converter_cb=make_type_converter_cb,
-                       type_info_collector=self)
-=======
                        type_info_collector=self,
                        **self.kwargs)
->>>>>>> 4c77570c
 
 
 class TargetTypeInfo:
