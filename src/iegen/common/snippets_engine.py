--- conflicted
+++ resolved
@@ -8,12 +8,8 @@
 import clang.cindex as cli
 import iegen.utils.clang as cutil
 from iegen.common.yaml_process import load_yaml
-<<<<<<< HEAD
+from iegen.common.config import config
 from iegen.ir.exec_rules import Context
-=======
-from iegen.common.config import config
-
->>>>>>> 9055cb3d
 
 OBJECT_INFO_TYPE = '$Object'
 ENUM_INFO_TYPE = '$Enum'
@@ -125,7 +121,10 @@
             if self.ctx:
                 type_name = self.ctx.name
                 type_ctx = self.ctx
-<<<<<<< HEAD
+                cxx_base_type = cutil.get_base_cursor(self.ctx.cursor).type
+                target_base_pointee_unqualified_name = cutil.get_unqualified_type_name(
+                    cutil.get_pointee_type(cxx_base_type))
+                target_base_pointee_unqualified_name = cutil.replace_template_choice(target_base_pointee_unqualified_name, self.template_choice)
                 if args:
                     def get_arg_spelling(arg):
                         if arg.clang_type.kind == cli.TypeKind.UNEXPOSED:
@@ -136,13 +135,6 @@
 
                     template_suffix = cutil.template_class_suffix([get_arg_spelling(arg) for arg in args])
             # find base type somehow todo
-=======
-                cxx_base_type = cutil.get_base_cursor(self.ctx.cursor).type
-                target_base_pointee_unqualified_name = cutil.get_unqualified_type_name(
-                    cutil.get_pointee_type(cxx_base_type))
-
-            clang_type = self.target_clang_type
->>>>>>> 9055cb3d
             cxx_type_name = self.target_clang_type.spelling
             cxx_type_name = cutil.replace_template_choice(cutil.replace_template_choice(cxx_type_name, self.template_choice), self.template_choice)
 
@@ -153,12 +145,10 @@
                 target_pointee
             )
 
-
             if self.template_choice:
                 cxx_type_name = cutil.replace_template_choice(cxx_type_name, self.template_choice)
                 target_pointee_name = cutil.replace_template_choice(target_pointee_name, self.template_choice)
                 target_pointee_unqualified_name = cutil.replace_template_choice(target_pointee_unqualified_name, self.template_choice)
-                target_base_pointee_unqualified_name = cutil.replace_template_choice(target_base_pointee_unqualified_name, self.template_choice)
 
             # helper name spaces
             clang_utils = cutil
