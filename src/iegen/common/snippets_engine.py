--- conflicted
+++ resolved
@@ -456,14 +456,6 @@
         res = self._build_type_converter(ctx,
                                          cxx_type)
 
-<<<<<<< HEAD
-        else:
-            # type_ is a string
-            res = self._build_type_converter_from_spelling(ctx,
-                                                           type_,
-                                                           template_choice=template_choice)
-=======
->>>>>>> 9817c3b9
         if res is None:
             raise KeyError(f"Can not find type for {cxx_type.type_name}")
 
@@ -675,12 +667,7 @@
                                            cxx_type=cxx_type)
 
         if type_info is None:
-<<<<<<< HEAD
-            unqualified_name = cutil._get_unqualified_type_name(lookup_type.spelling)
-            unqualified_name = cutil.replace_template_choice(unqualified_name, template_choice)
-=======
             unqualified_name = lookup_type.unqualified_type_name
->>>>>>> 9817c3b9
             if unqualified_name != search_name:
                 return self._build_type_converter(ctx,
                                                   cxx_type,
@@ -733,7 +720,6 @@
                                                    template_args=tmpl_args)
                 return type_info
 
-<<<<<<< HEAD
             if type_info is None and search_name:
                 # search name might be a template itself
                 type_info = self._build_type_converter_from_spelling(ctx,
@@ -743,42 +729,8 @@
                 if type_info:
                     return type_info
 
-            canonical_type = cutil.get_canonical_type(lookup_type)
-            if canonical_type != lookup_type:
-                return self._build_type_converter(ctx, clang_type, canonical_type,
-                                                  template_choice=template_choice)
-
-        return type_info
-
-    def _build_type_converter_from_spelling(self,
-                                            ctx,
-                                            type_name,
-                                            clang_type=None,
-                                            template_choice=None):
-
-        logging.debug(f"Creating type converter for {type_name}.")
-        type_info = self._create_type_info(ctx,
-                                           type_name,
-                                           clang_type or type_name)
-
-        if type_info is None:
-
-            if cutil.is_template(type_name):
-                tmpl_args = [self._build_type_converter_from_spelling(ctx,
-                                                                      arg_type,
-                                                                      template_choice=template_choice)
-                             for arg_type in cutil.template_argument_types(type_name)]
-
-                type_info = self._create_type_info(ctx,
-                                                   cutil.template_type_name(type_name),
-                                                   type_=clang_type or type_name,
-                                                   template_args=tmpl_args,
-                                                   template_choice=template_choice)
-                return type_info
-=======
             canonical_type = lookup_type.canonical_type
             if canonical_type != lookup_type:
                 return self._build_type_converter(ctx, cxx_type, canonical_type)
->>>>>>> 9817c3b9
 
         return type_info