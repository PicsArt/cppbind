import types
from functools import lru_cache

import iegen.utils.clang as cutil
from iegen.common.cxx_type import CXXType
from iegen.ir.exec_rules import RunRule


@lru_cache(maxsize=512)
def create_type_info(runner: RunRule, cxx_type: CXXType):
    return TypeInfo(runner, cxx_type)


class TypeInfo:

    def __init__(self, runner, cxx_type):
        self._runner = runner
        self._cxx_type = cxx_type
        # get raw type to be able to find it's context(cxx type might be a typedef, pointer etc.)
        self._raw_type = cxx_type.raw_type
        # get type context for cxx type
        self._type_ctx = runner.get_context(cxx_type.raw_type.unqualified_type_name)

    @property
    def cxx(self):
        if not hasattr(self, '_cxx'):
            self._cxx = types.SimpleNamespace(
                type_name=self._cxx_type.type_name,
                pointee_name=self._cxx_type.pointee_name,
                canonical_type=self._cxx_type.canonical_type,
                is_pointer=self._cxx_type.is_pointer,
                is_value_type=self._cxx_type.is_value,
                is_lval_reference=self._cxx_type.is_lval_reference,
<<<<<<< HEAD
                unqualified_resolved_type_name=self._cxx_type.unqualified_resolved_type_name,
=======
                is_rval_reference=self._cxx_type.is_rval_reference,
                pointee_unqualified_name=self._cxx_type.unqualified_pointee_name,
>>>>>>> a093c4de
                unqualified_type_name=self._cxx_type.unqualified_type_name,
                unqualified_canonical_type_name=self._cxx_type.raw_type.unqualified_type_name,
                is_const_qualified=self._cxx_type.is_const_qualified)
            if self._type_ctx:
                self._cxx.namespace = self._type_ctx.namespace
                self._cxx.is_open = not cutil.is_final_cursor(self._type_ctx.cursor)
                self._cxx.is_abstract = self._type_ctx.cursor.is_abstract_record()
                self._cxx.kind_name = self._type_ctx.kind_name
                self._cxx.displayname = self._type_ctx.cursor.displayname

        return self._cxx

    @property
    def base_types_infos(self):
        if not hasattr(self, '_base_types_infos'):
            self._base_types_infos = [create_type_info(self._runner, CXXType(base_type, self._type_ctx.template_choice))
                                      for base_type in
                                      self._type_ctx.base_types] if self._type_ctx and self._type_ctx.kind_name != 'enum' else []
        return self._base_types_infos

    @property
    def arg_types_infos(self):
        if not hasattr(self, '_arg_types_infos'):
            self._arg_types_infos = [create_type_info(self._runner, t) for t in
                                     self._raw_type.template_argument_types] if self._raw_type.is_template else []
        return self._arg_types_infos

    @property
    def root_types_infos(self):
        if not hasattr(self, '_roots'):
            self._roots = []
            if self._type_ctx and self._type_ctx.kind_name != 'enum':
                for parent in set(self._type_ctx.ancestors):
                    if not parent.base_types:
                        self._roots.append(create_type_info(self._runner, CXXType(parent.cxx_type_name,
                                                                            self._type_ctx.template_choice)))
                if not self._roots:
                    self._roots.append(self)

        return self._roots

    @property
    def vars(self):
        return self._type_ctx.vars if self._type_ctx else None

    @property
    def template_names(self):
        return self._type_ctx.template_names if self._type_ctx else None

    @property
    def template_choice(self):
        return self._type_ctx.template_choice if self._type_ctx else None

    @property
    def descendants(self):
        return [descendant.full_displayname for descendant in self._type_ctx.node.descendants]\
            if (self._type_ctx and self._type_ctx.node.descendants is not None) else None<|MERGE_RESOLUTION|>--- conflicted
+++ resolved
@@ -31,12 +31,8 @@
                 is_pointer=self._cxx_type.is_pointer,
                 is_value_type=self._cxx_type.is_value,
                 is_lval_reference=self._cxx_type.is_lval_reference,
-<<<<<<< HEAD
+                is_rval_reference=self._cxx_type.is_rval_reference,
                 unqualified_resolved_type_name=self._cxx_type.unqualified_resolved_type_name,
-=======
-                is_rval_reference=self._cxx_type.is_rval_reference,
-                pointee_unqualified_name=self._cxx_type.unqualified_pointee_name,
->>>>>>> a093c4de
                 unqualified_type_name=self._cxx_type.unqualified_type_name,
                 unqualified_canonical_type_name=self._cxx_type.raw_type.unqualified_type_name,
                 is_const_qualified=self._cxx_type.is_const_qualified)
