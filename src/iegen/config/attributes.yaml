--- conflicted
+++ resolved
@@ -11,14 +11,6 @@
 file_full_name:
   inheritable: true
   default: '{{_file_full_name}}'
-<<<<<<< HEAD
-  allowed_on: [ class, class_template, struct, struct_template, enum ]
-
-module:
-  inheritable: false
-  default: '{{_module_name}}'
-=======
->>>>>>> d24e7d43
   allowed_on: [ class, class_template, struct, struct_template, enum ]
 
 package:
