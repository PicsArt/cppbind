prefix:
  inheritable: true
  default: null
  allowed_on: [ class, class_template, struct, struct_template, enum ]

file:
  inheritable: true
  default: '{{_file_name}}'
  allowed_on: [ class, class_template, struct, struct_template, enum ]

file_full_name:
  inheritable: true
  default: '{{_file_full_name}}'
  allowed_on: [ class, class_template, struct, struct_template, enum ]

package:
  inheritable: true
  default: 'undefined'
  allowed_on: [ dir, class, class_template, struct, struct_template, enum, function, function_template ]

name:
  inheritable: false
  type: string
  default: '{{_object_name}}'
  allowed_on: [ cxx, file_system ]

interface_name:
  inheritable: false
  type: string
  default: 'I{{_object_name}}'
  allowed_on: [ class, class_template, struct, struct_template ]

include:
  inheritable: false
  array: true
  default: [ ]
  allowed_on: [ dir, class, class_template, struct, struct_template, enum ]

code_fragment:
  inheritable: false
  array: true
  default: []
  allowed_on: [ dir ]

include_cxx:
  inheritable: false
  array: true
  default: [ ]
  allowed_on: [ class, class_template, struct, struct_template ]

shared_ref:
  inheritable: true
  default: false
  type: bool
  allowed_on: [ class, class_template, struct, struct_template ]

template:
  inheritable: true
  default: null
  type: dict
  allowed_on: [ class_template, struct_template, function_template ]

is_operator:
  inheritable: false
  default: '{{_is_operator}}'
  type: bool
  allowed_on: [ cxx_method, function_template ]

is_exception:
  inheritable: false
  default: false
  type: bool
  allowed_on: [ class, class_template, struct, struct_template ]

throws:
  inheritable: false
  array: true
  allowed_on: [ function, function_template, cxx_method ]
  required_on: [ function, function_template, cxx_method ]

nullable_return:
  inheritable: false
  default: false
  type: bool
  allowed_on: [ cxx_method, function, function_template, field ]

nullable_arg:
  inheritable: false
  default: [ ]
  array: true
  allowed_on: [ cxx_method, constructor, function, function_template ]

<<<<<<< HEAD
clang_args:
  inheritable: true
  default: -D__ANDROID__
  allowed_on: [ root, dir ]
=======
project_dir:
  inheritable: True
  default: '{{_current_working_dir}}'
  allowed_on: [ dir ]

project_link:
  inheritable: True
  default: '{{_get_git_repo_url(project_dir)}}'
  allowed_on: [ dir ]

comment:
  inheritable: false
  default:
    python: |
      {{_pure_comment}}
      {%- if _file_full_name and path.isfile(_file_full_name) and project_dir is defined %}
      Documentation generated from: `{{path.relpath(_file_full_name, project_dir)}}#L{{_line_number}} <{{project_link}}{{path.relpath(_file_full_name, project_dir)}}#L{{_line_number}}>`_
      {%- endif %}
    else: |
      {{_pure_comment}}
>>>>>>> e4d4abf8
<|MERGE_RESOLUTION|>--- conflicted
+++ resolved
@@ -90,12 +90,12 @@
   array: true
   allowed_on: [ cxx_method, constructor, function, function_template ]
 
-<<<<<<< HEAD
 clang_args:
   inheritable: true
   default: -D__ANDROID__
   allowed_on: [ root, dir ]
-=======
+
+
 project_dir:
   inheritable: True
   default: '{{_current_working_dir}}'
@@ -115,5 +115,4 @@
       Documentation generated from: `{{path.relpath(_file_full_name, project_dir)}}#L{{_line_number}} <{{project_link}}{{path.relpath(_file_full_name, project_dir)}}#L{{_line_number}}>`_
       {%- endif %}
     else: |
-      {{_pure_comment}}
->>>>>>> e4d4abf8
+      {{_pure_comment}}