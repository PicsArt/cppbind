prefix:
  inheritable: true
  default: null
  allowed_on: [ class, class_template, struct, struct_template, enum ]

file:
  inheritable: true
  default: '{file_name}'
  allowed_on: [ class, class_template, struct, struct_template, enum ]

file_full_name:
  inheritable: true
  default: '{file_full_name}'
  allowed_on: [ class, class_template, struct, struct_template, enum ]

module:
  inheritable: false
  default: '{module_name}'
  allowed_on: [ class, class_template, struct, struct_template, enum ]

package:
  inheritable: true
  default: 'undefined'
  allowed_on: [ class, class_template, struct, struct_template, enum, function, function_template ]

name:
  inheritable: false
  type: string
  default: '{object_name}'

interface_name:
  inheritable: false
  type: string
  default: 'I{object_name}'
  allowed_on: [ class, class_template, struct, struct_template ]

include:
  inheritable: true
  array: true
  default: [ ]
  allowed_on: [ class, class_template, struct, struct_template, enum ]

include_cxx:
  inheritable: true
  array: true
  default: [ ]
  allowed_on: [ class, class_template, struct, struct_template ]

shared_ref:
  inheritable: true
  default: false
  type: bool
  allowed_on: [ class, class_template, struct, struct_template ]

template:
  inheritable: true
  default: null
  type: json
  allowed_on: [ class_template, struct_template, function_template ]

is_operator:
  inheritable: false
  default: '{is_operator}'
  type: bool
  allowed_on: [ cxx_method ]

<<<<<<< HEAD
is_exception:
  inheritable: false
  default: false
  type: bool
  allowed_on: [ class, class_template, struct, struct_template ]

throws:
  inheritable: false
  array: true
  allowed_on: [ function, function_template, cxx_method ]
  required_on: [ function, function_template, cxx_method ]
=======
nullable_return:
  inheritable: false
  default: false
  type: bool
  allowed_on: [ cxx_method, function, function_template ]

nullable_arg:
  inheritable: false
  default: [ ]
  array: true
  allowed_on: [ cxx_method, constructor, function, function_template ]
>>>>>>> 187b790a
<|MERGE_RESOLUTION|>--- conflicted
+++ resolved
@@ -64,7 +64,6 @@
   type: bool
   allowed_on: [ cxx_method ]
 
-<<<<<<< HEAD
 is_exception:
   inheritable: false
   default: false
@@ -76,7 +75,7 @@
   array: true
   allowed_on: [ function, function_template, cxx_method ]
   required_on: [ function, function_template, cxx_method ]
-=======
+
 nullable_return:
   inheritable: false
   default: false
@@ -88,4 +87,3 @@
   default: [ ]
   array: true
   allowed_on: [ cxx_method, constructor, function, function_template ]
->>>>>>> 187b790a
