[APPLICATION]
<<<<<<< HEAD
;context_def_glob = **/*iegen.yaml
=======
;custom_config_dir = ''
context_def_glob = **/*iegen.yaml
>>>>>>> c5fb9c95
rule = rules/snippets.py
;custom_config_dir = ''
all_languages = kotlin, swift, python
all_platforms = android, ios, linux, mac, win

[API]
parser_start = __API__

[LOG]
log_file =
level = INFO<|MERGE_RESOLUTION|>--- conflicted
+++ resolved
@@ -1,12 +1,7 @@
 [APPLICATION]
-<<<<<<< HEAD
-;context_def_glob = **/*iegen.yaml
-=======
 ;custom_config_dir = ''
 context_def_glob = **/*iegen.yaml
->>>>>>> c5fb9c95
 rule = rules/snippets.py
-;custom_config_dir = ''
 all_languages = kotlin, swift, python
 all_platforms = android, ios, linux, mac, win
 
