import copy
import importlib
import logging
import os
import types

import clang.cindex as cli
import iegen
import iegen.converter
import iegen.utils.clang as cutil
from iegen.common.cxx_type import CXXType
from iegen.common.error import Error
from iegen.common.snippets_engine import (
    JINJA_UNIQUE_MARKER,
    SnippetsEngine,
)
from iegen.common.type_info import create_type_info
from iegen.utils import DefaultValueKind

SNIPPETS_ENGINE = None
GLOBAL_VARIABLES = {}
# variables below should be set after loading this module by calling set_language function
LANGUAGE = None
LANGUAGE_HELPER_MODULE = None


def set_language(language):
    global LANGUAGE
    LANGUAGE = language
    global LANGUAGE_HELPER_MODULE
    try:
        LANGUAGE_HELPER_MODULE = importlib.import_module(f'iegen.converter.{language}')
    except ModuleNotFoundError:
        logging.info(f"Helper module is not found for '{language}' language")


def load_snippets_engine(ctx_desc, platform, language):
    global SNIPPETS_ENGINE
    SNIPPETS_ENGINE = SnippetsEngine(ctx_desc, platform, language)
    SNIPPETS_ENGINE.load()


def gen_init(ctx, ctx_desc, platform, language, *args, **kwargs):
    global SNIPPETS_ENGINE, GLOBAL_VARIABLES
    # load snippets

    load_snippets_engine(ctx_desc, platform, language)

    GLOBAL_VARIABLES = SNIPPETS_ENGINE.do_actions({'vars': ctx.vars})


def make_def_context(ctx):
    def make():
        # helper variables
        pat_sep = os.sep
        path = os.path
        helper = LANGUAGE_HELPER_MODULE
        marker = JINJA_UNIQUE_MARKER
        banner_logo = iegen.BANNER_LOGO
        new_line = iegen.converter.NEW_LINE

        vars = ctx.vars

        def make_type_converter(type_name, template_choice=None):
            return SNIPPETS_ENGINE.build_type_converter(ctx, CXXType(type_name,
                                                                     template_choice))

        def get_type_info(type_name, template_choice=None):
            cxx_type = CXXType(type_name,
                               template_choice)
            converter = SNIPPETS_ENGINE.build_type_converter(ctx, cxx_type)
            if converter:
                return getattr(converter, LANGUAGE)._type_info
            Error.critical(f'No type info found for: {cxx_type.type_name}')

        return locals()

    context = make()
    context.update(GLOBAL_VARIABLES)
    return context


def make_package_context(ctx):
    context = make_def_context(ctx)
    return context


def make_func_context(ctx):
    def make():
        args = [
            types.SimpleNamespace(
                converter=SNIPPETS_ENGINE.build_type_converter(ctx,
                                                               CXXType(type_=arg.type,
                                                                       template_choice=ctx.template_choice)),
                type_info=create_type_info(ctx, CXXType(type_=arg.type,
                                                        template_choice=ctx.template_choice)),
                name=arg.name,
                default=arg.default.value,
                cursor=arg.cursor,
                type=arg.type,
                is_enum=arg.type.kind == cli.TypeKind.ENUM,
                is_bool=arg.type.kind == cli.TypeKind.BOOL,
                is_long=arg.type.kind == cli.TypeKind.LONG,
                is_float=arg.type.kind in (cli.TypeKind.FLOAT, cli.TypeKind.FLOAT128),
                is_literal=arg.default.kind == DefaultValueKind.LITERAL,
                is_null_ptr=arg.default.kind == DefaultValueKind.NULL_PTR,
            ) for arg in ctx.args
        ]

        if hasattr(ctx, 'result_type'):
            _cxx_type = CXXType(type_=ctx.result_type,
                                template_choice=ctx.template_choice)
            rconverter = SNIPPETS_ENGINE.build_type_converter(ctx, _cxx_type)
            return_type_info = create_type_info(ctx, _cxx_type)

        if ctx.parent_context:
            owner_class = types.SimpleNamespace(**make_class_context(ctx.parent_context))

        overloading_prefix = ctx.overloading_prefix
        # capturing template related properties since we use single context with different template choice
        template_choice = ctx.template_choice
        template_names = ctx.template_names
        template_type_converters = [SNIPPETS_ENGINE.build_type_converter(ctx, CXXType(type_=template_arg_type)) for
                                    template_arg_type in template_choice.values()] if template_choice else []

        cxx = types.SimpleNamespace(
            name=ctx.cursor.spelling,
            displayname=ctx.cursor.displayname,
            is_abstract=ctx.cursor.is_abstract_record(),
            is_open=not cutil.is_final_cursor(ctx.cursor),
            is_public=ctx.cursor.access_specifier == cli.AccessSpecifier.PUBLIC,
            is_protected=ctx.cursor.access_specifier == cli.AccessSpecifier.PROTECTED,
            is_private=ctx.cursor.access_specifier == cli.AccessSpecifier.PRIVATE,
            is_const=ctx.cursor.is_const_method(),
            kind_name=ctx.kind_name,
            access_specifier=ctx.cursor.access_specifier.name.lower(),
            is_template=ctx.node.is_function_template,
            is_overloaded=cutil.is_overloaded(ctx.cursor)
        )
        if ctx.cursor.kind in [cli.CursorKind.CXX_METHOD, cli.CursorKind.FUNCTION_TEMPLATE]:
            _overridden_cursors = cutil.get_all_overridden_cursors(ctx.cursor)
            _override_contexts = []
            for cursor in _overridden_cursors:
                overridden_ctx = ctx.find_by_type(cutil.get_full_displayname(cursor))
                if overridden_ctx:
                    _override_contexts.append(overridden_ctx)

            # at least one of the overridden cursors should have an api
            cxx.is_override = bool(_override_contexts)

<<<<<<< HEAD
        # for template methods
        is_override = False

        if ctx.cursor.kind == cli.CursorKind.CXX_METHOD:
            _overriden_cursors = ctx.cursor.get_overriden_cursors()
            is_override = bool(_overriden_cursors)
            if is_override:
                original_definition_context = ctx.find_by_type(
                    _overriden_cursors[0].lexical_parent.type.spelling)
            is_virtual = bool(ctx.cursor.is_virtual_method())

        is_static = bool(ctx.cursor.is_static_method())
        is_abstract = ctx.cursor.is_abstract_record()
        is_open = not cutil.is_final_cursor(ctx.cursor)
        is_public = ctx.cursor.access_specifier == cli.AccessSpecifier.PUBLIC
        is_protected = ctx.cursor.access_specifier == cli.AccessSpecifier.PROTECTED
        is_private = ctx.cursor.access_specifier == cli.AccessSpecifier.PRIVATE
        access_specifier = ctx.cursor.access_specifier.name.lower()
=======
            is_interface_override = cxx.is_override and all(
                [c.parent_context.vars.action == 'gen_interface' for c in _override_contexts])
            cxx.is_static = bool(ctx.cursor.is_static_method())
            cxx.is_virtual = bool(ctx.cursor.is_virtual_method())
>>>>>>> 15821dbf

        return locals()

    context = make_def_context(ctx)
    context.update(make())
    return context


def make_enum_context(ctx):
    def make():
        # helper variables
        enum_cases = ctx.enum_values
        cxx = types.SimpleNamespace(name=ctx.cursor.spelling,
                                    type_name=ctx.cxx_type_name,
                                    namespace=ctx.namespace,
                                    kind_name=ctx.kind_name)
        return locals()

    context = make_def_context(ctx)
    context.update(make())
    return context


def make_class_context(ctx):
    def _make(ctx):
        def make():
            # for cases when type kind is invalid clang type does not give enough information
            # for such cases we use string type name
            _cxx_type = CXXType(type_=ctx.cxx_type_name,
                                template_choice=ctx.template_choice)
            _type_info = create_type_info(ctx, _cxx_type)

            converter = SNIPPETS_ENGINE.build_type_converter(ctx, CXXType(type_=ctx.cxx_type_name,
                                                                          template_choice=ctx.template_choice))

            base_types_converters = [SNIPPETS_ENGINE.build_type_converter(ctx, CXXType(base_type, ctx.template_choice))
                                     for base_type in ctx.base_types]

            cxx = _type_info.cxx
            base_types_infos = _type_info.base_types_infos
            root_types_infos = _type_info.root_types_infos

            return locals()

        context = make_def_context(ctx)
        context.update(make())
        return context

    context = _make(ctx)
    ancestors = [types.SimpleNamespace(**_make(ancestor)) for ancestor in ctx.ancestors]
    root = types.SimpleNamespace(**_make(ctx.root))
    context.update(dict(ancestors=ancestors, root=root))
    return context


def make_constructor_context(ctx):
    def make():
        # helper variables

        return locals()

    context = make_func_context(ctx)
    context.update(make())
    return context


def make_getter_context(ctx):
    def make():
        # helper variables
        if ctx.setter:
            # setter is generated alongside with getter, setting template choice from getter context
            setter_ctx = ctx.setter
            setter_ctx.set_template_ctx(ctx.template_ctx)
            setter = make_func_context(setter_ctx)

        return locals()

    context = make_func_context(ctx)
    context.update(make())
    return context


def make_member_context(ctx):
    def make():
        # helper variables
        _cxx_type = CXXType(type_=ctx.cursor.type,
                            template_choice=ctx.template_choice)
        return_type_info = create_type_info(ctx, _cxx_type)
        rconverter = SNIPPETS_ENGINE.build_type_converter(ctx, _cxx_type)

        owner_class = types.SimpleNamespace(**make_class_context(ctx.parent_context))

        cxx = types.SimpleNamespace(name=ctx.cursor.spelling,
                                    displayname=ctx.cursor.displayname,
                                    kind_name=ctx.kind_name,
                                    is_public=ctx.cursor.access_specifier == cli.AccessSpecifier.PUBLIC,
                                    is_template=ctx.node.is_template)

        return locals()

    context = make_def_context(ctx)
    context.update(make())
    return context


def preprocess_scope(context, scope, info):
    context_scope = copy.copy(context)
    for sname in info.scopes:
        s = scope.create_scope(sname)
        context_scope[sname] = s
    if info.snippet_tmpl:
        scope.add(info.make_snippet(context_scope))
    if info.unique_snippet_tmpl:
        scope.add_unique(*str(info.unique_make_snippet(context_scope)).split(JINJA_UNIQUE_MARKER))


def preprocess_entry(context, builder, code_name):
    code_info = None
    if 'name' in context:
        code_info = SNIPPETS_ENGINE.get_code_info(f"{code_name}_{context['name']}")

    code_info = code_info or SNIPPETS_ENGINE.get_code_info(code_name)
    # continue processing if not an empty rule
    if code_info:
        for fs, info in code_info.items():
            fscope_name, scope_name = fs
            file_scope = get_file(context, builder, fscope_name)
            parent_scope = file_scope[scope_name]
            if parent_scope is not None:
                preprocess_scope(context, parent_scope, info)


def get_file(context, builder, fscope_name):
    file_info = SNIPPETS_ENGINE.get_file_info(fscope_name)
    file_name = file_info.get_file_name(context)

    return builder.get_file(file_name, init_func=lambda s: preprocess_scope(context, s, file_info))


def gen_package(ctx, builder):
    context = make_package_context(ctx)
    preprocess_entry(context, builder, 'package')


def gen_enum(ctx, builder):
    context = make_enum_context(ctx)
    preprocess_entry(context, builder, 'enum')


def gen_class(ctx, builder):
    context = make_class_context(ctx)
    preprocess_entry(context, builder, 'class')


def gen_interface(ctx, builder):
    context = make_class_context(ctx)
    preprocess_entry(context, builder, 'interface')


def gen_constructor(ctx, builder):
    context = make_constructor_context(ctx)
    preprocess_entry(context, builder, 'constructor')


def gen_method(ctx, builder):
    context = make_func_context(ctx)
    preprocess_entry(context, builder, 'method')


def gen_function(ctx, builder):
    _validate_nullable_args(ctx)
    context = make_func_context(ctx)
    preprocess_entry(context, builder, 'function')


def gen_getter(ctx, builder):
    context = make_getter_context(ctx)
    preprocess_entry(context, builder, 'getter')


def gen_property_getter(ctx, builder):
    context = make_member_context(ctx)
    preprocess_entry(context, builder, 'property_getter')


def gen_property_setter(ctx, builder):
    gen_property_getter(ctx, builder)


def gen_setter(ctx, builder):
    return<|MERGE_RESOLUTION|>--- conflicted
+++ resolved
@@ -135,9 +135,12 @@
             kind_name=ctx.kind_name,
             access_specifier=ctx.cursor.access_specifier.name.lower(),
             is_template=ctx.node.is_function_template,
-            is_overloaded=cutil.is_overloaded(ctx.cursor)
+            is_overloaded=cutil.is_overloaded(ctx.cursor),
+            is_static = bool(ctx.cursor.is_static_method()),
+            # for template methods
+            is_override=False
         )
-        if ctx.cursor.kind in [cli.CursorKind.CXX_METHOD, cli.CursorKind.FUNCTION_TEMPLATE]:
+        if ctx.cursor.kind == cli.CursorKind.CXX_METHOD:
             _overridden_cursors = cutil.get_all_overridden_cursors(ctx.cursor)
             _override_contexts = []
             for cursor in _overridden_cursors:
@@ -148,31 +151,9 @@
             # at least one of the overridden cursors should have an api
             cxx.is_override = bool(_override_contexts)
 
-<<<<<<< HEAD
-        # for template methods
-        is_override = False
-
-        if ctx.cursor.kind == cli.CursorKind.CXX_METHOD:
-            _overriden_cursors = ctx.cursor.get_overriden_cursors()
-            is_override = bool(_overriden_cursors)
-            if is_override:
-                original_definition_context = ctx.find_by_type(
-                    _overriden_cursors[0].lexical_parent.type.spelling)
-            is_virtual = bool(ctx.cursor.is_virtual_method())
-
-        is_static = bool(ctx.cursor.is_static_method())
-        is_abstract = ctx.cursor.is_abstract_record()
-        is_open = not cutil.is_final_cursor(ctx.cursor)
-        is_public = ctx.cursor.access_specifier == cli.AccessSpecifier.PUBLIC
-        is_protected = ctx.cursor.access_specifier == cli.AccessSpecifier.PROTECTED
-        is_private = ctx.cursor.access_specifier == cli.AccessSpecifier.PRIVATE
-        access_specifier = ctx.cursor.access_specifier.name.lower()
-=======
             is_interface_override = cxx.is_override and all(
                 [c.parent_context.vars.action == 'gen_interface' for c in _override_contexts])
-            cxx.is_static = bool(ctx.cursor.is_static_method())
             cxx.is_virtual = bool(ctx.cursor.is_virtual_method())
->>>>>>> 15821dbf
 
         return locals()
 
@@ -343,7 +324,6 @@
 
 
 def gen_function(ctx, builder):
-    _validate_nullable_args(ctx)
     context = make_func_context(ctx)
     preprocess_entry(context, builder, 'function')
 
