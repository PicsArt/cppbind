import copy
import importlib
import os
import types

import clang.cindex as cli
import iegen
import iegen.converter
import iegen.utils.clang as cutil
from iegen import find_prj_dir
<<<<<<< HEAD
from iegen.common.config import DEFAULT_DIRS
from iegen.common.error import Error
from iegen.common.snippets_engine import SnippetsEngine, OBJECT_INFO_TYPE, ENUM_INFO_TYPE, JINJA_UNIQUE_MARKER
from iegen.utils import load_from_paths
=======
from iegen.common.snippets_engine import (
    ENUM_INFO_TYPE,
    JINJA_UNIQUE_MARKER,
    OBJECT_INFO_TYPE,
    SnippetsEngine
)
>>>>>>> 240c7192

SNIPPETS_ENGINE = None
GLOBAL_VARIABLES = {}
# variables below should be set after loading this module by calling set_language function
LANGUAGE = None
LANGUAGE_HELPER_MODULE = None


def set_language(language):
    global LANGUAGE
    LANGUAGE = language
    global LANGUAGE_HELPER_MODULE
    LANGUAGE_HELPER_MODULE = importlib.import_module(f'iegen.converter.{language}')


def load_snippets_engine(ctx_desc):
    global SNIPPETS_ENGINE
    SNIPPETS_ENGINE = SnippetsEngine(ctx_desc)
    SNIPPETS_ENGINE.load()


def gen_init(ctx, ctx_desc, *args, **kwargs):
    global SNIPPETS_ENGINE, GLOBAL_VARIABLES
    # load snippets

    context = make_root_context(ctx)

    load_snippets_engine(ctx_desc)

    GLOBAL_VARIABLES = SNIPPETS_ENGINE.do_actions(context)


def make_root_context(ctx):
    def make():
        # helper variables
        cxx_helpers_dir = find_prj_dir(ctx.cxx_helpers_dir)
        helpers_dir = find_prj_dir(ctx.helpers_dir)
        out_dir = ctx.out_dir
        helpers_package_prefix = ctx.helpers_package_prefix
        helpers_out_dir = os.path.join(out_dir + helpers_package_prefix.replace('.', os.sep))
        # base variables
        cxx_base_dir = find_prj_dir(ctx.cxx_base_dir)
        return locals()

    context = {k: getattr(ctx, k) for k in ctx.node.args}
    context.update(make())

    return context


def make_def_context(ctx):
    def make():
        # helper variables
        pat_sep = os.sep
        path = os.path
        helper = LANGUAGE_HELPER_MODULE
        marker = JINJA_UNIQUE_MARKER
        banner_logo = iegen.BANNER_LOGO
        new_line = iegen.converter.NEW_LINE
        return locals()

    context = make()
    context.update(GLOBAL_VARIABLES)
    context.update(ctx.api_args)
    return context


def make_clang_context(ctx):
    def make():
        cursor = ctx.cursor
        cxx_name = ctx.cursor.spelling

        prj_rel_file_name = ctx.prj_rel_file_name
        comment = ctx.comment

        return locals()

    context = make_def_context(ctx)
    context.update(make())
    return context


def make_package_context(ctx):
    context = make_def_context(ctx)

    context['package'] = ctx.name
    return context


def make_func_context(ctx):
    def make():
        args = [
            types.SimpleNamespace(
                converter=SNIPPETS_ENGINE.build_type_converter(ctx,
                                                               arg.type,
                                                               template_choice=ctx.template_choice),
                name=arg.name,
                default=arg.default,
                cursor=arg.cursor,
                type=arg.type,
                nullable=arg.name in ctx.nullable_arg or arg.default in ('nullptr', 'NULL')
            ) for arg in ctx.args
        ]

        if hasattr(ctx, 'result_type'):
            rconverter = SNIPPETS_ENGINE.build_type_converter(ctx, ctx.result_type, template_choice=ctx.template_choice)

        owner_class = types.SimpleNamespace(**make_class_context(ctx.parent_context))

        overloading_prefix = ctx.overloading_prefix
        # capturing suffix since we use single context with different template choice
        _suffix = owner_class.template_suffix
        template_choice = ctx.template_choice
        template_names = ctx.template_names
        if ctx.node.is_function_template:
            overloading_prefix = get_template_suffix(ctx, LANGUAGE)

<<<<<<< HEAD
        if ctx.cursor.kind in [cli.CursorKind.CXX_METHOD, cli.CursorKind.FUNCTION_TEMPLATE]:
=======
        if ctx.cursor.kind in [cutil.cli.CursorKind.CXX_METHOD,
                               cutil.cli.CursorKind.FUNCTION_TEMPLATE]:
>>>>>>> 240c7192
            _overriden_cursors = ctx.cursor.get_overriden_cursors()
            is_override = bool(_overriden_cursors)
            if is_override:
                original_definition_context = ctx.find_by_type(
                    _overriden_cursors[0].lexical_parent.type.spelling)
            is_static = bool(ctx.cursor.is_static_method())
            is_virtual = bool(ctx.cursor.is_virtual_method())
        is_abstract = ctx.cursor.is_abstract_record()
        is_open = not cutil.is_final_cursor(ctx.cursor)
        is_public = ctx.cursor.access_specifier == cli.AccessSpecifier.PUBLIC
        is_protected = ctx.cursor.access_specifier == cli.AccessSpecifier.PROTECTED
        is_private = ctx.cursor.access_specifier == cli.AccessSpecifier.PRIVATE
        access_specifier = ctx.cursor.access_specifier.name.lower()

        return locals()

    context = make_clang_context(ctx)
    context.update(make())
    return context


def make_enum_context(ctx):
    def make():
        # helper variables
        enum_cases = ctx.enum_values
        cxx_type_name = ctx.node.type_name()
        return locals()

    context = make_clang_context(ctx)
    context.update(make())
    return context


def make_class_context(ctx):
    def _make(ctx):
        def make():
            # helper variables
            template_suffix = get_template_suffix(ctx, LANGUAGE)
            is_open = not cutil.is_final_cursor(ctx.cursor)
            has_non_abstract_base_class = False
            cxx_type_name = ctx.node.type_name(ctx.template_choice)
            converter = SNIPPETS_ENGINE.build_type_converter(ctx, ctx.cursor.type,
                                                             template_choice=ctx.template_choice,
                                                             search_name=ctx.node.full_displayname
                                                             if ctx.cursor.type.kind == cli.TypeKind.INVALID
                                                             else None)
            if ctx.base_types:
                base_types_converters = [SNIPPETS_ENGINE.build_type_converter(ctx, base_type, ctx.template_choice)
                                         for base_type in ctx.base_types]
                has_non_abstract_base_class = not all((b.ctx.action == 'gen_interface' for b in base_types_converters))

            cxx_root_type_name = ctx.node.root_type_name(template_choice=ctx.template_choice)
            is_abstract = ctx.cursor.is_abstract_record()
            return locals()

        context = make_clang_context(ctx)
        context.update(make())
        return context

    context = _make(ctx)
    ancestors = [types.SimpleNamespace(**_make(ancestor)) for ancestor in ctx.ancestors]
    root = types.SimpleNamespace(**_make(ctx.root))
    context.update(dict(ancestors=ancestors, root=root))
    return context


def make_constructor_context(ctx):
    def make():
        # helper variables

        return locals()

    context = make_func_context(ctx)
    context.update(make())
    return context


def make_getter_context(ctx):
    def make():
        # helper variables
        if ctx.setter:
            # setter is generated alongside with getter, setting template choice from getter context
            setter_ctx = ctx.setter
            setter_ctx.set_template_ctx(ctx.template_ctx)
            setter_ctx = make_func_context(setter_ctx)

        return locals()

    context = make_func_context(ctx)
    context.update(make())
    return context


def make_member_context(ctx):
    def make():
        # helper variables
        rconverter = SNIPPETS_ENGINE.build_type_converter(ctx, ctx.cursor.type, template_choice=ctx.template_choice)

        owner_class = types.SimpleNamespace(**make_class_context(ctx.parent_context))

        return locals()

    context = make_clang_context(ctx)
    context.update(make())
    return context


def get_template_suffix(ctx, target_language):
    template_choice = ctx.template_choice
    template_types = ctx.template_type_parameters
    args_names = []
    if template_choice:
        for t in template_types:
            search_name = template_choice[t]

            ref_ctx = ctx.find_by_type(search_name)
            if ref_ctx is not None:
                if ctx.cursor.type.kind == cli.TypeKind.ENUM:
                    search_name = ENUM_INFO_TYPE
                else:
                    search_name = OBJECT_INFO_TYPE

            type_converter = SNIPPETS_ENGINE.get_type_info(search_name)
            if not type_converter:
                raise KeyError(f"Can not find type for {search_name}")
            type_converter = type_converter.make_converter(ctx.cursor.type, ref_ctx,
                                                           template_choice=template_choice)

            args_names.append(getattr(type_converter, target_language).target_type_name)

    return ''.join(args_names)


def preprocess_scope(context, scope, info):
    context_scope = copy.copy(context)
    for sname in info.scopes:
        s = scope.create_scope(sname)
        context_scope[sname] = s
    if info.snippet_tmpl:
        scope.add(info.make_snippet(context_scope))
    if info.unique_snippet_tmpl:
        scope.add_unique(*str(info.unique_make_snippet(context_scope)).split(JINJA_UNIQUE_MARKER))


def preprocess_entry(context, builder, code_name):
    code_info = None
    if 'name' in context:
        code_info = SNIPPETS_ENGINE.get_code_info(f"{code_name}_{context['name']}")

    code_info = code_info or SNIPPETS_ENGINE.get_code_info(code_name)
    # continue processing if not an empty rule
    if code_info:
        for fs, info in code_info.items():
            fscope_name, scope_name = fs
            file_scope = get_file(context, builder, fscope_name)
            parent_scope = file_scope[scope_name]
            preprocess_scope(context, parent_scope, info)


def get_file(context, builder, fscope_name):
    file_info = SNIPPETS_ENGINE.get_file_info(fscope_name)
    file_name = file_info.get_file_name(context)

    return builder.get_file(file_name, init_func=lambda s: preprocess_scope(context, s, file_info))


def gen_package(ctx, builder):
    context = make_package_context(ctx)
    preprocess_entry(context, builder, 'package')


def gen_enum(ctx, builder):
    context = make_enum_context(ctx)
    preprocess_entry(context, builder, 'enum')


def gen_class(ctx, builder):
    context = make_class_context(ctx)
    preprocess_entry(context, builder, 'class')


def gen_interface(ctx, builder):
    context = make_class_context(ctx)
    preprocess_entry(context, builder, 'interface')


def gen_constructor(ctx, builder):
    _validate_nullable_args(ctx)
    context = make_constructor_context(ctx)
    preprocess_entry(context, builder, 'constructor')


def gen_method(ctx, builder):
    _validate_nullable_args(ctx)
    context = make_func_context(ctx)
    preprocess_entry(context, builder, 'function')


def gen_getter(ctx, builder):
    _validate_getter(ctx)
    context = make_getter_context(ctx)
    preprocess_entry(context, builder, 'getter')


def gen_property_getter(ctx, builder):
    _validate_property_getter(ctx)
    context = make_member_context(ctx)
    preprocess_entry(context, builder, 'property_getter')


def gen_property_setter(ctx, builder):
    gen_property_getter(ctx, builder)


def gen_setter(ctx, builder):
    return


def _validate_nullable_args(ctx):
    args = [arg.name for arg in ctx.args]
    incorrect_args = [arg for arg in ctx.nullable_arg if arg not in args]
    if incorrect_args:
        Error.critical(
            f'{", ".join(incorrect_args)} arguments are marked as nullable but '
            f'{ctx.cursor.lexical_parent.displayname}.{ctx.cursor.displayname} does not have such arguments.')


def _validate_getter(ctx):
    if ctx.args:
        Error.critical(
            f'Getter should not have arguments: {ctx.cursor.lexical_parent.displayname}.{ctx.cursor.displayname}.')
    if ctx.setter:
        if len(ctx.setter.args) != 1:
            Error.critical(
                f'Setter should have one argument: {ctx.cursor.lexical_parent.displayname}.{ctx.cursor.displayname}.')

        _validate_nullable_args(ctx.setter)

        have_diff_nullability = len(ctx.setter.nullable_arg) == 0 ^ ctx.nullable_return is False
        if have_diff_nullability:
            Error.critical(
                f'Setter argument and getter return value should have the same nullability:'
                f' {ctx.cursor.lexical_parent.displayname}.{ctx.cursor.displayname}.')


def _validate_property_getter(ctx):
    if ctx.cursor.access_specifier != cli.AccessSpecifier.PUBLIC:
        Error.critical(
            f'{ctx.cursor.lexical_parent.displayname}.{ctx.cursor.displayname} is not a public field.'
            f'Make it public or remove iegen API.')<|MERGE_RESOLUTION|>--- conflicted
+++ resolved
@@ -8,19 +8,13 @@
 import iegen.converter
 import iegen.utils.clang as cutil
 from iegen import find_prj_dir
-<<<<<<< HEAD
-from iegen.common.config import DEFAULT_DIRS
 from iegen.common.error import Error
-from iegen.common.snippets_engine import SnippetsEngine, OBJECT_INFO_TYPE, ENUM_INFO_TYPE, JINJA_UNIQUE_MARKER
-from iegen.utils import load_from_paths
-=======
 from iegen.common.snippets_engine import (
     ENUM_INFO_TYPE,
     JINJA_UNIQUE_MARKER,
     OBJECT_INFO_TYPE,
     SnippetsEngine
 )
->>>>>>> 240c7192
 
 SNIPPETS_ENGINE = None
 GLOBAL_VARIABLES = {}
@@ -138,12 +132,7 @@
         if ctx.node.is_function_template:
             overloading_prefix = get_template_suffix(ctx, LANGUAGE)
 
-<<<<<<< HEAD
         if ctx.cursor.kind in [cli.CursorKind.CXX_METHOD, cli.CursorKind.FUNCTION_TEMPLATE]:
-=======
-        if ctx.cursor.kind in [cutil.cli.CursorKind.CXX_METHOD,
-                               cutil.cli.CursorKind.FUNCTION_TEMPLATE]:
->>>>>>> 240c7192
             _overriden_cursors = ctx.cursor.get_overriden_cursors()
             is_override = bool(_overriden_cursors)
             if is_override:
