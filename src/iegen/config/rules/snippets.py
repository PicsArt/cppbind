--- conflicted
+++ resolved
@@ -134,12 +134,8 @@
             kind_name=ctx.kind_name,
             access_specifier=ctx.cursor.access_specifier.name.lower(),
             is_template=ctx.node.is_function_template,
-<<<<<<< HEAD
-            is_overloaded=_is_overloaded(ctx),
-            displayname=ctx.cursor.displayname
-=======
             is_overloaded=cutil.is_overloaded(ctx.cursor),
->>>>>>> 748cf5f7
+            isplayname=ctx.cursor.displayname
         )
         if ctx.cursor.kind in [cli.CursorKind.CXX_METHOD, cli.CursorKind.FUNCTION_TEMPLATE]:
             _overriden_cursors = ctx.cursor.get_overriden_cursors()
@@ -334,21 +330,6 @@
 
 def gen_setter(ctx, builder):
     return
-
-
-<<<<<<< HEAD
-def _is_overloaded(ctx):
-    return [item for item in list(ctx.node.parent.clang_cursor.get_children()) if
-            item.spelling == ctx.cursor.spelling and item != ctx.cursor]
-=======
-def _validate_nullable_args(ctx):
-    args = [arg.name for arg in ctx.args]
-    incorrect_args = [arg for arg in ctx.vars.nullable_arg if arg not in args]
-    if incorrect_args:
-        Error.critical(
-            f'{", ".join(incorrect_args)} arguments are marked as nullable but '
-            f'{ctx.cursor.lexical_parent.displayname}.{ctx.cursor.displayname} does not have such arguments.')
->>>>>>> 748cf5f7
 
 
 def _validate_getter(ctx):
