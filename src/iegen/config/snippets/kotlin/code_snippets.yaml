file:
  kotlin:
    file_path: |
      {{vars.target_file_fullname}}
    scopes:
      - body
      - include
      - glob_init
      - glob_external
    content: |
      {{[banner_logo, vars.banner_comment]|make_doxygen_comment}}

      package {{vars.package_prefix}}.{{vars.package}}
      {% set helpers = helper_includes|format_list('import {}.*')|join_unique %}
      {%- set exc_vars = get_type_info("std::exception").vars %}
      {%- set exc_include = 'import ' + exc_vars.package_prefix + '.' + exc_vars.package + '.*' %}
      {{[helpers, exc_include, include]|sort_snippets|join(new_line)}}
      {%- if glob_init %}
      {{glob_init}}
      {%- endif %}
      {%- if body %}
      {{body}}
      {%- endif %}
      {%- if glob_external %}

      {{glob_external}}
      {%- endif %}{{new_line}}
  cxx:
    file_path: |
      {{vars.c_file_fullname}}
    scopes:
      - namespace
      - body
      - include
    content: |
      {{[banner_logo, vars.banner_comment]|make_doxygen_comment}}

      #include "jni.h"
      #include <iostream>
      {{cxx_helper_includes|format_list('#include "{}"')|join(new_line)}}
      {{include}}
      {{namespace}}

      {{body}}{{new_line}}

package:

enum:
  kotlin:
    body: |
      {%- if vars.header_code_fragment %}
      {{new_line}}{{vars.header_code_fragment}}
      {%- endif %}
      {%- if vars.comment %}
      {{vars.comment|make_doxygen_comment}}
      {%- endif %}
      enum class {{vars.name}}(val value: Int){{': ' if vars.bases_list}}{{vars.bases_list|join(', ')}} {
          {%- set comma = joiner(",") -%}
          {%- for case in enum_cases -%}
          {%- if case.name not in vars.enum_excluded_fields -%}
          {{comma()}}
          {%- if case.comment %}
          {{case.comment|make_doxygen_comment|indent(4)}}
          {%- endif %}
          {{vars.enum_field_name_prefix + case.name}}({{case.value}})
          {%- endif %}
          {%- endfor %};

          companion object {
              private val values = values()
              fun getByValue(value: Int) = values.firstOrNull { it.value == value }
          }
          {%- if vars.code_fragment %}

          {{vars.code_fragment|indent(4)}}
          {%- endif %}
      }
      {%- if vars.footer_code_fragment %}
      {{new_line}}{{vars.footer_code_fragment}}
      {%- endif %}

var_class_cxx: &var_class_cxx
  include:
    unique_content: |
      {%- if vars.is_proj_type -%}
      #include "{{vars.prj_rel_file_name}}"
      {%- endif -%}
      {%- macro gen_include(type_info) -%}
      {%- if type_info.vars and type_info.vars.is_proj_type -%}
      {{marker}}#include "{{type_info.vars.prj_rel_file_name}}"
      {%- endif -%}
      {%- for arg_type_info in type_info.arg_types_infos -%}
      {{gen_include(arg_type_info)}}
      {%- endfor -%}
      {%- endmacro -%}
      {%- for base in base_types_infos -%}
      {{gen_include(base)}}
      {%- endfor -%}
      {%- if vars.include_cxx -%}
      {{marker}}{{vars.include_cxx|select('match_regexp', '^<.*>$', '^".*"$')|format_list('#include {}')|join_unique}}
      {{marker}}{{vars.include_cxx|reject('match_regexp', '^<.*>$', '^".*"$')|format_list('#include "{}"')|join_unique}}
      {%- endif -%}
  namespace:
    unique_content: |
      {%- if cxx.namespace %}
      using namespace {{cxx.namespace}};
      {%- endif %}
  body:
    content: |
      {%- if not base_types_converters|map(attribute='kotlin')|rejectattr('vars.action', 'equalto', 'gen_interface')|list %}
      {%- set parent_type_name = converter.kotlin.get_target_type_name(interface_class=vars.action == 'gen_interface') %}
      {%- set finalize_name = helper.get_jni_func_name(vars.package_prefix + '.' + vars.package, parent_type_name, 'jFinalize') %}
      extern "C" JNIEXPORT void {{finalize_name}}(JNIEnv* env, jobject obj, jobjectid id){
          {%- set jni_to_cxx_converter = make_type_converter('std::shared_ptr<' + root_types_infos[0].cxx.pointee_unqualified_name + '>').jni_to_cxx if vars.shared_ref else make_type_converter(root_types_infos[0].cxx.pointee_unqualified_name).jni_to_cxx %}
          {{jni_to_cxx_converter.snippet('id', cxx_is_pointer=True)|indent(4)}}
          {%- if vars.shared_ref %}
          delete &{{jni_to_cxx_converter.converted_name('id')}};
          {%- else %}
          delete {{jni_to_cxx_converter.converted_name('id')}};
          {%- endif %}
      }
      {%- endif %}

var_class_kotlin_include: &var_class_kotlin_include
  unique_content: |
    {{marker if vars.include}}{{vars.include|format_list("import {}")|join_unique}}
    {%- macro gen_import(converter) -%}
    {%- if converter.parent_type_info -%}
    {{gen_import(make_type_converter(converter.parent_type_info.cxx.type_name).kotlin)}}
    {%- else %}
    {%- if converter.vars and converter.vars.is_proj_type and converter.vars.package != vars.package -%}
    {{marker}}import {{converter.vars.package_prefix}}.{{converter.vars.package}}.{{converter.target_type_name}}
    {%- endif -%}
    {%- endif -%}
    {%- for arg_converter in converter.args -%}
    {{gen_import(arg_converter)}}
    {%- endfor -%}
    {%- endmacro -%}
    {%- for base in base_types_converters|map(attribute='kotlin') -%}
    {{gen_import(base)}}
    {%- endfor -%}

class:
  kotlin:
    include: *var_class_kotlin_include
    body:
      scopes:
        - head
        - properties
        - body
        - companion
        - private_external
      content: |
        {%- if vars.header_code_fragment -%}
        {{new_line}}{{vars.header_code_fragment}}
        {% endif -%}
        {%- set base_interfaces = base_types_converters|map(attribute='kotlin')|selectattr('vars.action', 'eq', 'gen_interface')|map(attribute='target_type_name')|list -%}
        {%- set all_bases_are_interface = not base_types_infos|rejectattr('vars.action', 'equalto', 'gen_interface')|list %}
        {%- set bases_specifiers = base_interfaces + base_types_converters|map(attribute='kotlin.target_type_name')|reject('in', base_interfaces)|format_list('{}(_id, _owner)') + vars.bases_list + (['AutoCloseable'] if not base_types_converters or all_bases_are_interface else []) + (['Exception()'] if vars.is_exception and not ancestors|selectattr('vars.is_exception', 'equalto', True)|list else []) -%}
        {%- if root_types_infos|length > 1 -%}
        {%- do Error.critical(cxx.type_name + ' has more than one root type.') -%}
        {%- endif -%}
        {%- if base_types_converters|map(attribute='kotlin')|rejectattr('vars.action', 'equalto', 'gen_interface')|list|length > 1 %}
        {%- do Error.critical(cxx.type_name + ' has more than 1 non abstract base type.') %}
        {%- endif %}
        {%- if ancestors|rejectattr('vars.shared_ref', 'equalto', vars.shared_ref)|list|length != 0 %}
        {%- do Error.critical(cxx.type_name + ' ancestors have different values for shared_ref variable.') %}
        {%- endif %}
        {%- if vars.comment %}
        {{vars.comment|make_doxygen_comment}}
        {%- endif %}
        {{'open ' if cxx.is_open}}class {{converter.kotlin.get_target_type_name(definition=True)}}
        internal constructor(_id: Long, _owner: Boolean = false){{' : ' + bases_specifiers|join(', ') if bases_specifiers}} {
            companion object {
                {%- if vars.c_wrapper_lib_name and all_bases_are_interface %}
                init {
                    System.loadLibrary("{{vars.c_wrapper_lib_name}}")
                }
                {%- endif %}
                {{companion|string|indent(8)}}
            }
            {% if all_bases_are_interface %}
            protected var objId = _id
            protected val owner = _owner
            {%- endif %}
            {%- if base_types_converters|map(attribute='kotlin')|selectattr('vars.action', 'equalto', 'gen_interface')|list or not base_types_converters %}
            {% if base_types_converters -%}
            {{'override '}}
            {%- else %}
            {{'open '}}
            {%- endif -%}
            val id: Long
                get() {
                    if (objId == 0L) {
                        throw RuntimeException("Object is not allocated")
                    }
                    return objId
                }
            {%- endif -%}
            {%- if head %}
            {{head|string|indent}}
            {%- endif %}
            {%- if properties %}
            {{properties|string|indent}}
            {%- endif %}
            {%- if body %}
            {{body|string|indent}}
            {%- endif %}
            {%- if all_bases_are_interface %}

            override fun close() {
                if (owner && objId != 0L) {
                    jFinalize(objId)
                    objId = 0L
                }
            }

            /**
             * Finalize and deletes the object
             */
            protected fun finalize() {
                close()
            }
            {%- endif %}
            {%- if private_external %}

            ///// External wrapper functions ////////////
            {{private_external|string|indent}}
            {%- endif %}
            {%- if all_bases_are_interface %}
            private external fun jFinalize(id: Long): Unit
            {%- endif %}
        }
        {%- if vars.footer_code_fragment %}
        {{new_line}}{{vars.footer_code_fragment}}
        {% endif -%}
  cxx: *var_class_cxx

interface:
  kotlin:
    include: *var_class_kotlin_include
    body:
      scopes:
        - head
        - properties
        - body
        - companion
        - interface_external
      content: |
        {%- if vars.header_code_fragment -%}
        {{new_line}}{{vars.header_code_fragment}}
        {% endif -%}
        {%- set bases_specifiers = base_types_converters|map(attribute='kotlin.target_type_name')|list + vars.bases_list %}
        {%- if base_types_converters|map(attribute='kotlin')|rejectattr('vars.action', 'equalto', 'gen_interface')|list %}
        {%- do Error.critical(cxx.type_name + ' interface cannot inherit from a class.') %}
        {%- endif %}
        {%- if ancestors|rejectattr('vars.shared_ref', 'equalto', vars.shared_ref)|list|length != 0 %}
        {%- do Error.critical(cxx.type_name + ' ancestors have different values for shared_ref variable.') %}
        {%- endif %}
        {%- if root_types_infos|length > 1 %}
        {%- do Error.critical(cxx.type_name + ' has more than one root type.') %}
        {%- endif %}
        {% if vars.comment %}
        {{vars.comment|make_doxygen_comment}}
        {%- endif %}
        interface {{converter.kotlin.get_target_type_name(definition=True)}}{{' : ' + bases_specifiers|join(', ') if bases_specifiers else ' : AutoCloseable'}} {
            {%- if not base_types_converters %}
            val id: Long
            {%- endif %}
            {{properties|string|indent}}
            {{body|string|indent}}
        }

        {% if interface_external %}
        class {{converter.kotlin.get_target_type_name(definition=True)}}Helper {
            companion object {
                {{interface_external|string|indent(8)}}
            }
        }
        {% endif %}

        {{'open ' if cxx.is_open}}class {{converter.kotlin.get_target_type_name(interface_class=True, definition=True)}}
        internal constructor(_id: Long, _owner: Boolean = false) : {{converter.kotlin.target_type_name}} {
            companion object {
                {%- if vars.c_wrapper_lib_name %}
                init {
                    System.loadLibrary("{{vars.c_wrapper_lib_name}}")
                }
                {%- endif %}
                {{companion|string|indent(8)}}
            }

            protected var objId = _id
            protected val owner = _owner
            override val id: Long
                get() {
                    if (objId == 0L) {
                        throw RuntimeException("Object is not allocated")
                    }
                    return objId
                }
            {%- if head %}
            {{head|string|indent}}
            {%- endif %}
            {%- if not base_types_converters|map(attribute='kotlin')|rejectattr('vars.action', 'equalto', 'gen_interface')|list %}

            override fun close() {
                if (owner && objId != 0L) {
                    jFinalize(objId)
                    objId = 0L
                }
            }

            /**
            * Finalize and deletes the object
            */
            protected fun finalize() {
                close()
            }
            {% endif %}
            ///// External wrapper functions ////////////
            private external fun jFinalize(id: Long): Unit
        }
        {%- if vars.footer_code_fragment %}
        {{new_line}}{{vars.footer_code_fragment}}
        {% endif -%}
  cxx: *var_class_cxx


var_method_kotlin_include: &var_method_kotlin_include
  unique_content: |
    {%- macro gen_import(converter) -%}
    {%- if converter.parent_type_info -%}
    {{gen_import(make_type_converter(converter.parent_type_info.cxx.type_name).kotlin)}}
    {%- else %}
    {%- if converter.vars and converter.vars.is_proj_type and converter.vars.package != vars.package -%}
    {{marker}}import {{converter.vars.package_prefix}}.{{converter.vars.package}}.{{converter.target_type_name}}
    {%- endif -%}
    {%- endif %}
    {%- for arg_converter in converter.args -%}
    {{gen_import(arg_converter)}}
    {%- endfor -%}
    {%- endmacro -%}
    {%- for arg_converter in args|map(attribute='converter.kotlin') -%}
    {{gen_import(arg_converter)}}
    {%- endfor -%}
    {%- if rconverter is defined -%}
    {{gen_import(rconverter.kotlin)}}
    {%- endif -%}

var_method_cxx_include: &var_method_cxx_include
  unique_content: |
    {%- if vars.is_proj_type -%}
    #include "{{vars.prj_rel_file_name}}"
    {%- endif -%}
    {%- macro gen_include(type_info) -%}
    {%- if type_info.vars and type_info.vars.is_proj_type -%}
    {{marker}}#include "{{type_info.vars.prj_rel_file_name}}"
    {%- endif -%}
    {%- for arg_type_info in type_info.arg_types_infos -%}
    {{gen_include(arg_type_info)}}
    {%- endfor -%}
    {%- endmacro -%}
    {%- for arg in args -%}
    {{gen_include(arg.type_info)}}
    {%- endfor -%}
    {%- if rconverter is defined -%}
    {{gen_include(return_type_info)}}
    {%- endif -%}

constructor:
  kotlin:
    include: *var_method_kotlin_include
    head: |
      {%- set incorrect_nullable_args = vars.nullable_arg|reject('in', args|map(attribute='name'))|list -%}
      {%- if incorrect_nullable_args -%}
        {%- do Error.critical("{} arguments are marked as nullable but {}.{} does not have such arguments.".format(', '.join(incorrect_nullable_args), owner_class.cxx.displayname, cxx.displayname)) -%}
      {%- endif -%}
      {%- if vars.comment %}
      {{vars.comment|make_doxygen_comment}}
      {%- endif %}
      {%- set comma = joiner(', ') %}
      constructor({%- for arg in args -%}
      {{comma()}}{{arg.name}}: {{arg.converter.kotlin.target_type_name}}{{'?' if arg.name in vars.nullable_arg or arg.is_null_ptr}}
      {%- if arg.default -%}
      {%- if arg.is_enum %}
      {%- if arg.default.split('::')|last in arg.type_info.vars.enum_excluded_fields -%}
      {%- do Error.warning("{} field of {} enum is mentioned as excluded field, so it cannot be used as a default value for {}.{} constructor argument. Iegen is skipping default value addition in target language wrappers.".format(arg.default.split('::')|last, arg.default.split('::')[-2], owner_class.cxx.displayname, cxx.displayname)) -%}
      {%- else %} = {{arg.converter.kotlin.target_type_name}}.{{arg.type_info.vars.enum_field_name_prefix + arg.default.split('::')|last}}
      {%- endif -%}
      {%- else -%}
      {%- if arg.is_literal %} = {{arg.default}}{{'F' if arg.is_float}}{{'L' if arg.is_long}}
      {%- elif arg.is_null_ptr %} = null
      {%- endif %}
      {%- endif %}
      {%- endif -%}
      {%- endfor -%}): this(construct_helper({{args|join(', ', attribute='name')}}), true) {
      }
    companion: |
      {%- if vars.comment %}
      {{vars.comment|make_doxygen_comment}}
      {%- endif %}
      {%- set comma = joiner(', ') %}
      protected fun construct_helper({%- for arg in args -%}{{comma()}}{{arg.name}}: {{arg.converter.kotlin.target_type_name}}{{'?' if arg.name in vars.nullable_arg or arg.is_null_ptr}}{%- endfor-%}): Long {
          {%- set call_args = [] %}
          {%- for arg in args %}
          {%- set converter = arg.converter.kotlin_to_jdk %}
          {%- set conversion = converter.snippet(arg.name, nullable=arg.name in vars.nullable_arg or arg.is_null_ptr) %}
          {%- if conversion %}
          {{conversion|indent}}
          {%- endif %}
          {%- do call_args.append(converter.converted_name(arg.name)) %}
          {%- endfor %}
          val id = jConstructor{{overloading_prefix}}({{call_args|join(', ')}})
          return id
      }
      {% set comma = joiner(', ') %}
      @JvmStatic
      private external fun jConstructor{{overloading_prefix}}({%- for arg in args -%}{{comma()}}{{arg.name}}: {{arg.converter.jdk.target_type_name}}{%- endfor-%}): Long
  cxx:
    include: *var_method_cxx_include
    body: |
      {%- set parent_type_name = owner_class.converter.kotlin.get_target_type_name(interface_class=owner_class.vars.action == 'gen_interface') %}
      {%- set jni_name = helper.get_jni_func_name(vars.package_prefix + '.' + vars.package, parent_type_name, 'jConstructor' + overloading_prefix) %}
      extern "C" JNIEXPORT jobjectid {{jni_name}}(JNIEnv* env, jobject obj{{args|format_list(", {arg.converter.jni.target_type_name} {arg.name}", 'arg')|join}}){
          {%- set call_args = [] -%}
          {%- for arg in args -%}
          {% set converter = arg.converter.jni_to_cxx %}
          {{converter.snippet(arg.name, nullable=arg.name in vars.nullable_arg or arg.is_null_ptr)|indent(4)}}
          {%- do call_args.append(converter.converted_name(arg.name)) -%}
          {%- endfor %}
          {%- if 'no_throw' not in vars.throws %}
          void* err_ptr = nullptr;
          {%- endif %}
          try {
              {%- if not owner_class.vars.shared_ref %}
              {{owner_class.root_types_infos[0].cxx.pointee_unqualified_name}}* baseptr = new {{owner_class.cxx.type_name}}({{call_args|join(', ')}});
              return reinterpret_cast<jlong>(baseptr);
              {%- else %}
              {{owner_class.cxx.type_name}}* obj_ptr = new {{owner_class.cxx.type_name}}({{call_args|join(', ')}});
              auto this_object = std::shared_ptr<{{owner_class.cxx.type_name}}>(obj_ptr);
              {%- if owner_class.root_types_infos[0].cxx.pointee_unqualified_name != owner_class.cxx.type_name %}
              std::shared_ptr<{{owner_class.root_types_infos[0].cxx.pointee_unqualified_name}}> baseptr = std::dynamic_pointer_cast<{{owner_class.root_types_infos[0].cxx.pointee_unqualified_name}}>(this_object);
              return reinterpret_cast<jlong>(new std::shared_ptr<{{owner_class.root_types_infos[0].cxx.pointee_unqualified_name}}>(baseptr));
              {%- else %}
              return reinterpret_cast<jlong>(new std::shared_ptr<{{owner_class.cxx.type_name}}>(this_object));
              {%- endif %}
              {%- endif %}
          }
          {%- if 'no_throw' not in vars.throws %}
          {%- for exc_type in vars.throws -%}
          catch (const {{exc_type}}& e) {
              err_ptr = new {{exc_type}}(e);
              {%- set exc_vars = get_type_info(exc_type).vars %}
              jclass excCls = env->FindClass("{{[exc_vars.package_prefix, exc_vars.package, exc_vars.name]|map('replace', '.', pat_sep)|path_join}}");
              jmethodID constructor = env->GetMethodID(excCls, "<init>", "(JZ)V");
              jobject excObj = env->NewObject(excCls, constructor, reinterpret_cast<jobjectid>(err_ptr), true);
              env->Throw(jthrowable(excObj));
          }
          {%- endfor %}
          {%- endif %}
          {%- if not 'std::exception' in vars.throws %}
          catch (const std::exception& e) {
                jclass handlerCls = env->FindClass({{"\"{}/exceptionUtils/ExceptionHandler\"".format(vars.helpers_package_prefix|replace('.', pat_sep))}});
                jmethodID handlerMethod = env->GetStaticMethodID(handlerCls, "handleUncaughtException", "(Ljava/lang/String;)V");
                env->CallStaticVoidMethod(handlerCls, handlerMethod, env->NewStringUTF(e.what()));
          }
          {%- endif %}
          catch (...) {
                jclass handlerCls = env->FindClass({{"\"{}/exceptionUtils/ExceptionHandler\"".format(vars.helpers_package_prefix|replace('.', pat_sep))}});
                jmethodID handlerMethod = env->GetStaticMethodID(handlerCls, "handleUncaughtException", "(Ljava/lang/String;)V");
                env->CallStaticVoidMethod(handlerCls, handlerMethod, env->NewStringUTF("Uncaught Exception"));
          }
          jobjectid result;
          return result;
      }

method:
  kotlin:
    include: *var_method_kotlin_include
    body: |
      {%- set incorrect_nullable_args = vars.nullable_arg|reject('in', args|map(attribute='name'))|list -%}
      {%- if incorrect_nullable_args -%}
        {%- do Error.critical("{} arguments are marked as nullable but {}.{} does not have such arguments.").format(', '.join(incorrect_nullable_args), owner_class.cxx.displayname, cxx.displayname) -%}
      {%- endif -%}
      {%- set template_postfix = template_type_converters|format_list("{arg.kotlin.custom.tname}", 'arg')|join if cxx.is_template else '' -%}
      {%- set comma = joiner(', ') -%}
      {%- set setter_var_name = 'value' -%}
      {%- if not cxx.is_static %}
      {%- if vars.comment %}
      {{vars.comment|make_doxygen_comment}}
      {%- endif %}
      {{'open ' if cxx.is_open}}{{'operator ' if vars.is_operator}}{{'override ' if cxx.is_override or vars.name == 'toString'}}fun {{vars.name}}(
      {%- for arg in args -%}{{comma()}}{{arg.name}}: {{arg.converter.kotlin.target_type_name}}{{'?' if arg.name in vars.nullable_arg or arg.is_null_ptr}}
      {%- if arg.default -%}
      {%- if arg.is_enum %}
      {%- if arg.default.split('::')|last in arg.type_info.vars.enum_excluded_fields -%}
      {%- do Error.warning("{} field of {} enum is mentioned as excluded field, so it cannot be used as a default value for {}.{} method argument. Iegen is skipping default value addition in target language wrappers.".format(arg.default.split('::')|last, arg.default.split('::')[-2], owner_class.cxx.displayname, cxx.displayname)) -%}
      {%- else %} = {{arg.converter.kotlin.target_type_name}}.{{arg.type_info.vars.enum_field_name_prefix + arg.default.split('::')|last}}
      {%- endif -%}
      {%- else -%}
      {%- if arg.is_literal %} = {{arg.default}}{{'F' if arg.is_float}}{{'L' if arg.is_long}}
      {%- elif arg.is_null_ptr %} = null
      {%- endif %}
      {%- endif %}
      {%- endif -%}
      {%- endfor-%}): {{rconverter.kotlin.target_type_name}}{{'?' if vars.nullable_return}} {
          {%- set call_args = ['id'] -%}
          {%- set result_converter = rconverter.jdk_to_kotlin -%}
          {%- for arg in args %}
          {%- set converter = arg.converter.kotlin_to_jdk -%}
          {%- set conversion = converter.snippet(arg.name, nullable=arg.name in vars.nullable_arg or arg.is_null_ptr) -%}
          {%- if conversion %}
          {{conversion|indent}}
          {%- endif %}
          {%- do call_args.append(converter.converted_name(arg.name)) %}
          {%- endfor %}
          {%- if owner_class.vars.action == 'gen_interface' %}
          val result = {{owner_class.converter.kotlin.target_type_name}}Helper.j{{vars.name|capitalize}}{{overloading_prefix}}{{template_postfix}}({{call_args|join(', ')}})
          {%- else %}
          val result = j{{vars.name|capitalize}}{{overloading_prefix}}{{template_postfix}}({{call_args|join(', ')}})
          {%- endif %}
          {{result_converter.snippet('result', value_policy=vars.return_value_policy, nullable=vars.nullable_return)|indent(4)}}
          return {{result_converter.converted_name('result')}}
      }


      {%- if vars.is_operator and vars.name == 'get' and not return_type_info.cxx.is_const_qualified and return_type_info.cxx.is_lval_reference %}


      {{'open ' if cxx.is_open}}{{'operator ' if vars.is_operator}}{{'override ' if cxx.is_override or vars.name == 'toString'}}fun set(
      {%- for arg in args -%}{{arg.name}}: {{arg.converter.kotlin.target_type_name}}, {{setter_var_name}}: {{rconverter.kotlin.target_type_name}}
      {%- endfor-%}){
          {%- set call_args = ['id'] -%}
          {%- for arg in args %}
          {%- set converter = arg.converter.kotlin_to_jdk -%}
          {%- set conversion = converter.snippet(arg.name, nullable=arg.name in vars.nullable_arg or arg.is_null_ptr) -%}
          {%- if conversion %}
          {{conversion|indent}}
          {%- endif %}
          {%- do call_args.append(converter.converted_name(arg.name)) %}
          {%- endfor %}
          {%- if owner_class.vars.action == 'gen_interface' %}
          {{owner_class.converter.kotlin.target_type_name}}Helper.jSet{{overloading_prefix}}{{template_postfix}}({{call_args|join(', ')}}, {{setter_var_name}})
          {%- else %}
          jSet{{overloading_prefix}}{{template_postfix}}({{call_args|join(', ')}}, {{setter_var_name}})
          {%- endif %}
      }

      {%- endif %}

      {%- endif %}
    companion: |
      {%- set template_postfix = template_type_converters|format_list("{arg.kotlin.custom.tname}", 'arg')|join if cxx.is_template else '' %}
      {%- if cxx.is_static %}
      {%- set comma = joiner(', ') -%}
      {%- if vars.comment %}
      {{vars.comment|make_doxygen_comment}}
      {%- endif %}
      fun {{vars.name}}({%- for arg in args -%}{{comma()}}{{arg.name}}: {{arg.converter.kotlin.target_type_name}}{{'?' if arg.name in vars.nullable_arg or arg.is_null_ptr}}{%- endfor-%}): {{rconverter.kotlin.target_type_name}}{{'?' if vars.nullable_return}} {
          {%- set call_args = [] %}
          {%- set result_converter = rconverter.jdk_to_kotlin -%}
          {%- for arg in args -%}
          {%- set converter = arg.converter.kotlin_to_jdk -%}
          {%- set conversion = converter.snippet(arg.name, nullable=arg.name in vars.nullable_arg or arg.is_null_ptr) -%}
          {%- if conversion %}
          {{conversion|indent}}
          {%- endif %}
          {%- do call_args.append(converter.converted_name(arg.name)) %}
          {%- endfor %}
          {%- if owner_class.vars.action == 'gen_interface' %}
          val result = {{owner_class.converter.kotlin.target_type_name}}Helper.j{{vars.name|capitalize}}{{overloading_prefix}}{{template_postfix}}({{call_args|join(', ')}})
          {%- else %}
          val result = j{{vars.name|capitalize}}{{overloading_prefix}}{{template_postfix}}({{call_args|join(', ')}})
          {%- endif %}
          {{result_converter.snippet('result', value_policy=vars.return_value_policy, nullable=vars.nullable_return)|indent}}
          return {{result_converter.converted_name('result')}}
      }
      {%- set comma = joiner(', ') %}
      @JvmStatic
      private external fun j{{vars.name|capitalize}}{{overloading_prefix}}{{template_postfix}}({%- for arg in args -%}{{comma()}}{{arg.name}}: {{arg.converter.jdk.target_type_name}}{%- endfor-%}): {{rconverter.jdk.target_type_name}}
      {%- endif %}
    private_external: |
      {%- if owner_class.vars.action == 'gen_class' -%}
      {%- set template_postfix = template_type_converters|format_list("{arg.kotlin.custom.tname}", 'arg')|join if cxx.is_template else '' %}
      {%- if not cxx.is_static %}
      {%- set comma = joiner(', ') -%}
      {%- set setter_var_name = 'value' -%}
      private external fun j{{vars.name|capitalize}}{{overloading_prefix}}{{template_postfix}}(id: Long{{', ' if args}}{%- for arg in args -%}{{comma()}}{{arg.name}}: {{arg.converter.jdk.target_type_name}}{%- endfor-%}): {{rconverter.jdk.target_type_name}}
      {%- if vars.is_operator and vars.name == 'get' and not return_type_info.cxx.is_const_qualified and return_type_info.cxx.is_lval_reference %}
      @JvmStatic
      private external fun jSet{{overloading_prefix}}{{template_postfix}}(id: Long{{', ' if args}}{%- for arg in args -%}{{arg.name}}: {{arg.converter.jdk.target_type_name}}{{comma()}} {{setter_var_name}}: {{rconverter.kotlin.target_type_name}}{%- endfor-%})
      {%- endif %}
      {%- endif %}
      {%- endif -%}
    interface_external: |
      {%- if owner_class.vars.action == 'gen_interface' -%}
      {%- set template_postfix = template_type_converters|format_list("{arg.kotlin.custom.tname}", 'arg')|join if cxx.is_template else '' %}
      {%- if not cxx.is_static %}
      {%- set comma = joiner(', ') -%}
      {%- set setter_var_name = 'value' -%}
      @JvmStatic
      external fun j{{vars.name|capitalize}}{{overloading_prefix}}{{template_postfix}}(id: Long{{', ' if args}}{%- for arg in args -%}{{comma()}}{{arg.name}}: {{arg.converter.jdk.target_type_name}}{%- endfor-%}): {{rconverter.jdk.target_type_name}}
      {%- if vars.is_operator and vars.name == 'get' and not return_type_info.cxx.is_const_qualified and return_type_info.cxx.is_lval_reference %}
      @JvmStatic
      external fun jSet{{overloading_prefix}}{{template_postfix}}(id: Long{{', ' if args}}{%- for arg in args -%}{{arg.name}}: {{arg.converter.jdk.target_type_name}}{{comma()}} {{setter_var_name}}: {{rconverter.kotlin.target_type_name}}{%- endfor-%})
      {%- endif %}
      {%- endif %}
      {%- endif %}
  cxx:
    include: *var_method_cxx_include
    body: |
      {%- set template_postfix = template_type_converters|format_list("{arg.kotlin.custom.tname}", 'arg')|join if cxx.is_template else '' %}
      {%- set objid_args=["jobjectid id"]if not cxx.is_static else [] -%}
      {%- set jni_args=["JNIEnv* env, jobject obj"] + objid_args
        + args|format_list("{arg.converter.jni.target_type_name} {arg.name}", 'arg') -%}
      {%- set parent_type_name = owner_class.converter.kotlin.target_type_name + 'Helper' if owner_class.vars.action == 'gen_interface' else owner_class.converter.kotlin.target_type_name %}
      {%- set setter_var_name = 'value' -%}
      {%- macro args_snippet(args, call_args) -%}
      {%- for arg in args -%}
      {%- set converter = arg.converter.jni_to_cxx %}
      {{converter.snippet(arg.name, nullable=arg.name in vars.nullable_arg or arg.is_null_ptr)}}
      {%- do call_args.append(converter.converted_name(arg.name))%}
      {% endfor %}
      {%- endmacro -%}
      {%- macro call_code(prefix, call_args, is_set_op=false) -%}
      {%- if 'no_throw' not in vars.throws %}
      void* err_ptr = nullptr;
      {%- endif -%}
      {% if rconverter.jni.target_type_name != 'void' and not is_set_op %}
      try {
          const auto& result = {{prefix}}{{cxx.name}}{%- if cxx.is_template -%}
                                              <{{template_choice.values()|format_list("{type}", 'type')|join(', ')}}>
                                              {%- endif -%}({{call_args|join(', ')}});
          {{rconverter.cxx_to_jni.snippet('result', value_policy=vars.return_value_policy, nullable=vars.nullable_return)|indent(4)}}
          return {{rconverter.cxx_to_jni.converted_name('result')}};
      }
      {%- else %}
      try {
          {{prefix}}{{cxx.name}}({{call_args|join(', ')}}){{' = ' + setter_var_name if is_set_op}};
          return;
      }
      {%- endif %}
      {%- if 'no_throw' not in vars.throws %}
      {%- for exc_type in vars.throws -%}
      catch (const {{exc_type}}& e) {
          err_ptr = new {{exc_type}}(e);
          {%- set exc_vars = get_type_info(exc_type).vars %}
          jclass excCls = env->FindClass("{{[exc_vars.package_prefix, exc_vars.package, exc_vars.name]|map('replace', '.', pat_sep)|path_join}}");
          jmethodID constructor = env->GetMethodID(excCls, "<init>", "(JZ)V");
          jobject excObj = env->NewObject(excCls, constructor, reinterpret_cast<jobjectid>(err_ptr), true);
          env->Throw(jthrowable(excObj));
      }
      {%- endfor %}
      {%- endif %}
      {%- if not 'std::exception' in vars.throws %}
      catch (const std::exception& e) {
            jclass handlerCls = env->FindClass({{"\"{}/exceptionUtils/ExceptionHandler\"".format(vars.helpers_package_prefix|replace('.', pat_sep))}});
            jmethodID handlerMethod = env->GetStaticMethodID(handlerCls, "handleUncaughtException", "(Ljava/lang/String;)V");
            env->CallStaticVoidMethod(handlerCls, handlerMethod, env->NewStringUTF(e.what()));
      }
      {%- endif %}
      catch (...) {
            jclass handlerCls = env->FindClass({{"\"{}/exceptionUtils/ExceptionHandler\"".format(vars.helpers_package_prefix|replace('.', pat_sep))}});
            jmethodID handlerMethod = env->GetStaticMethodID(handlerCls, "handleUncaughtException", "(Ljava/lang/String;)V");
            env->CallStaticVoidMethod(handlerCls, handlerMethod, env->NewStringUTF("Uncaught Exception"));
      }

      {% if rconverter.jni.target_type_name != 'void' and not is_set_op -%}
      {{rconverter.jni.target_type_name}} result;
      return result;
      {%- endif %}
      {%- endmacro -%}
      {%- macro gen_method(is_set_op=false) -%}
      {%- set func_name="j%s%s%s"|format('Set' if is_set_op else vars.name|capitalize, overloading_prefix, template_postfix) %}
      {%- set jni_name = helper.get_jni_func_name(vars.package_prefix + '.' + vars.package, parent_type_name, func_name) %}

      extern "C" JNIEXPORT {{ 'void' if is_set_op else rconverter.jni.target_type_name }} {{jni_name}}({{jni_args|join(', ')}}{{', ' + rconverter.jni.target_type_name + ' ' + setter_var_name if is_set_op}}){
          {%- set call_args = [] %}
          {{args_snippet(args, call_args)|indent(4)}}
          {%- if not cxx.is_static %}
          validateID(id);
          {%- set this_converter = make_type_converter('std::shared_ptr<' + owner_class.cxx.type_name + '>').jni_to_cxx if owner_class.vars.shared_ref else owner_class.converter.jni_to_cxx -%}
          {{this_converter.snippet('id', cxx_is_pointer=True)|indent(4)}}
          {{call_code(this_converter.converted_name('id') + "->", call_args, is_set_op)|indent(4)}}
          {%- else %}
          {{call_code(owner_class.cxx.type_name + "::", call_args, is_set_op)|indent(4)}}
          {%- endif %}
      }
      {%- endmacro -%}
      {{gen_method()}}
      {%- if vars.is_operator and vars.name == 'get' and not return_type_info.cxx.is_const_qualified and return_type_info.cxx.is_lval_reference %}
      {{gen_method(is_set_op=true)}}
      {%- endif %}

function:
  kotlin:
    include: *var_method_kotlin_include
    body: |
      {%- set incorrect_nullable_args = vars.nullable_arg|reject('in', args|map(attribute='name'))|list -%}
      {%- if incorrect_nullable_args -%}
      {%- do Error.critical("{} arguments are marked as nullable but {}.{} does not have such arguments.").format(', '.join(incorrect_nullable_args), owner_class.cxx.displayname, cxx.displayname) -%}
      {%- endif -%}
      {%- set template_postfix = template_type_converters|format_list("{arg.kotlin.custom.tname}", 'arg')|join if cxx.is_template else '' -%}
      {%- set comma = joiner(', ') -%}
      {%- if vars.comment %}
      {{vars.comment|make_doxygen_comment}}
      {%- endif %}
      fun {{vars.name}}({%- for arg in args -%}{{comma()}}{{arg.name}}: {{arg.converter.kotlin.target_type_name}}{{'?' if arg.name in vars.nullable_arg or arg.is_null_ptr}}
      {%- if arg.default -%}
      {%- if arg.is_enum %}
      {%- if arg.default.split('::')|last in arg.type_info.vars.enum_excluded_fields -%}
      {%- do Error.warning("{} field of {} enum is mentioned as excluded field, so it cannot be used as a default value for {}.{} method argument. Iegen is skipping default value addition in target language wrappers.".format(arg.default.split('::')|last, arg.default.split('::')[-2], owner_class.cxx.displayname, cxx.displayname)) -%}
      {%- else %} = {{arg.converter.kotlin.target_type_name}}.{{arg.type_info.vars.enum_field_name_prefix + arg.default.split('::')|last}}
      {%- endif -%}
      {%- else -%}
      {%- if arg.is_literal %} = {{arg.default}}{{'F' if arg.is_float}}{{'L' if arg.is_long}}
      {%- elif arg.is_null_ptr %} = null
      {%- endif %}
      {%- endif %}
      {%- endif -%}
      {%- endfor-%}): {{rconverter.kotlin.target_type_name}}{{'?' if vars.nullable_return}} {
          {%- set call_args = [] -%}
          {%- set result_converter = rconverter.jdk_to_kotlin -%}
          {%- for arg in args %}
          {%- set converter = arg.converter.kotlin_to_jdk -%}
          {%- set conversion = converter.snippet(arg.name, nullable=arg.name in vars.nullable_arg or arg.is_null_ptr) -%}
          {%- if conversion %}
          {{conversion|indent}}
          {%- endif %}
          {%- do call_args.append(converter.converted_name(arg.name)) %}
          {%- endfor %}
          val result = j{{vars.name|capitalize}}{{overloading_prefix}}{{template_postfix}}({{call_args|join(', ')}})
          {{result_converter.snippet('result', value_policy=vars.return_value_policy, nullable=vars.nullable_return)|indent}}
          return {{result_converter.converted_name('result')}}
      }
    glob_external: |
      {%- set template_postfix = template_type_converters|format_list("{arg.kotlin.custom.tname}", 'arg')|join if cxx.is_template else '' %}
      {%- set comma = joiner(', ') -%}
      private external fun j{{vars.name|capitalize}}{{overloading_prefix}}{{template_postfix}}({%- for arg in args -%}{{comma()}}{{arg.name}}: {{arg.converter.jdk.target_type_name}}{%- endfor-%}): {{rconverter.jdk.target_type_name}}
    glob_init:
      unique_content: |
        {%- if vars.c_wrapper_lib_name %}
        val INIT = run {
            System.loadLibrary("{{vars.c_wrapper_lib_name}}");
        }
        {%- endif %}
  cxx:
    include: *var_method_cxx_include
    body: |
      {%- set template_postfix = template_type_converters|format_list("{arg.kotlin.custom.tname}", 'arg')|join if cxx.is_template else '' %}
      {%- set func_name="j%s%s%s"|format(vars.name|capitalize, overloading_prefix, template_postfix) %}
      {%- set jni_args=["JNIEnv* env, jclass cls"] + args|format_list("{arg.converter.jni.target_type_name} {arg.name}", 'arg') -%}
      {%- macro args_snippet(args, call_args) %}
      {%- for arg in args -%}
      {%- set converter = arg.converter.jni_to_cxx %}
      {%- set conversion = converter.snippet(arg.name, nullable=arg.name in vars.nullable_arg or arg.is_null_ptr) %}
      {%- if conversion %}
      {{conversion}}
      {%- endif %}
      {%- do call_args.append(converter.converted_name(arg.name))%}
      {%- endfor %}
      {%- endmacro %}
      {%- macro call_code(call_args) %}
      {%- if 'no_throw' not in vars.throws %}
      void* err_ptr = nullptr;
      {%- endif -%}
      {%- if rconverter.jni.target_type_name != 'void' %}
      try {
          const auto& result = {{cxx.namespace}}::{{cxx.name}}{%- if cxx.is_template -%}
                                              <{{template_choice.values()|format_list("{type}", 'type')|join(', ')}}>
                                              {%- endif -%}({{call_args|join(', ')}});
          {{rconverter.cxx_to_jni.snippet('result', value_policy=vars.return_value_policy, nullable=vars.nullable_return)|indent(4)}}
          return {{rconverter.cxx_to_jni.converted_name('result')}};
      }
      {%- else %}
      try {
          {{cxx.namespace}}::{{cxx.name}}({{call_args|join(', ')}});
          return;
      }
      {%- endif %}
      {%- if 'no_throw' not in vars.throws %}
      {%- for exc_type in vars.throws -%}
      catch (const {{exc_type}}& e) {
          err_ptr = new {{exc_type}}(e);
          {%- set exc_vars = get_type_info(exc_type).vars %}
          jclass excCls = env->FindClass("{{[exc_vars.package_prefix, exc_vars.package, exc_vars.name]|map('replace', '.', pat_sep)|path_join}}");
          jmethodID constructor = env->GetMethodID(excCls, "<init>", "(JZ)V");
          jobject excObj = env->NewObject(excCls, constructor, reinterpret_cast<jobjectid>(err_ptr), true);
          env->Throw(jthrowable(excObj));
      }
      {%- endfor %}
      {%- endif %}
      {%- if not 'std::exception' in vars.throws %}
      catch (const std::exception& e) {
            jclass handlerCls = env->FindClass({{"\"{}/exceptionUtils/ExceptionHandler\"".format(vars.helpers_package_prefix|replace('.', pat_sep))}});
            jmethodID handlerMethod = env->GetStaticMethodID(handlerCls, "handleUncaughtException", "(Ljava/lang/String;)V");
            env->CallStaticVoidMethod(handlerCls, handlerMethod, env->NewStringUTF(e.what()));
      }
      {%- endif %}
      catch (...) {
            jclass handlerCls = env->FindClass({{"\"{}/exceptionUtils/ExceptionHandler\"".format(vars.helpers_package_prefix|replace('.', pat_sep))}});
            jmethodID handlerMethod = env->GetStaticMethodID(handlerCls, "handleUncaughtException", "(Ljava/lang/String;)V");
            env->CallStaticVoidMethod(handlerCls, handlerMethod, env->NewStringUTF("Uncaught Exception"));
      }

      {% if rconverter.jni.target_type_name != 'void' -%}
      {{rconverter.jni.target_type_name}} result;
      return result;
      {%- endif %}
      {%- endmacro %}
      {%- set jni_name = helper.get_jni_func_name(vars.package_prefix + '.' + vars.package, vars.file|capitalize + 'Kt', func_name) %}
      extern "C" JNIEXPORT {{rconverter.jni.target_type_name}} {{jni_name}}({{jni_args|join(', ')}}){
          {%- set call_args = [] %}
          {{args_snippet(args, call_args)|indent(4)}}
          {{call_code(call_args)|indent(4)}}
      }


var_getter_kotlin_include: &var_getter_kotlin_include
  unique_content: |
    {%- macro gen_import(converter) -%}
    {%- if converter.parent_type_info -%}
    {{gen_import(make_type_converter(converter.parent_type_info.cxx.type_name).kotlin)}}
    {%- else %}
    {%- if converter.vars and converter.vars.is_proj_type and converter.vars.package != vars.package -%}
    {{marker}}import {{converter.vars.package_prefix}}.{{converter.vars.package}}.{{converter.target_type_name}}
    {%- endif -%}
    {%- endif %}
    {%- for arg_converter in converter.args -%}
    {{gen_import(arg_converter)}}
    {%- endfor -%}
    {%- endmacro -%}
    {{gen_import(rconverter.kotlin)}}

var_getter_cxx_include: &var_getter_cxx_include
  unique_content: |
    {%- macro gen_include(type_info) -%}
    {%- if type_info.vars and type_info.vars.is_proj_type -%}
    {{marker}}#include "{{type_info.vars.prj_rel_file_name}}"
    {%- endif -%}
    {%- for arg_type_info in type_info.arg_types_infos -%}
    {{gen_include(arg_type_info)}}
    {%- endfor -%}
    {%- endmacro -%}
    {{gen_include(return_type_info)}}

property_getter:
  kotlin:
    include: *var_getter_kotlin_include
    properties: |
      {%- if not cxx.is_public -%}
        {%- do Error.critical("{}.{} is not a public field. Make it public or remove iegen API.".format(owner_class.cxx.displayname, cxx.displayname)) -%}
      {%- endif -%}
      {%- set owner_name = owner_class.converter.kotlin.target_type_name -%}
      {% set result_converter = rconverter.jdk_to_kotlin %}
      {%- if vars.comment %}
      {{vars.comment|make_doxygen_comment}}
      {%- endif %}
      {{'var' if vars.action == 'gen_property_setter' else 'val'}} {{vars.name}}: {{result_converter.target_type_name}}{{'?' if vars.nullable_return}}
          get() {
              {%- if owner_class.vars.action == 'gen_interface' %}
              val result = {{owner_name}}Helper.j{{vars.name|capitalize}}(id)
              {%- else %}
              val result = j{{vars.name|capitalize}}(id)
              {%- endif %}
              {{result_converter.snippet('result', value_policy=vars.return_value_policy, nullable=vars.nullable_return)|indent(8)}}
              return {{result_converter.converted_name('result')}}
          }
          {%- if vars.action == 'gen_property_setter' %}
          {%- set converter = rconverter.kotlin_to_jdk %}
          set(value) {
              {{converter.snippet('value', nullable=vars.nullable_return)|indent(8)}}
              {%- if owner_class.vars.action == 'gen_interface' %}
              {{owner_name}}Helper.jSet{{vars.name|lower}}(id, {{converter.converted_name('value')}})
              {%- else %}
              jSet{{vars.name|lower}}(id, {{converter.converted_name('value')}})
              {%- endif %}
          }
          {% endif %}
    private_external: |
      {%- if owner_class.vars.action == 'gen_class' -%}
      private external fun j{{vars.name|capitalize}}(id: Long): {{rconverter.jdk.target_type_name}}
      {%- if vars.action == 'gen_property_setter' %}
      private external fun jSet{{vars.name|lower}}(id: Long, value: {{rconverter.jdk.target_type_name}}): Unit
      {%- endif %}
      {%- endif %}
    interface_external: |
      {%- if owner_class.vars.action == 'gen_interface' %}

      @JvmStatic
      external fun j{{vars.name|capitalize}}(id: Long): {{rconverter.jdk.target_type_name}}
      {%- if vars.action == 'gen_property_setter' %}

      @JvmStatic
      external fun jSet{{vars.name|lower}}(id: Long, value: {{rconverter.jdk.target_type_name}}): Unit
      {%- endif %}
      {%- endif %}
  cxx:
    include: *var_getter_cxx_include
    body: |
      {%- set parent_type_name = owner_class.converter.kotlin.target_type_name + 'Helper' if owner_class.vars.action == 'gen_interface' else owner_class.converter.kotlin.target_type_name %}
      {%- set func_name="j%s"|format(vars.name|capitalize) %}
<<<<<<< HEAD
      {%- set jni_name = helper.get_jni_func_name(vars.package_prefix + '.' + vars.package, owners_names, func_name) %}
      {%- set this_converter = make_type_converter('std::shared_ptr<' + owner_class.cxx.type_name + '>').jni_to_cxx if owner_class.vars.shared_ref else owner_class.converter.jni_to_cxx -%}
=======
      {%- set jni_name = helper.get_jni_func_name(vars.package_prefix + '.' + vars.package, parent_type_name, func_name) %}
      {%- set this_converter = make_type_converter('std::shared_ptr<' + owner_class.cxx.type_name + '>').jni_to_cxx if owner_class.root.vars.shared_ref else owner_class.converter.jni_to_cxx -%}
>>>>>>> 84d21a2e
      extern "C" JNIEXPORT {{rconverter.jni.target_type_name}} {{jni_name}}(JNIEnv* env, jobject obj, jobjectid id){
          validateID(id);
          {{this_converter.snippet('id', cxx_is_pointer=True)|indent(4)}}
          const auto& result = {{this_converter.converted_name('id')}}->{{cxx.name}};
          {{rconverter.cxx_to_jni.snippet('result', value_policy=vars.return_value_policy, nullable=vars.nullable_return)|indent(4)}}
          return {{rconverter.cxx_to_jni.converted_name('result')}};
      }
      {%- if vars.action == 'gen_property_setter' %}
      {% set func_name="jSet%s"|format(vars.name|lower) %}
      {%- set jni_name = helper.get_jni_func_name(vars.package_prefix + '.' + vars.package, parent_type_name, func_name) %}
      extern "C" JNIEXPORT void {{jni_name}}(JNIEnv* env, jobject obj, jobjectid id, {{rconverter.jni.target_type_name}} value){
          validateID(id);
          {{this_converter.snippet('id', cxx_is_pointer=True)|indent(4)}}
          {% set converter = rconverter.jni_to_cxx %}
          {{converter.snippet('value', nullable=vars.nullable_return)|indent(4)}}
          {{this_converter.converted_name('id')}}->{{cxx.name}} = {{converter.converted_name('value')}};
      }
      {% endif %}

getter:
  kotlin:
    include: *var_getter_kotlin_include
    properties: |
      {%- do helper.validate_getter(cxx, vars, args, owner_class, setter|default(none)) -%}
      {%- do helper.validate_template_getter_setter(cxx, vars, owner_class, setter|default(none)) -%}
      {%- set template_postfix = template_type_converters|format_list("{arg.kotlin.custom.tname}", 'arg')|join if cxx.is_template else '' -%}
      {%- set owner_name = owner_class.converter.kotlin.target_type_name -%}
      {% set result_converter = rconverter.jdk_to_kotlin %}
      {%- if vars.comment %}
      {{vars.comment|make_doxygen_comment}}
      {%- endif %}
      {{'open ' if cxx.is_open}}{{'override ' if cxx.is_override}}{{'var ' if setter is defined else 'val '}}
                                             {%- if cxx.is_template -%}
                                             {%- for name in template_names or [] %}
                                             {%- if name != None %}{{name}}{% else %}{{template_type_converters[loop.index - 1].custom.tname}}{% endif %}
                                             {%- endfor %}
                                             {%- else %}{{vars.name}}
                                             {%- endif -%}: {{result_converter.target_type_name}}{{'?' if vars.nullable_return}}
          get() {
              {%- if owner_class.vars.action == 'gen_interface' %}
              val result = {{owner_name}}Helper.j{{vars.name|capitalize}}{{template_postfix}}(id)
              {%- else %}
              val result = j{{vars.name|capitalize}}{{template_postfix}}(id)
              {%- endif %}
              {{result_converter.snippet('result', value_policy=vars.return_value_policy, nullable=vars.nullable_return)|indent(8)}}
              return {{result_converter.converted_name('result')}}
          }
          {%- if setter is defined %}
          {%- set incorrect_nullable_args = setter.vars.nullable_arg|reject('in', setter.args|map(attribute='name'))|list -%}
          {%- if incorrect_nullable_args -%}
            {%- do Error.critical("{} arguments are marked as nullable but {}.{} does not have such arguments.".format(', '.join(incorrect_nullable_args), setter.owner_class.cxx.displayname, setter.cxx.displayname)) -%}
          {%- endif -%}
          {%- set converter = setter.args[0].converter.kotlin_to_jdk %}
          {%- if cxx.is_override %}
          set(value) {
              super.{{vars.name}} = value
          }
          {%- else %}
          set(value) {
              {{converter.snippet('value', nullable=vars.nullable_return)|indent(8)}}
              {%- if owner_class.vars.action == 'gen_interface' %}
              {{owner_name}}Helper.j{{setter.vars.name|capitalize}}{{template_postfix}}(id, {{converter.converted_name('value')}})
              {%- else %}
              j{{setter.vars.name|capitalize}}{{template_postfix}}(id, {{converter.converted_name('value')}})
              {%- endif %}
          }
          {%- endif %}
          {%- endif %}
    private_external: |
      {%- if owner_class.vars.action == 'gen_class' -%}
      {%- set template_postfix = template_type_converters|format_list("{arg.kotlin.custom.tname}", 'arg')|join if cxx.is_template else '' -%}
      private external fun j{{vars.name|capitalize}}{{template_postfix}}(id: Long): {{rconverter.jdk.target_type_name}}
      {%- if setter is defined %}
      private external fun j{{setter.vars.name|capitalize}}{{template_postfix}}(id: Long, value: {{setter.args[0].converter.jdk.target_type_name}}): Unit
      {%- endif %}
      {%- endif %}
    interface_external: |
      {%- if owner_class.vars.action == 'gen_interface' -%}
      {% set template_postfix = template_type_converters|format_list("{arg.kotlin.custom.tname}", 'arg')|join if cxx.is_template else '' -%}
      @JvmStatic
      external fun j{{vars.name|capitalize}}{{template_postfix}}(id: Long): {{rconverter.jdk.target_type_name}}
      {%- if setter is defined %}

      @JvmStatic
      external fun j{{setter.vars.name|capitalize}}{{template_postfix}}(id: Long, value: {{setter.args[0].converter.jdk.target_type_name}}): Unit
      {%- endif %}
      {%- endif %}
  cxx:
    include: *var_getter_cxx_include
    body: |
      {%- macro gen_exc_try_block(vars) -%}
      {%- if 'no_throw' not in vars.throws %}
      {%- for exc_type in vars.throws -%}
          catch (const {{exc_type}}& e) {
              err_ptr = new {{exc_type}}(e);
              {%- set exc_vars = get_type_info(exc_type).vars %}
              jclass excCls = env->FindClass("{{[exc_vars.package_prefix, exc_vars.package, exc_vars.name]|map('replace', '.', pat_sep)|path_join}}");
              jmethodID constructor = env->GetMethodID(excCls, "<init>", "(JZ)V");
              jobject excObj = env->NewObject(excCls, constructor, reinterpret_cast<jobjectid>(err_ptr), true);
              env->Throw(jthrowable(excObj));
          }
      {%- endfor %}
      {%- endif %}
      {%- if not 'std::exception' in vars.throws %}
          catch (const std::exception& e) {
              jclass handlerCls = env->FindClass({{"\"{}/exceptionUtils/ExceptionHandler\"".format(vars.helpers_package_prefix|replace('.', pat_sep))}});
              jmethodID handlerMethod = env->GetStaticMethodID(handlerCls, "handleUncaughtException", "(Ljava/lang/String;)V");
              env->CallStaticVoidMethod(handlerCls, handlerMethod, env->NewStringUTF(e.what()));
          }
      {%- endif %}
          catch (...) {
              jclass handlerCls = env->FindClass({{"\"{}/exceptionUtils/ExceptionHandler\"".format(vars.helpers_package_prefix|replace('.', pat_sep))}});
              jmethodID handlerMethod = env->GetStaticMethodID(handlerCls, "handleUncaughtException", "(Ljava/lang/String;)V");
              env->CallStaticVoidMethod(handlerCls, handlerMethod, env->NewStringUTF("Uncaught Exception"));
          }
      {%- endmacro -%}
      {%- set template_postfix = template_type_converters|format_list("{arg.kotlin.custom.tname}", 'arg')|join if cxx.is_template else '' -%}
      {%- set func_name="j%s%s"|format(vars.name|capitalize, template_postfix) %}
      {%- if cxx.is_template -%}
      {%- set template_args = '<' + template_choice.values()|format_list("{type}", 'type')|join(', ') + '>' %}
      {%- else %}
      {%- set template_args = '' %}
      {%- endif %}
<<<<<<< HEAD
      {%- set owners_names = helper.get_owners_names(owner_class) %}
      {%- set jni_name = helper.get_jni_func_name(vars.package_prefix + '.' + vars.package, owners_names, func_name) %}
      {%- set this_converter = make_type_converter('std::shared_ptr<' + owner_class.cxx.type_name + '>').jni_to_cxx if owner_class.vars.shared_ref else owner_class.converter.jni_to_cxx %}
=======
      {%- set parent_type_name = owner_class.converter.kotlin.target_type_name + 'Helper' if owner_class.vars.action == 'gen_interface' else owner_class.converter.kotlin.target_type_name %}
      {%- set jni_name = helper.get_jni_func_name(vars.package_prefix + '.' + vars.package, parent_type_name, func_name) %}
      {%- set this_converter = make_type_converter('std::shared_ptr<' + owner_class.cxx.type_name + '>').jni_to_cxx if owner_class.root.vars.shared_ref else owner_class.converter.jni_to_cxx %}
>>>>>>> 84d21a2e
      extern "C" JNIEXPORT {{rconverter.jni.target_type_name}} {{jni_name}}(JNIEnv* env, jobject obj, jobjectid id){
          validateID(id);
          {{this_converter.snippet('id', cxx_is_pointer=True)|indent(4)}}
          {%- if 'no_throw' not in vars.throws %}
          void* err_ptr = nullptr;
          {%- endif %}
          try {
              const auto& result = {{this_converter.converted_name('id')}}->{{cxx.name}}{{template_args}}();
              {{rconverter.cxx_to_jni.snippet('result', value_policy=vars.return_value_policy, nullable=vars.nullable_return)|indent(8)}}
              return {{rconverter.cxx_to_jni.converted_name('result')}};
          }
          {{gen_exc_try_block(vars)}}

          {{rconverter.jni.target_type_name}} result;
          return result;
      }
      {%- if setter is defined %}
      {% set func_name="j%s%s"|format(setter.vars.name|capitalize, template_postfix) %}
      {%- set jni_setter_name = helper.get_jni_func_name(vars.package_prefix + '.' + vars.package, parent_type_name, func_name) %}
      extern "C" JNIEXPORT void {{jni_setter_name}}(JNIEnv* env, jobject obj, jobjectid id, {{setter.args[0].converter.jni.target_type_name}} {{setter.args[0].name}}){
          validateID(id);
          {{this_converter.snippet('id', cxx_is_pointer=True)|indent(4)}}
          {%- set converter = setter.args[0].converter.jni_to_cxx %}
          {{converter.snippet(setter.args[0].name, nullable=vars.nullable_return)|indent(4)}}
          {%- if 'no_throw' not in vars.throws %}
          void* err_ptr = nullptr;
          {%- endif %}
          try {
             {{this_converter.converted_name('id')}}->{{setter.cxx.name}}{{template_args}}({{converter.converted_name(setter.args[0].name)}});
          }
          {{gen_exc_try_block(setter.vars)}}
      }
      {% endif %}<|MERGE_RESOLUTION|>--- conflicted
+++ resolved
@@ -901,13 +901,8 @@
     body: |
       {%- set parent_type_name = owner_class.converter.kotlin.target_type_name + 'Helper' if owner_class.vars.action == 'gen_interface' else owner_class.converter.kotlin.target_type_name %}
       {%- set func_name="j%s"|format(vars.name|capitalize) %}
-<<<<<<< HEAD
-      {%- set jni_name = helper.get_jni_func_name(vars.package_prefix + '.' + vars.package, owners_names, func_name) %}
+      {%- set jni_name = helper.get_jni_func_name(vars.package_prefix + '.' + vars.package, parent_type_name, func_name) %}
       {%- set this_converter = make_type_converter('std::shared_ptr<' + owner_class.cxx.type_name + '>').jni_to_cxx if owner_class.vars.shared_ref else owner_class.converter.jni_to_cxx -%}
-=======
-      {%- set jni_name = helper.get_jni_func_name(vars.package_prefix + '.' + vars.package, parent_type_name, func_name) %}
-      {%- set this_converter = make_type_converter('std::shared_ptr<' + owner_class.cxx.type_name + '>').jni_to_cxx if owner_class.root.vars.shared_ref else owner_class.converter.jni_to_cxx -%}
->>>>>>> 84d21a2e
       extern "C" JNIEXPORT {{rconverter.jni.target_type_name}} {{jni_name}}(JNIEnv* env, jobject obj, jobjectid id){
           validateID(id);
           {{this_converter.snippet('id', cxx_is_pointer=True)|indent(4)}}
@@ -1031,15 +1026,9 @@
       {%- else %}
       {%- set template_args = '' %}
       {%- endif %}
-<<<<<<< HEAD
-      {%- set owners_names = helper.get_owners_names(owner_class) %}
-      {%- set jni_name = helper.get_jni_func_name(vars.package_prefix + '.' + vars.package, owners_names, func_name) %}
-      {%- set this_converter = make_type_converter('std::shared_ptr<' + owner_class.cxx.type_name + '>').jni_to_cxx if owner_class.vars.shared_ref else owner_class.converter.jni_to_cxx %}
-=======
       {%- set parent_type_name = owner_class.converter.kotlin.target_type_name + 'Helper' if owner_class.vars.action == 'gen_interface' else owner_class.converter.kotlin.target_type_name %}
       {%- set jni_name = helper.get_jni_func_name(vars.package_prefix + '.' + vars.package, parent_type_name, func_name) %}
-      {%- set this_converter = make_type_converter('std::shared_ptr<' + owner_class.cxx.type_name + '>').jni_to_cxx if owner_class.root.vars.shared_ref else owner_class.converter.jni_to_cxx %}
->>>>>>> 84d21a2e
+      {%- set this_converter = make_type_converter('std::shared_ptr<' + owner_class.cxx.type_name + '>').jni_to_cxx if owner_class.vars.shared_ref else owner_class.converter.jni_to_cxx %}
       extern "C" JNIEXPORT {{rconverter.jni.target_type_name}} {{jni_name}}(JNIEnv* env, jobject obj, jobjectid id){
           validateID(id);
           {{this_converter.snippet('id', cxx_is_pointer=True)|indent(4)}}
