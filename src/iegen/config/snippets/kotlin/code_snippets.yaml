--- conflicted
+++ resolved
@@ -738,11 +738,7 @@
               {%- if ctx.parent_context.action == 'gen_interface' %}
               val result = {{owner_class.name}}Helper{{owner_class.template_suffix}}.j{{name|capitalize}}(getObjId(), err)
               {%- else %}
-<<<<<<< HEAD
-              val result = j{{name|capitalize}}{{overloading_prefix}}(getObjId())
-=======
-              val result = j{{name|capitalize}}(getObjId(), err)
->>>>>>> f39646a0
+              val result = j{{name|capitalize}}{{overloading_prefix}}(getObjId(), err)
               {%- endif %}
               {{gen_exc_when_block()}}
               {{result_converter.snippet('result', nullable=nullable_return)|indent(8)}}
@@ -761,50 +757,29 @@
               {%- if ctx.parent_context.action == 'gen_interface' %}
               {{owner_class.name}}Helper{{owner_class.template_suffix}}.j{{setter_ctx.name|capitalize}}(getObjId(), {{converter.converted_name('value')}}, err)
               {%- else %}
-<<<<<<< HEAD
-              j{{setter_ctx.name|capitalize}}{{overloading_prefix}}(getObjId(), {{converter.converted_name('value')}})
-=======
-              j{{setter_ctx.name|capitalize}}(getObjId(), {{converter.converted_name('value')}}, err)
->>>>>>> f39646a0
+              j{{setter_ctx.name|capitalize}}{{overloading_prefix}}(getObjId(), {{converter.converted_name('value')}}, err)
               {%- endif %}
               {{gen_exc_when_block()}}
           }
           {%- endif %}
           {%- endif %}
     private_external: |
-<<<<<<< HEAD
-      private external fun j{{name|capitalize}}{{overloading_prefix}}(id: Long): {{rconverter.jdk.target_type_name}}
+      private external fun j{{name|capitalize}}{{overloading_prefix}}(id: Long, __err_obj__: ErrorObj): {{rconverter.jdk.target_type_name}}
       {%- if setter_ctx is defined %}
-      private external fun j{{setter_ctx.name|capitalize}}{{overloading_prefix}}(id: Long, value: {{setter_ctx.args[0].converter.jdk.target_type_name}}): Unit
-=======
-      private external fun j{{name|capitalize}}(id: Long, __err_obj__: ErrorObj): {{rconverter.jdk.target_type_name}}
+      private external fun j{{setter_ctx.name|capitalize}}{{overloading_prefix}}(id: Long, value: {{setter_ctx.args[0].converter.jdk.target_type_name}}, __err_obj__: ErrorObj): Unit
+      {%- endif %}
+    interface_external: |
+
+      @JvmStatic
+      external fun j{{name|capitalize}}{{overloading_prefix}}(id: Long, __err_obj__: ErrorObj): {{rconverter.jdk.target_type_name}}
       {%- if setter_ctx is defined %}
-      private external fun j{{setter_ctx.name|capitalize}}(id: Long, value: {{setter_ctx.args[0].converter.jdk.target_type_name}}, __err_obj__: ErrorObj): Unit
->>>>>>> f39646a0
-      {%- endif %}
-    interface_external: |
 
       @JvmStatic
-<<<<<<< HEAD
-      external fun j{{name|capitalize}}{{overloading_prefix}}(id: Long): {{rconverter.jdk.target_type_name}}
-      {%- if setter_ctx is defined %}
-
-      @JvmStatic
-      external fun j{{setter_ctx.name|capitalize}}{{overloading_prefix}}(id: Long, value: {{setter_ctx.args[0].converter.jdk.target_type_name}}): Unit
-=======
-      external fun j{{name|capitalize}}(id: Long, __err_obj__: ErrorObj): {{rconverter.jdk.target_type_name}}
-      {%- if setter_ctx is defined %}
-
-      @JvmStatic
-      external fun j{{setter_ctx.name|capitalize}}(id: Long, value: {{setter_ctx.args[0].converter.jdk.target_type_name}}, __err_obj__: ErrorObj): Unit
->>>>>>> f39646a0
+      external fun j{{setter_ctx.name|capitalize}}{{overloading_prefix}}(id: Long, value: {{setter_ctx.args[0].converter.jdk.target_type_name}}, __err_obj__: ErrorObj): Unit
       {%- endif %}
   cxx:
     include: *var_getter_cxx_include
     body: |
-<<<<<<< HEAD
-      {%- set func_name="j%s%s"|format(name|capitalize, overloading_prefix) %}
-=======
       {%- macro gen_exc_try_block() -%}
           {%- if helper.Exceptions.can_throw(throws) %}
           {%- for exc_type in throws -%}
@@ -830,8 +805,7 @@
           env->SetIntField(err_obj, typeId_field_id, err_type_id);
           env->SetLongField(err_obj, ptrId_field_id, reinterpret_cast<jobjectid>(err_ptr));
       {%- endmacro -%}
-      {%- set func_name="j%s"|format(name|capitalize) %}
->>>>>>> f39646a0
+      {%- set func_name="j%s%s"|format(name|capitalize, overloading_prefix) %}
       {%- set class_name = owner_class.name %}
       {%- if ctx.parent_context.action == 'gen_interface' %}
       {%- set class_name = owner_class.name + 'Helper' %}
@@ -859,23 +833,17 @@
           {{owner_class.cxx_type_name}}* this_object = reinterpret_cast<{{owner_class.cxx_type_name}}*>(id);
           {%- endif %}
           {%- endif %}
-<<<<<<< HEAD
-          auto result = this_object->{{cxx_name}}{{template_args}}();
-          {{rconverter.cxx_to_jni.snippet('result', nullable=nullable_return)|indent(4)}}
-          return {{rconverter.cxx_to_jni.converted_name('result')}};
-=======
           int err_type_id = 0;
           void* err_ptr = nullptr;
           try {
-            auto result = this_object->{{cxx_name}}();
-            {{rconverter.cxx_to_jni.snippet('result', nullable=nullable_return)|indent(4)}}
-            return {{rconverter.cxx_to_jni.converted_name('result')}};
+              auto result = this_object->{{cxx_name}}{{template_args}}();
+              {{rconverter.cxx_to_jni.snippet('result', nullable=nullable_return)|indent(4)}}
+              return {{rconverter.cxx_to_jni.converted_name('result')}};
           }
           {{gen_exc_try_block()}}
 
           {{rconverter.jni.target_type_name}} result;
           return result;
->>>>>>> f39646a0
       }
       {%- if setter_ctx is defined %}
       {% set func_name="j%s%s"|format(setter_ctx.name|capitalize, overloading_prefix) %}
@@ -899,15 +867,11 @@
           {%- endif %}
           {%- set converter = setter_ctx.args[0].converter.jni_to_cxx -%}
           {{converter.snippet(setter_ctx.args[0].name, nullable=nullable_return)|indent(4)}}
-<<<<<<< HEAD
-          this_object->{{setter_ctx.cxx_name}}{{template_args}}({{converter.converted_name(setter_ctx.args[0].name)}});
-=======
           int err_type_id = 0;
           void* err_ptr = nullptr;
           try {
-            this_object->{{setter_ctx.cxx_name}}({{converter.converted_name(setter_ctx.args[0].name)}});
+              this_object->{{setter_ctx.cxx_name}}{{template_args}}({{converter.converted_name(setter_ctx.args[0].name)}});
           }
           {{gen_exc_try_block()}}
->>>>>>> f39646a0
       }
       {% endif %}