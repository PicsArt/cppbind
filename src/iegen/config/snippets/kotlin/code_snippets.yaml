--- conflicted
+++ resolved
@@ -220,14 +220,9 @@
   kotlin:
     head: |
       {{comment}}
-<<<<<<< HEAD
-      constructor({{args|format_list("{arg.name}: {arg.converter.kotlin.target_type_name}", 'arg')|join(', ')}}) : this(construct_helper({{args|join(', ', attribute='name')}})) {
-          //jSet_this(id, this)
-=======
       {%- set comma = joiner(', ') %}
       constructor({%- for arg in args -%}{{comma()}}{{arg.name}}: {{arg.converter.kotlin.target_type_name}}{{'?' if arg.nullable}}{%- endfor-%}): this(construct_helper({{args|join(', ', attribute='name')}})) {
-        //jSet_this(id, this)
->>>>>>> 187b790a
+          //jSet_this(id, this)
       }
     companion: |
       {{comment}}
@@ -315,23 +310,13 @@
       private external fun j{{name|capitalize}}{{overloading_prefix}}({%- for arg in args -%}{{comma()}}{{arg.name}}: {{arg.converter.jdk.target_type_name}}{%- endfor-%}): {{rconverter.jdk.target_type_name}}
       {%- endif %}
     private_external: |
-<<<<<<< HEAD
       {%- if not is_static %}
-      {%- set jdk_args=["id: Long"] + args|format_list("{arg.name}: {arg.converter.jdk.target_type_name}", 'arg') -%}
-      private external fun j{{name|capitalize}}{{overloading_prefix}}({{jdk_args|join(', ')}}): {{rconverter.jdk.target_type_name}}
+      {%- set comma = joiner(', ') -%}
+      private external fun j{{name|capitalize}}{{overloading_prefix}}(id: Long{{', ' if args}}{%- for arg in args -%}{{comma()}}{{arg.name}}: {{arg.converter.jdk.target_type_name}}{%- endfor-%}): {{rconverter.jdk.target_type_name}}
       {%- endif %}
     interface_external: |
       {%- if not is_static %}
-      {%- set jdk_args=["id: Long"] + args|format_list("{arg.name}: {arg.converter.jdk.target_type_name}", 'arg') -%}
-=======
-      {%- if not is_static -%}
       {%- set comma = joiner(', ') -%}
-      private external fun j{{name|capitalize}}{{overloading_prefix}}(id: Long{{', ' if args}}{%- for arg in args -%}{{comma()}}{{arg.name}}: {{arg.converter.jdk.target_type_name}}{%- endfor-%}): {{rconverter.jdk.target_type_name}}
-      {%- endif %}
-    interface_external: |
-      {%- if not is_static -%}
-      {%- set comma = joiner(', ') -%}
->>>>>>> 187b790a
       @JvmStatic
       external fun j{{name|capitalize}}{{overloading_prefix}}(id: Long{{', ' if args}}{%- for arg in args -%}{{comma()}}{{arg.name}}: {{arg.converter.jdk.target_type_name}}{%- endfor-%}): {{rconverter.jdk.target_type_name}}
       {%- endif %}
@@ -385,13 +370,8 @@
     properties: |
       {% set result_converter = rconverter.jdk_to_kotlin %}
       {{comment}}
-<<<<<<< HEAD
-      {{'var' if gen_property_setter else 'val'}} {{name}}: {{result_converter.target_type_name}}
+      {{'var' if gen_property_setter else 'val'}} {{name}}: {{result_converter.target_type_name}}{{'?' if nullable_return}}
           get() {
-=======
-      {{'var' if gen_property_setter else 'val'}} {{name}}: {{result_converter.target_type_name}}{{'?' if nullable_return}}
-            get() {
->>>>>>> 187b790a
               {%- if ctx.parent_context.node.is_interface %}
               val result = {{owner_class.name}}Helper{{owner_class.template_suffix}}.j{{name|capitalize}}(getObjId())
               {%- else %}
@@ -399,19 +379,11 @@
               {%- endif %}
               {{result_converter.snippet('result', nullable=nullable_return)|indent(8)}}
               return {{result_converter.converted_name('result')}}
-<<<<<<< HEAD
           }
           {% if gen_property_setter %}
           {% set converter = rconverter.kotlin_to_jdk %}
           set(value) {
-              {{converter.snippet('value')|indent(8)}}
-=======
-            }
-            {% if gen_property_setter %}
-            {% set converter = rconverter.kotlin_to_jdk %}
-            set(value) {
               {{converter.snippet('value', nullable=nullable_return)|indent(8)}}
->>>>>>> 187b790a
               {%- if ctx.parent_context.node.is_interface %}
               {{owner_class.name}}Helper{{owner_class.template_suffix}}.jSet{{name|lower}}(getObjId(), {{converter.converted_name('value')}})
               {%- else %}
@@ -467,13 +439,8 @@
     properties: |
       {% set result_converter = rconverter.jdk_to_kotlin %}
       {{comment}}
-<<<<<<< HEAD
-      {{'open ' if is_open}}{{'override ' if is_override}}{{'var' if setter_ctx is defined else 'val'}} {{name}}: {{result_converter.target_type_name}}
+      {{'open ' if is_open}}{{'override ' if is_override}}{{'var' if setter_ctx is defined else 'val'}} {{name}}: {{result_converter.target_type_name}}{{'?' if nullable_return}}
           get() {
-=======
-      {{'open ' if is_open}}{{'override ' if is_override}}{{'var' if setter_ctx is defined or is_override else 'val'}} {{name}}: {{result_converter.target_type_name}}{{'?' if nullable_return}}
-            get() {
->>>>>>> 187b790a
               {%- if ctx.parent_context.node.is_interface %}
               val result = {{owner_class.name}}Helper{{owner_class.template_suffix}}.j{{name|capitalize}}(getObjId())
               {%- else %}
@@ -481,7 +448,6 @@
               {%- endif %}
               {{result_converter.snippet('result', nullable=nullable_return)|indent(8)}}
               return {{result_converter.converted_name('result')}}
-<<<<<<< HEAD
           }
           {% if setter_ctx is defined %}
           {% set converter = setter_ctx.args[0].converter.kotlin_to_jdk %}
@@ -491,14 +457,7 @@
           }
           {%- else %}
           set(value) {
-              {{converter.snippet('value')|indent(8)}}
-=======
-            }
-            {% if setter_ctx is defined %}
-            {% set converter = setter_ctx.args[0].converter.kotlin_to_jdk %}
-            set(value) {
               {{converter.snippet('value', nullable=nullable_return)|indent(8)}}
->>>>>>> 187b790a
               {%- if ctx.parent_context.node.is_interface %}
               {{owner_class.name}}Helper{{owner_class.template_suffix}}.j{{setter_ctx.name|capitalize}}(getObjId(), {{converter.converted_name('value')}})
               {%- else %}
