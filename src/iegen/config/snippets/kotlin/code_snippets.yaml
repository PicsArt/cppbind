--- conflicted
+++ resolved
@@ -99,15 +99,6 @@
                 }
                 {%- endif %}
                 {{companion|string|indent(8)}}
-<<<<<<< HEAD
-            } 
-            {%- if base_type_converter is not defined %}
-            protected var id = _id
-            
-            public fun getObjId(): Long {
-                if(id == 0L){
-                  throw RuntimeException("Object is not allocated")
-=======
             }
             {% if not has_non_abstract_base_class %}
             protected var id = _id
@@ -120,7 +111,6 @@
             fun getObjId(): Long {
                 if(id == 0L) {
                     throw RuntimeException("Object is not allocated")
->>>>>>> fe505bb5
                 }
                 return id;
             }
