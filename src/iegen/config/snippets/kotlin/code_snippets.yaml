--- conflicted
+++ resolved
@@ -61,16 +61,15 @@
         {%- if kotlin.is_valid_class(name, bases) %}
         {{comment}}
         {{'open ' if is_open}}class {{name}}
-<<<<<<< HEAD
             internal constructor(_id: Long) {% if base_types_converters is defined -%}
                                               {%- set comma = joiner(', ') -%}
                                               : {% for base_type_converter in base_types_converters -%}
                                                 {{comma()}}{{'I' if base_type_converter.is_interface}}{{base_type_converter.kotlin.target_type_name}}{{'(_id)' if not base_type_converter.is_interface}}
                                                 {%- endfor -%}
-                                            {%- endif %}{
-=======
-            internal constructor(_id: Long) : {% if base_type_converter is defined %}{{base_type_converter.kotlin.target_type_name}}(_id) {%- else -%}AutoCloseable{% endif %} {
->>>>>>> 2e0fbd58
+                                                {%- if not has_non_abstract_base_class %}, AutoCloseable{% endif %}
+                                            {%- else %}
+                                            {%- if not has_non_abstract_base_class %}: AutoCloseable{% endif %}
+                                            {%- endif %} {
             companion object {
                 {%- if not has_non_abstract_base_class %}
                 init {
@@ -80,7 +79,7 @@
                 {{companion|string|indent(8)}}
             }
             {% if not has_non_abstract_base_class %}
-            protected val id = _id
+            protected var id = _id
             {%- endif %}
             {% if base_types_converters is defined -%}
             {{'override '}}
@@ -97,27 +96,18 @@
             {{head|string|indent}}
             {{properties|string|indent}}
             {{body|string|indent}}
-<<<<<<< HEAD
             {%- if not has_non_abstract_base_class %}
-=======
-            {%- if base_type_converter is not defined %}
             override fun close() {
-                if (id != 0L) {
-                    jFinalize(id)
-                    id = 0L
-                }
-            }
->>>>>>> 2e0fbd58
+            	if (id != 0L) {
+            		jFinalize(id)
+            		id = 0L
+            	}
+            }
             /**
             * Finalize and deletes the object
             */
             protected fun finalize() {
-<<<<<<< HEAD
-
-                jFinalize(id)
-=======
-                close()
->>>>>>> 2e0fbd58
+            	close()
             }
             {%- endif %}
             ///// External wrapper functions ////////////
@@ -180,7 +170,7 @@
           }
         }
         {{'open ' if is_open}}class {{name}}
-            internal constructor(_id: Long) : I{{name}} {% if base_types_converters is defined -%}
+            internal constructor(_id: Long) : I{{name}}, AutoCloseable {% if base_types_converters is defined -%}
                                               , {{'I' + base_types_converters|join(', I',attribute='kotlin.target_type_name')}}
                                               {%- endif %}{
             companion object {
@@ -189,7 +179,7 @@
                 }
                 {{companion|string|indent(8)}}
             }
-            protected val id = _id
+            protected var id = _id
             override fun getObjId(): Long {
                 if(id == 0L) {
                     throw RuntimeException("Object is not allocated")
@@ -198,12 +188,18 @@
             }
 
             {{head|string|indent}}
+            {# todo think of abstract #}
+            override fun close() {
+            	if (id != 0L) {
+            		jFinalize(id)
+            		id = 0L
+            	}
+            }
             /**
             * Finalize and deletes the object
             */
             protected fun finalize() {
-
-                jFinalize(id)
+            	close()
             }
             ///// External wrapper functions ////////////
             private external fun jSet_this(id: Long, self: Any): Void
