--- conflicted
+++ resolved
@@ -1,11 +1,7 @@
 file:
   kotlin: 
     file_path: |
-<<<<<<< HEAD
-      {{[config.out_dir, config.package_prefix, package, file + config.file_postfix]|map('replace', '.', pat_sep)|path_join}}.kt
-=======
-      {{config.out_dir + pat_sep + [config.package_prefix, package, file]|map('replace', '.', pat_sep)|path_join}}.kt
->>>>>>> 8fffcea0
+      {{config.out_dir + pat_sep + [config.package_prefix, package, file + config.file_postfix]|map('replace', '.', pat_sep)|path_join}}.kt
     scopes: 
       - body
       - include
@@ -18,11 +14,7 @@
       {{body}}
   cxx:
     file_path: |
-<<<<<<< HEAD
-      {{[config.cxx_out_dir, config.package_prefix, package, file + config.file_postfix]|map('replace', '.', pat_sep)|path_join}}.cpp
-=======
-      {{config.cxx_out_dir + pat_sep + [config.package_prefix, package, file]|map('replace', '.', pat_sep)|path_join}}.cpp
->>>>>>> 8fffcea0
+      {{config.cxx_out_dir + pat_sep + [config.package_prefix, package, file + config.file_postfix]|map('replace', '.', pat_sep)|path_join}}.cpp
     scopes: 
       - body
       - include
