--- conflicted
+++ resolved
@@ -263,19 +263,13 @@
     {%- set pointee_base = args_t_bases[0] %}
     auto {{target_name}} = iegen::RefFromLong<{{pointee}}, {{pointee_base}}>({{name}});
   cxx_to_jni: |
-<<<<<<< HEAD
-    {%- set pointee = args_t[0] %}
-=======
     {%- set pointee = args[0].cxx_type_name %}
->>>>>>> 187b790a
     {%- set pointee_base = args_t_bases[0] %}
     {{target_type_name}} {{target_name}} = iegen::AllocRefPtrAsLong<{{pointee}}, {{pointee_base}}>({{name}});
   kotlin_to_jdk: |
     {{args[0].snippet(name, nullable=nullable)|indent}}
   jdk_to_kotlin: |
-<<<<<<< HEAD
-    {{args[0].snippet(name)|indent}}
-
+    {{args[0].snippet(name, nullable=nullable)|indent}}
 std::pair:
   custom:
     pname: Pair
@@ -327,7 +321,4 @@
     val {{target_name}} = {{target_type_name}}({{args[0].converted_name('first')}}, {{args[0].converted_name('second')}})
 
 std::__ndk1::pair:
-  std::pair
-=======
-    {{args[0].snippet(name, nullable=nullable)|indent}}
->>>>>>> 187b790a
+  std::pair