--- conflicted
+++ resolved
@@ -37,11 +37,7 @@
     {%- if cxx_root_type_name == pointee %}
     auto{{'&' if not is_pointer}} {{target_name}} = {{dereferencer}} reinterpret_cast<{{pointee}}*>({{name}});
     {%- else %}
-<<<<<<< HEAD
-    auto base = {{dereferencer}} reinterpret_cast<{{target_root_pointee_unqualified_name}}*>({{name}});
-=======
     auto base = {{dereferencer}} reinterpret_cast<{{cxx_root_type_name}}*>({{name}});
->>>>>>> 53ca3290
     auto {{target_name}} = dynamic_cast<{{pointee}}*>(base);
     {%- endif %}
     {%- endif %}
@@ -58,22 +54,11 @@
     {%- else %}
     {%- set tmp_name = name %}
     {%- endif %}
-<<<<<<< HEAD
-    {{target_type_name}} {{target_name}} = {% if shared %} iegen::AllocRefPtrAsLong{% else %} iegen::UnsafeRefAsLong{%endif%}<{{pointee}}, {{target_root_pointee_unqualified_name}}>({{'&' if not is_pointer and not is_value_type}}{{tmp_name}});
-  kotlin_to_jdk: |
-    val {{target_name}} = {{name}}{{'?' if nullable is defined and nullable}}.getObjId(){{' ?: 0L' if nullable is defined and nullable}}
-  jdk_to_kotlin: |
-    {%- if nullable is defined and nullable -%}
-    val {{target_name}} = if ({{name}} == 0L) null else {{target_type_name[1:] if type_ctx.node.is_interface else target_type_name}}({{name}})
-    {%- else -%}
-=======
     {{target_type_name}} {{target_name}} = {% if shared %} iegen::AllocRefPtrAsLong{% else %} iegen::UnsafeRefAsLong{%endif%}<{{pointee}}, {{cxx_root_type_name}}>({{'&' if not is_pointer and not is_value_type}}{{tmp_name}});
   kotlin_to_jdk:
     val {{target_name}} = {{name}}.getObjId()
   jdk_to_kotlin:
->>>>>>> 53ca3290
     val {{target_name}} = {{target_type_name[1:] if type_ctx.node.is_interface else target_type_name}}({{name}})
-    {%- endif -%}
 
 $Enum:
   custom:
@@ -276,7 +261,7 @@
     {%- set pointee = args[0].original_clang_type.spelling %}
     {%- set pointee_base = args_t_bases[0] %}
     {{target_type_name}} {{target_name}} = iegen::AllocRefPtrAsLong<{{pointee}}, {{pointee_base}}>({{name}});
-  kotlin_to_jdk: |
-    {{args[0].snippet(name, nullable=nullable)|indent}}
+  kotlin_to_jdk:
+    val {{target_name}} = {{name}}.getObjId()
   jdk_to_kotlin: |
-    {{args[0].snippet(name, nullable=nullable)|indent}}+    {{args[0].snippet(name)|indent}}