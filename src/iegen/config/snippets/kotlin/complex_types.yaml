--- conflicted
+++ resolved
@@ -38,14 +38,7 @@
     jni_to_cxx: |
       {%- set dereferencer = '*' if not cxx_is_pointer else '' %}
       {%- set pointee = cxx.pointee_unqualified_name %}
-<<<<<<< HEAD
-      {%- if root_type_name == pointee %}
-      auto{{'&' if not cxx_is_pointer}} {{target_name}} = {{dereferencer}}reinterpret_cast<{{pointee}}*>({{name}});
-      {%- else %}
-      auto base_{{name}} = reinterpret_cast<{{root_type_name}}*>({{name}});
-      auto{{'&' if not cxx_is_pointer}} {{target_name}} = {{dereferencer}}dynamic_cast<{{pointee}}*>(base_{{name}});
-=======
-      {%- set pointee_base = cxx.root_type_name %}
+      {%- set pointee_base = root_type_name %}
       {#- This section must be replaced with 'jni_to_cxx' section of std::shared_ptr converter -#}
       {%- if root_types_infos[0].vars.shared_ref -%}
       {%- set is_nullable = nullable|default(False) %}
@@ -73,13 +66,12 @@
       auto{{'&' if not cxx_is_pointer}} {{target_name}} = {{dereferencer}}reinterpret_cast<{{pointee}}*>({{name}});
       {%- else %}
       auto base_{{name}} = reinterpret_cast<{{pointee_base}}*>({{name}});
-      auto {{target_name}} = {{dereferencer}}dynamic_cast<{{pointee}}*>(base_{{name}});
->>>>>>> 670eb8f8
+      auto{{'&' if not cxx_is_pointer}} {{target_name}} = {{dereferencer}}dynamic_cast<{{pointee}}*>(base_{{name}});
       {%- endif %}
       {%- endif %}
     cxx_to_jni: |
       {%- set pointee = cxx.pointee_unqualified_name -%}
-      {%- set pointee_base = cxx.root_type_name -%}
+      {%- set pointee_base = root_type_name -%}
       {%- if root_types_infos[0].vars.shared_ref -%}
       {%- if not cxx.is_value_type -%}
       {%- do Error.critical('shared_ref variable is set for ' + pointee + '. In this case iegen supports object return only by value or wrapped into shared_ptr') -%}
