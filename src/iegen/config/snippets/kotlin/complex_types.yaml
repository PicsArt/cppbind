std::string:
  std::__cxx11::basic_string

std::__ndk1::shared_ptr:
  std::shared_ptr

std::__ndk1::vector:
  std::vector

std::__ndk1::map:
  std::map

std::__ndk1::unordered_map:
  std::map

std::__ndk1::basic_string:
  std::__cxx11::basic_string

$Object:
  custom:
    pname: Long
  kotlin:
    type_info: "{{'I' if type_ctx.action == 'gen_interface'}}{{type_name}}{{template_suffix}}"
  jni:
    type_info: jobjectid
  jdk:
    type_info: Long
  jni_to_cxx: |
    {%- set dereferencer = '*' if not is_pointer else '' %}
    {%- set pointee = cxx_pointee_unqualified_name %}
    {%- if  type_ctx.shared_ref or type_ctx.ancestors|any('shared_ref') %}
    auto {{target_name}}_baseptr = *reinterpret_cast<std::shared_ptr<{{cxx_root_type_name}}>*>({{name}});
    auto {{target_name}} = {{dereferencer}} std::dynamic_pointer_cast<{{pointee}}>({{target_name}}_baseptr);
    {%- else %}
    {%- if cxx_root_type_name == pointee %}
    auto{{'&' if not is_pointer}} {{target_name}} = {{dereferencer}} reinterpret_cast<{{pointee}}*>({{name}});
    {%- else %}
    auto base = reinterpret_cast<{{cxx_root_type_name}}*>({{name}});
    // TODO: check this case
    auto {{target_name}} = {{dereferencer}} dynamic_cast<{{pointee}}*>(base);
    {%- endif %}
    {%- endif %}
  cxx_to_jni: |
    {%- set pointee = cxx_pointee_unqualified_name %}
    {%- set shared = type_ctx.shared_ref or type_ctx.ancestors|any('shared_ref') %}
    {%- if is_value_type -%}
    {%- set tmp_name = '_' + name %}
    {%- if shared %}
    std::shared_ptr<{{pointee}}> {{tmp_name}} = std::make_shared<{{pointee}}>({{name}});
    {%- else %}
    {{pointee}}* {{tmp_name}} = new {{pointee}}({{name}});
    {%- endif %}
    {%- else %}
    {%- set tmp_name = name %}
    {%- endif %}
    {% if shared %}
    {%- if cxx_root_type_name != pointee %}
    std::shared_ptr<{{cxx_root_type_name}}> {{target_name}}_baseptr = std::dynamic_pointer_cast<{{cxx_root_type_name}}>({{'&' if not is_pointer and not is_value_type}}{{tmp_name}});
    {{target_type_name}} {{target_name}} = reinterpret_cast<jlong>(new std::shared_ptr<{{cxx_root_type_name}}>({{target_name}}_baseptr));
    {%- else %}
    {{target_type_name}} {{target_name}} = reinterpret_cast<jlong>(new std::shared_ptr<{{pointee}}>({{'&' if not is_pointer and not is_value_type}}{{tmp_name}}));
    {%- endif %}
    {% else %}
    {{cxx_root_type_name}}* {{target_name}}_baseptr = {{'&' if not is_pointer and not is_value_type}}{{tmp_name}};
    {{target_type_name}} {{target_name}} = reinterpret_cast<jlong>({{target_name}}_baseptr);
    {%- endif %}
  kotlin_to_jdk: |
    val {{target_name}} = {{name}}{{'?' if nullable is defined and nullable}}.getObjId(){{' ?: 0L' if nullable is defined and nullable}}
  jdk_to_kotlin: |
    {%- if nullable is defined and nullable -%}
    val {{target_name}} = if ({{name}} == 0L) null else {{target_type_name[1:] if type_ctx.action == 'gen_interface' else target_type_name}}({{name}})
    {%- else -%}
    val {{target_name}} = {{target_type_name[1:] if type_ctx.action == 'gen_interface' else target_type_name}}({{name}})
    {%- endif -%}

$Enum:
  custom:
    pname: Int
  kotlin:
    type_info: "{{type_name}}"
  jni:
    type_info: jint
  jdk:
    type_info: Int
  jni_to_cxx: |
    auto {{target_name}} = ({{target_type_name}}){{name}};
  cxx_to_jni: |
    {{target_type_name}} {{target_name}} = ({{target_type_name}}){{name}};
  kotlin_to_jdk:
    val {{target_name}} = {{name}}.value
  jdk_to_kotlin:
    val {{target_name}} = {{target_type_name}}.getByValue({{name}})!!

const char *:
  custom:
    pname: "Object"
  kotlin:
    type_info: String
  jni:
    type_info: jstring
  jdk:
    type_info: String
  jni_to_cxx: |
<<<<<<< HEAD
    auto deleter = [&env, &optionalStr]({{target_type_name}} ptr) {
=======
    auto deleter = [&env, &{{name}}]({{target_type_name}} ptr) {
>>>>>>> 82cc5cb1
        env->ReleaseStringUTFChars({{name}}, ptr);
    };
    std::unique_ptr<{{cxx_pointee_name}}, decltype(deleter)> {{target_name}}_unique_ptr(
                                                                  env->GetStringUTFChars({{name}}, NULL),
                                                                  deleter);
    {{target_type_name}} {{target_name}} = {{target_name}}_unique_ptr.get()
  cxx_to_jni: |
    {{target_type_name}} {{target_name}} = env->NewStringUTF({{name}});
  jdk_to_kotlin:
  kotlin_to_jdk:

std::__cxx11::basic_string:
  custom:
    pname: "Object"
  kotlin:
    type_info: String
  jni:
    type_info: jstring
  jdk:
    type_info: String
  jni_to_cxx: |
    jstring j{{target_name}}Str = (jstring){{name}};
    auto {{target_name}}_cstr = env->GetStringUTFChars(j{{target_name}}Str, 0);
    {{target_type_name}} {{target_name}} = {{target_name}}_cstr;
    env->ReleaseStringUTFChars(j{{target_name}}Str, {{target_name}}_cstr);
  cxx_to_jni: |
    {{target_type_name}} {{target_name}} = env->NewStringUTF({{name}}.c_str());
  kotlin_to_jdk:
  jdk_to_kotlin:


std::vector:
  custom:
    pname: "Object"
  kotlin:
    type_info: "List<{{args_t[0]}}>"
  jni:
    type_info: "{{args_t[0] if args[0].custom.pname != 'Object' else 'jobject'}}Array"
  jdk:
    type_info: "{{args_t[0]}}Array"
  jni_to_cxx: |
    {%- set tmp_name = '_' + target_name %}
    {%- set jni_array_get = 'iegen::get{}Array'.format(args[0].custom.pname) %}
    {{cxx_pointee_unqualified_name}} {{target_name}};
    auto {{tmp_name}} = {{jni_array_get}}(env, {{name}});
    for (auto& value : {{tmp_name}}) {
        {{args[0].snippet('value')|indent}}
        {{target_name}}.emplace_back({{args[0].converted_name('value')}});
    }

  cxx_to_jni: |
    {%- set jni_type_prefix = args[0].custom.pname %}
    {%- set jni_array_set = 'Set{}ArrayRegion'.format(jni_type_prefix) if jni_type_prefix != 'Object' else  'SetObjectArrayElement' -%}

    {%- if jni_type_prefix != 'Object' %}
    {{target_type_name}} {{target_name}} = env->New{{args[0].custom.pname}}Array({{name}}.size());
    {%- else %}
    {{target_type_name}} {{target_name}} = env->New{{args[0].custom.pname}}Array({{name}}.size(), env->FindClass("java/lang/Object"), NULL);
    {%- endif %}
    size_t index = 0;
    for (auto& value : {{name}}) {
        {{args[0].snippet('value')|indent}}
        {%- if jni_type_prefix != 'Object' %}
        env->{{jni_array_set}}({{target_name}}, index, 1, &{{args[0].converted_name('value')}});
        {%- else %}
        env->{{jni_array_set}}({{target_name}}, index, {{args[0].converted_name('value')}});
        {%- endif %}
        ++index;
    }

  kotlin_to_jdk: |
    {%- set array_init =  '' if args[0].custom.pname != 'Object' else '{{ {}() }}'.format(args[0].target_type_name) %}
    val {{target_name}} = {{target_type_name}}({{name}}.size) {{array_init}}
    var index = 0
    for (value in {{name}}) {
        {{args[0].snippet('value')|indent}}
        {{target_name}}[index] = {{args[0].converted_name('value')}}
        ++index
    }
  jdk_to_kotlin: |
    val {{target_name}}: MutableList<{{args[0].target_type_name}}> = mutableListOf()
    for (value in {{name}}) {
        {{args[0].snippet('value')|indent}}
        {{target_name}}.add({{args[0].converted_name('value')}})
    }

std::map:
  custom:
    pname: "Object"
  kotlin:
    type_info: "Map<{{args_t[0]}}, {{args_t[1]}}>"
  jni:
    type_info: "jmapobject"
  jdk:
    type_info: "Pair<{{args_t[0]}}Array, {{args_t[1]}}Array>"
  jni_to_cxx: |
    {%- set tmp_name = '_' + target_name %}
    {%- set tmp_key_name = 'tmp_key_' + target_name %}
    {%- set tmp_val_name = 'tmp_val_' + target_name %}
    {%- set jni_array_get_k = 'iegen::get{}Array'.format(args[0].custom.pname) %}
    {%- set jni_array_get_v = 'iegen::get{}Array'.format(args[1].custom.pname) %}
    {{cxx_pointee_unqualified_name}} {{target_name}};
    auto {{tmp_name}} = iegen::extract_jni_pair(env, {{name}});
    auto {{tmp_key_name}} = {{jni_array_get_k}}(env, {{tmp_name}}.first);
    auto {{tmp_val_name}} = {{jni_array_get_v}}(env, {{tmp_name}}.second);
    for (size_t i = 0; i < {{tmp_key_name}}.size(); ++i) {
        auto ktmp = {{tmp_key_name}}[i];
        auto vtmp = {{tmp_val_name}}[i];
        {{args[0].snippet('ktmp')|indent}}
        {{args[1].snippet('vtmp')|indent}}
        {{target_name}}.insert({ {{args[0].converted_name('ktmp')}}, {{args[1].converted_name('vtmp')}} });
    }

  cxx_to_jni: |
    {%- set key_name = 'tmp_key_' + target_name %}
    {%- set val_name = 'tmp_val_' + target_name %}
    {%- set key_array_set = 'Set{}ArrayRegion'.format(args[0].custom.pname) if args[0].custom.pname != 'Object' %}
    {%- set val_array_set = 'Set{}ArrayRegion'.format(args[1].custom.pname) if args[1].custom.pname != 'Object' %}
    {%- if args[0].custom.pname != 'Object' %}
    auto {{key_name}} = env->New{{args[0].custom.pname}}Array({{name}}.size());
    {%- else %}
    jobjectArray {{key_name}} = env->New{{args[0].custom.pname}}Array({{name}}.size(), env->FindClass("java/lang/Object"), NULL);
    {%- endif %}
    {%- if args[1].custom.pname != 'Object' %}
    auto {{val_name}} = env->New{{args[1].custom.pname}}Array({{name}}.size());
    {%- else %}
    jobjectArray {{val_name}} = env->New{{args[1].custom.pname}}Array({{name}}.size(), env->FindClass("java/lang/Object"), NULL);
    {%- endif %}
    size_t index = 0;
    for (auto& value : {{name}}) {
        auto key = value.first;
        auto val = value.second;
        {{args[0].snippet('key')|indent}}
        {%- if args[0].custom.pname != 'Object' %}
        env->{{key_array_set}}({{key_name}}, index, 1, &{{args[0].converted_name('key')}});
        {%- else %}
        env->SetObjectArrayElement({{key_name}}, index, {{args[0].converted_name('key')}});
        {%- endif %}
        {{args[1].snippet('val')|indent}}
        {%- if args[1].custom.pname != 'Object' %}
        env->{{val_array_set}}({{val_name}}, index, 1, &{{args[1].converted_name('val')}});
        {%- else %}
        env->SetObjectArrayElement({{val_name}}, index, {{args[1].converted_name('val')}});
        {%- endif %}
        ++index;
    }
    {{target_type_name}} {{target_name}} = iegen::make_jni_object_pair(env, {{key_name}}, {{val_name}});

  kotlin_to_jdk: |
    {%- set tmp_key_name = 'tmp_key_' + target_name %}
    {%- set tmp_val_name = 'tmp_val_' + target_name %}
    {%- set karray_init =  '' if args[0].custom.pname != 'Object' else '{{ {}() }}'.format(args[0].target_type_name) %}
    {%- set varray_init =  '' if args[1].custom.pname != 'Object' else '{{ {}() }}'.format(args[1].target_type_name) %}
    val {{tmp_key_name}} = {{args[0].target_type_name}}Array({{name}}.size) {{karray_init}}
    val {{tmp_val_name}} = {{args[1].target_type_name}}Array({{name}}.size) {{varray_init}}
    val {{target_name}} = {{target_type_name}}({{tmp_key_name}}, {{tmp_val_name}})
    var index = 0
    for ((key, value) in {{name}}) {
        {{args[0].snippet('key')|indent}}
        {{args[1].snippet('value')|indent}}
        {{tmp_key_name}}[index] = {{args[0].converted_name('key')}}
        {{tmp_val_name}}[index] = {{args[1].converted_name('value')}}
        ++index
    }

  jdk_to_kotlin: |
    val {{target_name}} = HashMap<{{args_t[0]}}, {{args_t[1]}}>()
    for (i in 0..{{name}}.first.size - 1) {
        val elem1 = {{name}}.first.get(i)
        val elem2 = {{name}}.second.get(i)
        {{args[0].snippet('elem1')|indent}}
        {{args[1].snippet('elem2')|indent}}
        jdk_to_kotlin_result.put({{args[0].converted_name('elem1')}}, {{args[1].converted_name('elem2')}})
    }


std::unordered_map:
  std::map


std::shared_ptr:
  custom:
    pname: Long
  kotlin:
    type_info: "{{args_t[0]}}"
  jni:
    type_info: jobjectid
  jdk:
    type_info: Long
  jni_to_cxx: |
    {%- set pointee = args_t[0] %}
    {%- set pointee_base = args_t_bases[0] %}
    std::shared_ptr<{{pointee}}> {{target_name}};
    {%- if nullable is defined and nullable %}
    if (!{{name}}) {
        {{target_name}} = std::shared_ptr<{{pointee}}>(nullptr);
    } else {
        {%- if pointee_base != pointee %}
        auto {{target_name}}_baseptr = *reinterpret_cast<std::shared_ptr<{{pointee_base}}>*>({{name}});
        {{target_name}} = std::dynamic_pointer_cast<{{pointee}}>({{target_name}}_baseptr);
        {%- else %}
        {{target_name}} = *reinterpret_cast<std::shared_ptr<{{pointee}}>*>({{name}});
        {%- endif %}
    }
    {%- else %}
    {%- if pointee_base != pointee %}
    auto {{target_name}}_baseptr = *reinterpret_cast<std::shared_ptr<{{pointee_base}}>*>({{name}});
    {{target_name}} = std::dynamic_pointer_cast<{{pointee}}>({{target_name}}_baseptr);
    {%- else %}
    {{target_name}} = *reinterpret_cast<std::shared_ptr<{{pointee}}>*>({{name}});
    {%- endif %}
    {%- endif %}
  cxx_to_jni: |
    {# TODO: won´t work if arg[0] itself is a template type #}
    {%- set pointee = args[0].cxx_type_name %}
    {%- set pointee_base = args_t_bases[0] %}
    {{target_type_name}} {{target_name}};
    {%- if nullable is defined and nullable %}
    if (!{{name}}) {
        {{target_name}} = 0;
    } else {
        {%- if pointee_base != pointee %}
        std::shared_ptr<{{pointee_base}}> {{target_name}}_baseptr = std::dynamic_pointer_cast<{{pointee_base}}>({{name}});
        {{target_name}} = reinterpret_cast<jlong>(new std::shared_ptr<{{pointee_base}}>({{target_name}}_baseptr));
        {%- else %}
        {{target_name}} = reinterpret_cast<jlong>(new std::shared_ptr<{{pointee}}>({{name}}));
        {%- endif %}
    }
    {%- else %}
    {%- if pointee_base != pointee %}
    std::shared_ptr<{{pointee_base}}> {{target_name}}_baseptr = std::dynamic_pointer_cast<{{pointee_base}}>({{name}});
    {{target_name}} = reinterpret_cast<jlong>(new std::shared_ptr<{{pointee_base}}>({{target_name}}_baseptr));
    {%- else %}
    {{target_name}} = reinterpret_cast<jlong>(new std::shared_ptr<{{pointee}}>({{name}}));
    {%- endif %}
    {%- endif %}
  kotlin_to_jdk: |
    {{args[0].snippet(name, nullable=nullable)|indent}}
  jdk_to_kotlin: |
    {{args[0].snippet(name, nullable=nullable)|indent}}

std::pair:
  custom:
    pname: Pair
  kotlin:
    type_info: "Pair<{{args_t[0]}}, {{args_t[1]}}>"
  jni:
    type_info: jobject
  jdk:
    type_info: "Pair<{{args_t[0]}}, {{args_t[1]}}>"
  jni_to_cxx: |
    jclass pairClass_{{name}} = env->FindClass("kotlin/Pair");

    jfieldID firstID_{{name}} = env->GetFieldID(pairClass_{{name}}, "first", "Ljava/lang/Object;");
    jfieldID secondID_{{name}} = env->GetFieldID(pairClass_{{name}}, "second", "Ljava/lang/Object;");

    auto firstObject_{{name}} = env->GetObjectField({{name}}, firstID_{{name}});
    auto secondObject_{{name}} = env->GetObjectField({{name}}, secondID_{{name}});
    {%- set tmp_first = '_' + target_name %}
    {%- set extract_first = 'iegen::extract{}'.format(args[0].custom.pname) %}
    {%- set extract_second = 'iegen::extract{}'.format(args[1].custom.pname) %}
    auto first_{{name}} = {{extract_first}}(env, firstObject_{{name}});
    auto second_{{name}} = {{extract_second}}(env, secondObject_{{name}});
    {{args[0].snippet('first_{}'.format(name))}}
    {{args[1].snippet('second_{}'.format(name))}}
    {{cxx_pointee_unqualified_name}} {{target_name}} = std::make_pair({{args[0].converted_name('first_{}'.format(name))}}, {{args[1].converted_name('second_{}'.format(name))}});
  cxx_to_jni: |
    auto first_{{name}} = {{name}}.first;
    auto second_{{name}} = {{name}}.second;
    {{args[0].snippet('first_{}'.format(name))}}
    {{args[1].snippet('second_{}'.format(name))}}
    {%- if args[0].custom.pname != 'Object' %}
    jobject {{name}}_first = iegen::{{args[0].custom.pname|lower}}ToObject(env, {{args[0].converted_name('first_{}'.format(name))}});
    {%- else %}
    jobject {{name}}_first = {{args[0].converted_name('first_{}'.format(name))}};
    {%- endif %}
    {%- if args[1].custom.pname != 'Object' %}
    jobject {{name}}_second = iegen::{{args[1].custom.pname|lower}}ToObject(env, {{args[1].converted_name('second_{}'.format(name))}});
    {%- else %}
    jobject {{name}}_second = {{args[1].converted_name('second_{}'.format(name))}};
    {%- endif %}
    {{target_type_name}} {{target_name}} = iegen::make_jni_object_pair(env, {{name}}_first, {{name}}_second);
  kotlin_to_jdk: |
    val first_{{name}} = {{name}}.first
    val second_{{name}} = {{name}}.second
    {{args[0].snippet('first_{}'.format(name))|indent}}
    {{args[1].snippet('second_{}'.format(name))|indent}}
    val {{target_name}} = {{target_type_name}}({{args[0].converted_name('first_{}'.format(name))}}, {{args[0].converted_name('second_{}'.format(name))}})
  jdk_to_kotlin: |
    val first_{{name}} = {{name}}.first
    val second_{{name}} = {{name}}.second
    {{args[0].snippet('first_{}'.format(name))|indent}}
    {{args[1].snippet('second_{}'.format(name))|indent}}
    val {{target_name}} = {{target_type_name}}({{args[0].converted_name('first_{}'.format(name))}}, {{args[0].converted_name('second_{}'.format(name))}})

std::__ndk1::pair:
  std::pair<|MERGE_RESOLUTION|>--- conflicted
+++ resolved
@@ -101,11 +101,7 @@
   jdk:
     type_info: String
   jni_to_cxx: |
-<<<<<<< HEAD
-    auto deleter = [&env, &optionalStr]({{target_type_name}} ptr) {
-=======
     auto deleter = [&env, &{{name}}]({{target_type_name}} ptr) {
->>>>>>> 82cc5cb1
         env->ReleaseStringUTFChars({{name}}, ptr);
     };
     std::unique_ptr<{{cxx_pointee_name}}, decltype(deleter)> {{target_name}}_unique_ptr(
