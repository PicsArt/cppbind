--- conflicted
+++ resolved
@@ -32,26 +32,13 @@
     {%- set dereferencer = '*' if not is_pointer else '' %}
     {%- set pointee = cxx_pointee_unqualified_name %}
     {%- if  type_ctx.shared_ref or type_ctx.ancestors|any('shared_ref') %}
-<<<<<<< HEAD
-    auto {{target_name}} = {{dereferencer}} iegen::RefFromLongDynamic<{{pointee}}, {{cxx_root_type_name}}>({{name}});
-=======
-    auto {{target_name}} = {{dereferencer}} iegen::RefFromLong<{{pointee}}, {{target_root_pointee_unqualified_name}}>({{name}});
->>>>>>> 17e7aa6a
+    auto {{target_name}} = {{dereferencer}} iegen::RefFromLong<{{pointee}}, {{cxx_root_type_name}}>({{name}});
     {%- else %}
     {%- if cxx_root_type_name == pointee %}
     auto{{'&' if not is_pointer}} {{target_name}} = {{dereferencer}} reinterpret_cast<{{pointee}}*>({{name}});
     {%- else %}
-<<<<<<< HEAD
     auto base = {{dereferencer}} reinterpret_cast<{{cxx_root_type_name}}*>({{name}});
     auto {{target_name}} = dynamic_cast<{{pointee}}*>(base);
-=======
-    auto base = {{dereferencer}} reinterpret_cast<{{target_root_pointee_unqualified_name}}*>({{name}});
-    if (std::is_polymorphic<{{pointee}}>::value) {
-        auto {{target_name}} = dynamic_cast<{{pointee}}*>(base);
-    } else {
-        auto {{target_name}} = static_cast<{{pointee}}*>(base);
-    }
->>>>>>> 17e7aa6a
     {%- endif %}
     {%- endif %}
   cxx_to_jni: |
@@ -118,50 +105,50 @@
   jdk:
     type_info: "{{args_t[0]}}Array"
   jni_to_cxx: |
-        {%- set tmp_name = '_' + target_name %}
-        {%- set jni_array_get = 'iegen::get{}Array'.format(args[0].custom.pname) %}
-        {{target_pointee_unqualified_name}} {{target_name}};
-        auto {{tmp_name}} = {{jni_array_get}}(env, {{name}});
-        for (auto& value : {{tmp_name}}) {
-            {{args[0].snippet('value')|indent}}
-            {{target_name}}.emplace_back({{args[0].converted_name('value')}});
-        }
-
-  cxx_to_jni: |
-        {%- set jni_type_prefix = args[0].custom.pname %}
-        {%- set jni_array_set = 'Set{}ArrayRegion'.format(jni_type_prefix) if jni_type_prefix != 'Object' else  'SetObjectArrayElement' -%}
-
+    {%- set tmp_name = '_' + target_name %}
+    {%- set jni_array_get = 'iegen::get{}Array'.format(args[0].custom.pname) %}
+    {{cxx_pointee_unqualified_name}} {{target_name}};
+    auto {{tmp_name}} = {{jni_array_get}}(env, {{name}});
+    for (auto& value : {{tmp_name}}) {
+        {{args[0].snippet('value')|indent}}
+        {{target_name}}.emplace_back({{args[0].converted_name('value')}});
+    }
+
+  cxx_to_jni: |
+    {%- set jni_type_prefix = args[0].custom.pname %}
+    {%- set jni_array_set = 'Set{}ArrayRegion'.format(jni_type_prefix) if jni_type_prefix != 'Object' else  'SetObjectArrayElement' -%}
+
+    {%- if jni_type_prefix != 'Object' %}
+    {{target_type_name}} {{target_name}} = env->New{{args[0].custom.pname}}Array({{name}}.size());
+    {%- else %}
+    {{target_type_name}} {{target_name}} = env->New{{args[0].custom.pname}}Array({{name}}.size(), env->FindClass("java/lang/Object"), NULL);
+    {%- endif %}
+    size_t index = 0;
+    for (auto& value : {{name}}) {
+        {{args[0].snippet('value')|indent}}
         {%- if jni_type_prefix != 'Object' %}
-        {{target_type_name}} {{target_name}} = env->New{{args[0].custom.pname}}Array({{name}}.size());
+        env->{{jni_array_set}}({{target_name}}, index, 1, &{{args[0].converted_name('value')}});
         {%- else %}
-        {{target_type_name}} {{target_name}} = env->New{{args[0].custom.pname}}Array({{name}}.size(), env->FindClass("java/lang/Object"), NULL);
+        env->{{jni_array_set}}({{target_name}}, index, {{args[0].converted_name('value')}});
         {%- endif %}
-        size_t index = 0;
-        for (auto& value : {{name}}) {
-            {{args[0].snippet('value')|indent}}
-            {%- if jni_type_prefix != 'Object' %}
-            env->{{jni_array_set}}({{target_name}}, index, 1, &{{args[0].converted_name('value')}});
-            {%- else %}
-            env->{{jni_array_set}}({{target_name}}, index, {{args[0].converted_name('value')}});
-            {%- endif %}
-            ++index;
-        }
+        ++index;
+    }
 
   kotlin_to_jdk: |
-        {%- set array_init =  '' if args[0].custom.pname != 'Object' else '{{{}()}}'.format(args[0].target_type_name) %}
-        val {{target_name}} = {{target_type_name}}({{name}}.size){{array_init}}
-        var index = 0
-        for (value in {{name}}) {
-            {{args[0].snippet('value')|indent}}
-            {{target_name}}[index] = {{args[0].converted_name('value')}}
-            ++index
-        }
+    {%- set array_init =  '' if args[0].custom.pname != 'Object' else '{{{}()}}'.format(args[0].target_type_name) %}
+    val {{target_name}} = {{target_type_name}}({{name}}.size){{array_init}}
+    var index = 0
+    for (value in {{name}}) {
+        {{args[0].snippet('value')|indent}}
+        {{target_name}}[index] = {{args[0].converted_name('value')}}
+        ++index
+    }
   jdk_to_kotlin: |
-        val {{target_name}}: MutableList<{{args[0].target_type_name}}> = mutableListOf()
-        for (value in {{name}}) {
-            {{args[0].snippet('value')|indent}}
-            {{target_name}}.add({{args[0].converted_name('value')}})
-        }
+    val {{target_name}}: MutableList<{{args[0].target_type_name}}> = mutableListOf()
+    for (value in {{name}}) {
+        {{args[0].snippet('value')|indent}}
+        {{target_name}}.add({{args[0].converted_name('value')}})
+    }
 
 std::map:
   custom:
@@ -173,84 +160,84 @@
   jdk:
     type_info: "Pair<{{args_t[0]}}Array, {{args_t[1]}}Array>"
   jni_to_cxx: |
-          {%- set tmp_name = '_' + target_name %}
-          {%- set tmp_key_name = 'tmp_key_' + target_name %}
-          {%- set tmp_val_name = 'tmp_val_' + target_name %}
-          {%- set jni_array_get_k = 'iegen::get{}Array'.format(args[0].custom.pname) %}
-          {%- set jni_array_get_v = 'iegen::get{}Array'.format(args[1].custom.pname) %}
-          {{cxx_pointee_unqualified_name}} {{target_name}};
-          auto {{tmp_name}} = iegen::extract_jni_pair(env, {{name}});
-          auto {{tmp_key_name}} = {{jni_array_get_k}}(env, {{tmp_name}}.first);
-          auto {{tmp_val_name}} = {{jni_array_get_v}}(env, {{tmp_name}}.second);
-          for (size_t i = 0; i < {{tmp_key_name}}.size(); ++i) {
-              auto ktmp = {{tmp_key_name}}[i];
-              auto vtmp = {{tmp_val_name}}[i];
-              {{args[0].snippet('ktmp')|indent}}
-              {{args[1].snippet('vtmp')|indent}}
-              {{target_name}}.insert({ {{args[0].converted_name('ktmp')}}, {{args[1].converted_name('vtmp')}} });
-          }
-
-  cxx_to_jni: |
-          {%- set key_name = 'tmp_key_' + target_name %}
-          {%- set val_name = 'tmp_val_' + target_name %}
-          {%- set key_array_set = 'Set{}ArrayRegion'.format(args[0].custom.pname) if args[0].custom.pname != 'Object' %}
-          {%- set val_array_set = 'Set{}ArrayRegion'.format(args[1].custom.pname) if args[1].custom.pname != 'Object' %}
-          {%- if args[0].custom.pname != 'Object' %}
-          auto {{key_name}} = env->New{{args[0].custom.pname}}Array({{name}}.size());
-          {%- else %}
-          jobjectArray {{key_name}} = env->New{{args[0].custom.pname}}Array({{name}}.size(), env->FindClass("java/lang/Object"), NULL);
-          {%- endif %}
-          {%- if args[1].custom.pname != 'Object' %}
-          auto {{val_name}} = env->New{{args[1].custom.pname}}Array({{name}}.size());
-          {%- else %}
-          jobjectArray {{val_name}} = env->New{{args[1].custom.pname}}Array({{name}}.size(), env->FindClass("java/lang/Object"), NULL);
-          {%- endif %}
-          size_t index = 0;
-          for (auto& value : {{name}}) {
-              auto key = value.first;
-              auto val = value.second;
-              {{args[0].snippet('key')|indent}}
-              {%- if args[0].custom.pname != 'Object' %}
-              env->{{key_array_set}}({{key_name}}, index, 1, &{{args[0].converted_name('key')}});
-              {%- else %}
-              env->SetObjectArrayElement({{key_name}}, index, {{args[0].converted_name('key')}});
-              {%- endif %}
-              {{args[1].snippet('val')|indent}}
-              {%- if args[1].custom.pname != 'Object' %}
-              env->{{val_array_set}}({{val_name}}, index, 1, &{{args[1].converted_name('val')}});
-              {%- else %}
-              env->SetObjectArrayElement({{val_name}}, index, {{args[1].converted_name('val')}});
-              {%- endif %}
-              ++index;
-          }
-          {{target_type_name}} {{target_name}} = iegen::make_jni_object_pair(env, {{key_name}}, {{val_name}});
+    {%- set tmp_name = '_' + target_name %}
+    {%- set tmp_key_name = 'tmp_key_' + target_name %}
+    {%- set tmp_val_name = 'tmp_val_' + target_name %}
+    {%- set jni_array_get_k = 'iegen::get{}Array'.format(args[0].custom.pname) %}
+    {%- set jni_array_get_v = 'iegen::get{}Array'.format(args[1].custom.pname) %}
+    {{cxx_pointee_unqualified_name}} {{target_name}};
+    auto {{tmp_name}} = iegen::extract_jni_pair(env, {{name}});
+    auto {{tmp_key_name}} = {{jni_array_get_k}}(env, {{tmp_name}}.first);
+    auto {{tmp_val_name}} = {{jni_array_get_v}}(env, {{tmp_name}}.second);
+    for (size_t i = 0; i < {{tmp_key_name}}.size(); ++i) {
+        auto ktmp = {{tmp_key_name}}[i];
+        auto vtmp = {{tmp_val_name}}[i];
+        {{args[0].snippet('ktmp')|indent}}
+        {{args[1].snippet('vtmp')|indent}}
+        {{target_name}}.insert({ {{args[0].converted_name('ktmp')}}, {{args[1].converted_name('vtmp')}} });
+    }
+
+  cxx_to_jni: |
+    {%- set key_name = 'tmp_key_' + target_name %}
+    {%- set val_name = 'tmp_val_' + target_name %}
+    {%- set key_array_set = 'Set{}ArrayRegion'.format(args[0].custom.pname) if args[0].custom.pname != 'Object' %}
+    {%- set val_array_set = 'Set{}ArrayRegion'.format(args[1].custom.pname) if args[1].custom.pname != 'Object' %}
+    {%- if args[0].custom.pname != 'Object' %}
+    auto {{key_name}} = env->New{{args[0].custom.pname}}Array({{name}}.size());
+    {%- else %}
+    jobjectArray {{key_name}} = env->New{{args[0].custom.pname}}Array({{name}}.size(), env->FindClass("java/lang/Object"), NULL);
+    {%- endif %}
+    {%- if args[1].custom.pname != 'Object' %}
+    auto {{val_name}} = env->New{{args[1].custom.pname}}Array({{name}}.size());
+    {%- else %}
+    jobjectArray {{val_name}} = env->New{{args[1].custom.pname}}Array({{name}}.size(), env->FindClass("java/lang/Object"), NULL);
+    {%- endif %}
+    size_t index = 0;
+    for (auto& value : {{name}}) {
+        auto key = value.first;
+        auto val = value.second;
+        {{args[0].snippet('key')|indent}}
+        {%- if args[0].custom.pname != 'Object' %}
+        env->{{key_array_set}}({{key_name}}, index, 1, &{{args[0].converted_name('key')}});
+        {%- else %}
+        env->SetObjectArrayElement({{key_name}}, index, {{args[0].converted_name('key')}});
+        {%- endif %}
+        {{args[1].snippet('val')|indent}}
+        {%- if args[1].custom.pname != 'Object' %}
+        env->{{val_array_set}}({{val_name}}, index, 1, &{{args[1].converted_name('val')}});
+        {%- else %}
+        env->SetObjectArrayElement({{val_name}}, index, {{args[1].converted_name('val')}});
+        {%- endif %}
+        ++index;
+    }
+    {{target_type_name}} {{target_name}} = iegen::make_jni_object_pair(env, {{key_name}}, {{val_name}});
 
   kotlin_to_jdk: |
-          {%- set tmp_key_name = 'tmp_key_' + target_name %}
-          {%- set tmp_val_name = 'tmp_val_' + target_name %}
-          {%- set karray_init =  '' if args[0].custom.pname != 'Object' else '{{{}()}}'.format(args[0].target_type_name) %}
-          {%- set varray_init =  '' if args[1].custom.pname != 'Object' else '{{{}()}}'.format(args[1].target_type_name) %}
-          val {{tmp_key_name}} = {{args[0].target_type_name}}Array({{name}}.size){{karray_init}}
-          val {{tmp_val_name}} = {{args[1].target_type_name}}Array({{name}}.size){{varray_init}}
-          val {{target_name}} = {{target_type_name}}({{tmp_key_name}}, {{tmp_val_name}})
-          var index = 0
-          for ((key, value) in {{name}}) {
-              {{args[0].snippet('key')|indent}}
-              {{args[1].snippet('value')|indent}}
-              {{tmp_key_name}}[index] = {{args[0].converted_name('key')}}
-              {{tmp_val_name}}[index] = {{args[1].converted_name('value')}}
-              ++index
-          }
+    {%- set tmp_key_name = 'tmp_key_' + target_name %}
+    {%- set tmp_val_name = 'tmp_val_' + target_name %}
+    {%- set karray_init =  '' if args[0].custom.pname != 'Object' else '{{{}()}}'.format(args[0].target_type_name) %}
+    {%- set varray_init =  '' if args[1].custom.pname != 'Object' else '{{{}()}}'.format(args[1].target_type_name) %}
+    val {{tmp_key_name}} = {{args[0].target_type_name}}Array({{name}}.size){{karray_init}}
+    val {{tmp_val_name}} = {{args[1].target_type_name}}Array({{name}}.size){{varray_init}}
+    val {{target_name}} = {{target_type_name}}({{tmp_key_name}}, {{tmp_val_name}})
+    var index = 0
+    for ((key, value) in {{name}}) {
+        {{args[0].snippet('key')|indent}}
+        {{args[1].snippet('value')|indent}}
+        {{tmp_key_name}}[index] = {{args[0].converted_name('key')}}
+        {{tmp_val_name}}[index] = {{args[1].converted_name('value')}}
+        ++index
+    }
 
   jdk_to_kotlin: |
-          val {{target_name}} = HashMap<{{args_t[0]}}, {{args_t[1]}}>()
-          for (i in 0..{{name}}.first.size - 1) {
-              val elem1 = {{name}}.first.get(i)
-              val elem2 = {{name}}.second.get(i)
-              {{args[0].snippet('elem1')|indent}}
-              {{args[1].snippet('elem2')|indent}}
-              jdk_to_kotlin_result.put({{args[0].converted_name('elem1')}}, {{args[1].converted_name('elem2')}})
-          }
+    val {{target_name}} = HashMap<{{args_t[0]}}, {{args_t[1]}}>()
+    for (i in 0..{{name}}.first.size - 1) {
+        val elem1 = {{name}}.first.get(i)
+        val elem2 = {{name}}.second.get(i)
+        {{args[0].snippet('elem1')|indent}}
+        {{args[1].snippet('elem2')|indent}}
+        jdk_to_kotlin_result.put({{args[0].converted_name('elem1')}}, {{args[1].converted_name('elem2')}})
+    }
 
 
 std::unordered_map:
@@ -268,11 +255,11 @@
     type_info: Long
   jni_to_cxx: |
     {%- set pointee = args_t[0] %}
-    {%- set pointee_base = args_bases[0] %}
+    {%- set pointee_base = args_t_bases[0] %}
     auto {{target_name}} = iegen::RefFromLong<{{pointee}}, {{pointee_base}}>({{name}});
   cxx_to_jni: |
-    {%- set pointee = args[0].target_clang_type.spelling %}
-    {%- set pointee_base = args_bases[0] %}
+    {%- set pointee = args[0].original_clang_type.spelling %}
+    {%- set pointee_base = args_t_bases[0] %}
     {{target_type_name}} {{target_name}} = iegen::AllocRefPtrAsLong<{{pointee}}, {{pointee_base}}>({{name}});
   kotlin_to_jdk:
     val {{target_name}} = {{name}}.getObjId()
