char:
  std::__cxx11::basic_string

std::string:
  std::__cxx11::basic_string

$Object:
  custom:
    pname: Long
  kotlin:
    type_info: "{{'I' if type_ctx.node.is_interface}}{{type_name}}"
  jni:
    type_info: jobjectid
  jdk:
    type_info: Long
  jni_to_cxx: |
    {%- set dereferencer = '*' if not is_pointer else '' %}
    {%- set pointee = target_pointee_unqualified_name %}
    {%- if  type_ctx.shared_ref or type_ctx.ancestors|any('shared_ref') %}
    auto {{target_name}} = {{dereferencer}} iegen::RefFromLong{{'Dynamic' if type_ctx.ancestors|any('is_abstract')}}<{{pointee}}, {{target_base_pointee_unqualified_name}}>({{name}});
    {%- else %}
    {%- if target_base_pointee_unqualified_name == pointee %}
    auto {{target_name}} = {{dereferencer}} reinterpret_cast<{{pointee}}*>({{name}});
    {%- else %}
    auto base = {{dereferencer}} reinterpret_cast<{{target_base_pointee_unqualified_name}}*>({{name}});
    auto {{target_name}} = dynamic_cast<{{pointee}}*>(base);
    {%- endif %}
    {%- endif %}
  cxx_to_jni: |
    {%- set pointee = target_pointee_unqualified_name %}
    {{target_type_name}} {{target_name}} = {% if type_ctx.shared_ref or type_ctx.ancestors|any('shared_ref') %} iegen::AllocRefPtrAsLong{% else %} iegen::UnsafeRefAsLong{%endif%}<{{pointee}}, {{target_base_pointee_unqualified_name}}>({{name}});
  kotlin_to_jdk:
    val {{target_name}} = {{name}}.getObjId()
  jdk_to_kotlin:
    val {{target_name}} = {{target_type_name[1:] if type_ctx.node.is_interface else target_type_name}}({{name}})

$Enum:
  custom:
    pname: Int
  kotlin:
    type_info: "{{type_name}}"
  jni:
    type_info: jint
  jdk:
    type_info: Int
  jni_to_cxx: |
    auto {{target_name}} = ({{target_type_name}}){{name}};
  cxx_to_jni: |
    {{target_type_name}} {{target_name}} = ({{target_type_name}}){{name}};
  kotlin_to_jdk:
    val {{target_name}} = {{name}}.value
  jdk_to_kotlin:
    val {{target_name}} = {{target_type_name}}.getByValue({{name}})!!

std::__cxx11::basic_string:
  custom:
    pname: "Object"
  kotlin:
    type_info: String
  jni:
    type_info: jstring
  jdk:
    type_info: String
  jni_to_cxx:
    "{{target_type_name}} {{target_name}} = iegen::jni_to_string(env, {{name}});"
  cxx_to_jni:
    "{{target_type_name}} {{target_name}} = iegen::string_to_jni(env, {{name}});"
  kotlin_to_jdk:
  jdk_to_kotlin:


std::vector:
  custom: 
    pname: "Object"
  kotlin:
    type_info: "List<{{args_t[0]}}>"
  jni:
    type_info: "{{args_t[0]}}Array"
  jdk:
    type_info: "{{args_t[0]}}Array"
  jni_to_cxx: |
        {%- set tmp_name = '_' + target_name %}
        {%- set jni_array_get = 'get{}Array'.format(args[0].custom.pname) %}

        {{target_type_name}} {{target_name}};

        auto {{tmp_name}} = {{jni_array_get}}(env, {{name}});

        for (auto& value : {{tmp_name}}) {
            {{args[0].snippet('value')|indent}}
            {{target_name}}.emplace_back({{args[0].converted_name('value')}});
        }

  cxx_to_jni: |
        {%- set jni_type_prefix = args[0].custom.pname %}
        {%- set jni_array_set = 'Set{}ArrayRegion'.format(jni_type_prefix) if jni_type_prefix != 'Object' else  'SetObjectArrayElement' %}

        {{target_type_name}} {{target_name}} = env->New{{jni_type_prefix}}Array({{name}}.size());

        std::vector<{{args[0].target_type_name}}> temp;

        for (auto& value : {{name}}) {
            {{args[0].snippet('value')|indent}}
            temp.emplace_back({{args[0].converted_name('value')}});
        }
        env->{{jni_array_set}}({{target_name}}, 0, static_cast<jsize>({{name}}.size()), temp.data());

  kotlin_to_jdk: |
        val {{target_name}}: MutableList<{{args[0].target_type_name}}> = mutableListOf()

        for (value in {{name}}) {
            {{args[0].snippet('value')|indent}}
            {{target_name}}.add({{args[0].converted_name('value')}})
        }
  jdk_to_kotlin: |
        val {{target_name}}: MutableList<{{args[0].target_type_name}}> = mutableListOf()
        for (value in {{name}}) {
            {{args[0].snippet('value')|indent}}
            {{target_name}}.add({{args[0].converted_name('value')}})
        }

std::map:
  custom:
    pname: "Object"
  kotlin:
    type_info: "Map<{{args_t[0]}}, {{args_t[1]}}>"
  jni:
    type_info: "jmapobject"
  jdk:
    type_info: "Pair<{{args[0].custom.pname}}Array, {{args[1].custom.pname}}Array>"
  jni_to_cxx: |
          {%- set tmp_name = '_' + target_name %}
          {%- set tmp_key_name = 'tmp_key_' + target_name %}
          {%- set tmp_val_name = 'tmp_val_' + target_name %}
          {%- set jni_array_get_k = 'iegen::get{}Array'.format(args[0].custom.pname) %}
          {%- set jni_array_get_v = 'iegen::get{}Array'.format(args[1].custom.pname) %}
          {{target_pointee_unqualified_name}} {{target_name}};
          auto {{tmp_name}} = iegen::extract_jni_pair(env, {{name}});
          auto {{tmp_key_name}} = {{jni_array_get_k}}(env, {{tmp_name}}.first);
          auto {{tmp_val_name}} = {{jni_array_get_v}}(env, {{tmp_name}}.second);
          for (size_t i = 0; i < {{tmp_key_name}}.size(); ++i) {
              auto ktmp = {{tmp_key_name}}[i];
              auto vtmp = {{tmp_val_name}}[i];
              {{args[0].snippet('ktmp')|indent}}
              {{args[1].snippet('vtmp')|indent}}
              {{target_name}}.insert({ {{args[0].converted_name('ktmp')}}, {{args[1].converted_name('vtmp')}} });
          }

  cxx_to_jni: |
          {%- set key_name = 'tmp_key_' + target_name %}
          {%- set val_name = 'tmp_val_' + target_name %}
          {{args[0].target_type_name}} {{key_name}} = env->New{{args[0].custom.pname}}Array({{name}}.size());
          {{args[1].target_type_name}} {{val_name}} = env->New{{args[1].custom.pname}}Array({{name}}.size());
          size_t index = 0;
          for (auto& value : {{name}}) {
              key = value.first
              val = value.second
              {{args[0].snippet('key')|indent}}
              {{key_name}}[index] = {{args[0].converted_name('key')}};
              {{args[1].snippet('val')|indent}}
              {{val_name}}[index] = {{args[1].converted_name('val')}};
              ++index
          }
          {{target_type_name}} {{target_name}} pair = iegen::make_jni_pair(env, {{key_name}}, {{val_name}});

  kotlin_to_jdk: |
          {%- set tmp_key_name = 'tmp_key_' + target_name %}
          {%- set tmp_val_name = 'tmp_val_' + target_name %}
          {%- set karray_init =  '' if args[0].custom.pname != 'Object' else '{{{}()}}'.format(args[0].target_type_name) %}
          {%- set varray_init =  '' if args[1].custom.pname != 'Object' else '{{{}()}}'.format(args[1].target_type_name) %}
          val {{tmp_key_name}} = {{args[0].custom.pname}}Array({{name}}.size){{karray_init}}
          val {{tmp_val_name}} = {{args[1].custom.pname}}Array({{name}}.size){{varray_init}}
          val {{target_name}} = {{target_type_name}}({{tmp_key_name}}, {{tmp_val_name}})
          var index = 0
          for ((key, value) in {{name}}) {
              {{args[0].snippet('key')|indent}}
              {{args[1].snippet('value')|indent}}
              {{tmp_key_name}}[index] = {{args[0].converted_name('key')}}
              {{tmp_val_name}}[index] = {{args[1].converted_name('value')}}
              ++index
          }

  jdk_to_kotlin: |
          val {{target_name}} = {{target_type_name}}()
          for ((key, value) in {{name}}.first zip {{name}}.second) {
              {{args[0].snippet('key')|indent}}
              {{args[1].snippet('value')|indent}}
              {{target_name}}[{{args[0].converted_name('key')}}] = {{args[1].converted_name('value')}}
          }


std::unordered_map:
  std::map


std::shared_ptr:
  custom: 
    pname: Long
  kotlin:
    type_info: "{{args_t[0]}}"
  jni:
    type_info: jobjectid
  jdk:
    type_info: Long
  jni_to_cxx: |
    {%- set pointee = args_t[0] %}
    {%- set pointee_base = args_t_bases[0] %}
    auto {{target_name}} = iegen::RefFromLongDynamic<{{pointee}}, {{pointee_base}}>({{name}});
  cxx_to_jni: |
    {{target_type_name}} {{target_name}} = iegen::AllocRefPtrAsLong<{{pointee}}, {{target_base_pointee_unqualified_name}}>({{name}});
  kotlin_to_jdk:
    val {{target_name}} = {{name}}.getObjId()
  jdk_to_kotlin:
    val {{target_name}} = {{target_type_name}}({{name}})


nlohmann::json:
  custom:
    pname: json
  kotlin:
    type_info: JsonObject
  jni:
    type_info: jstring
  jdk:
    type_info: String
  jni_to_cxx: |
    auto {{target_name}} = json::parse(iegen::jni_to_string(env, {{name}}))
  cxx_to_jni: |
    {{target_type_name}} {{target_name}} = iegen::string_to_jni(env, {{name}}.dump(4));
  kotlin_to_jdk:
    val {{target_name}} = {{name}}.toString()
  jdk_to_kotlin: |
<<<<<<< HEAD
    val {{target_name}}: {{target_type_name}} = JsonParser.parseString({{name}}).asJsonObject()


std::pair:
  custom:
    pname: Pair
  kotlin:
    type_info: "Pair<{{args_t[0]}}, {{args_t[1]}}>"
  jni:
    type_info: jobject
  jdk:
    type_info: "Pair<{{args_t[0]}}, {{args_t[1]}}>"
  jni_to_cxx: |
    jclass pairClass = env->FindClass("kotlin/Pair");

    jfieldID firstID = env->GetFieldID(pairClass, "first", "Ljava/lang/Object;");
    jfieldID secondID = env->GetFieldID(pairClass, "second", "Ljava/lang/Object;");

    auto firstObject = env->GetObjectField({{name}}, firstID);
    auto secondObject = env->GetObjectField({{name}}, secondID);
    {%- set tmp_first = '_' + target_name %}
    {%- set extract_first = 'iegen::extract{}'.format(args[0].custom.pname) %}
    {%- set extract_second = 'iegen::extract{}'.format(args[1].custom.pname) %}
    auto first = {{extract_first}}(env, firstObject);
    auto second = {{extract_second}}(env, secondObject);
    {{args[0].snippet('first')|indent}}
    {{args[1].snippet('second')|indent}}
    {{target_pointee_unqualified_name}} {{target_name}} = std::make_pair({{args[0].converted_name('first')}}, {{args[0].converted_name('second')}})
  cxx_to_jni: |
    {{target_type_name}} {{target_name}} = std::make_pair(f, s);
  kotlin_to_jdk: |
    val first = {{name}}.first
    val second = {{name}}.second
    {{args[0].snippet('first')|indent}}
    {{args[1].snippet('second')|indent}}
    val {{target_name}} = {{target_type_name}}({{args[0].converted_name('first')}}, {{args[0].converted_name('second')}})
  jdk_to_kotlin: |
    val first  = {{name}}.first
    val second  = {{name}}.second
    {{args[0].snippet('first')|indent}}
    {{args[1].snippet('second')|indent}}
    val {{target_name}} = {{target_type_name}}({{args[0].converted_name('first')}}, {{args[0].converted_name('second')}})
=======
    val {{target_name}}: {{target_type_name}} = JsonParser.parseString({{name}}).asJsonObject()
>>>>>>> fe505bb5
<|MERGE_RESOLUTION|>--- conflicted
+++ resolved
@@ -211,68 +211,4 @@
   kotlin_to_jdk:
     val {{target_name}} = {{name}}.getObjId()
   jdk_to_kotlin:
-    val {{target_name}} = {{target_type_name}}({{name}})
-
-
-nlohmann::json:
-  custom:
-    pname: json
-  kotlin:
-    type_info: JsonObject
-  jni:
-    type_info: jstring
-  jdk:
-    type_info: String
-  jni_to_cxx: |
-    auto {{target_name}} = json::parse(iegen::jni_to_string(env, {{name}}))
-  cxx_to_jni: |
-    {{target_type_name}} {{target_name}} = iegen::string_to_jni(env, {{name}}.dump(4));
-  kotlin_to_jdk:
-    val {{target_name}} = {{name}}.toString()
-  jdk_to_kotlin: |
-<<<<<<< HEAD
-    val {{target_name}}: {{target_type_name}} = JsonParser.parseString({{name}}).asJsonObject()
-
-
-std::pair:
-  custom:
-    pname: Pair
-  kotlin:
-    type_info: "Pair<{{args_t[0]}}, {{args_t[1]}}>"
-  jni:
-    type_info: jobject
-  jdk:
-    type_info: "Pair<{{args_t[0]}}, {{args_t[1]}}>"
-  jni_to_cxx: |
-    jclass pairClass = env->FindClass("kotlin/Pair");
-
-    jfieldID firstID = env->GetFieldID(pairClass, "first", "Ljava/lang/Object;");
-    jfieldID secondID = env->GetFieldID(pairClass, "second", "Ljava/lang/Object;");
-
-    auto firstObject = env->GetObjectField({{name}}, firstID);
-    auto secondObject = env->GetObjectField({{name}}, secondID);
-    {%- set tmp_first = '_' + target_name %}
-    {%- set extract_first = 'iegen::extract{}'.format(args[0].custom.pname) %}
-    {%- set extract_second = 'iegen::extract{}'.format(args[1].custom.pname) %}
-    auto first = {{extract_first}}(env, firstObject);
-    auto second = {{extract_second}}(env, secondObject);
-    {{args[0].snippet('first')|indent}}
-    {{args[1].snippet('second')|indent}}
-    {{target_pointee_unqualified_name}} {{target_name}} = std::make_pair({{args[0].converted_name('first')}}, {{args[0].converted_name('second')}})
-  cxx_to_jni: |
-    {{target_type_name}} {{target_name}} = std::make_pair(f, s);
-  kotlin_to_jdk: |
-    val first = {{name}}.first
-    val second = {{name}}.second
-    {{args[0].snippet('first')|indent}}
-    {{args[1].snippet('second')|indent}}
-    val {{target_name}} = {{target_type_name}}({{args[0].converted_name('first')}}, {{args[0].converted_name('second')}})
-  jdk_to_kotlin: |
-    val first  = {{name}}.first
-    val second  = {{name}}.second
-    {{args[0].snippet('first')|indent}}
-    {{args[1].snippet('second')|indent}}
-    val {{target_name}} = {{target_type_name}}({{args[0].converted_name('first')}}, {{args[0].converted_name('second')}})
-=======
-    val {{target_name}}: {{target_type_name}} = JsonParser.parseString({{name}}).asJsonObject()
->>>>>>> fe505bb5
+    val {{target_name}} = {{target_type_name}}({{name}})