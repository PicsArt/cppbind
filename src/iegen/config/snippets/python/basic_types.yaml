void:
<<<<<<< HEAD
  custom:
    pname: None
    tname: None
  python:
    type_info: None
  pybind:
    type_info: None
  cxx_to_pybind:
  pybind_to_cxx:
  pybind_to_python:
  python_to_pybind:

bool:
  custom:
    pname: bool
    tname: Bool
  python:
    type_info: bool
  pybind:
    type_info: bool
  cxx_to_pybind:
  pybind_to_cxx:
  pybind_to_python:
  python_to_pybind: |
    {{target_name}} = {{target_type_name}}({{name}})

int:
  custom:
    pname: int
    tname: Int
  python:
    type_info: int
  pybind:
    type_info: int
  cxx_to_pybind:
  pybind_to_cxx:
  pybind_to_python:
  python_to_pybind: |
    {{target_name}} = {{target_type_name}}({{name}})
=======
  types:
    python: None
    pybind: None
  converters:
    cxx_to_pybind:
    pybind_to_cxx:
    pybind_to_python:
    python_to_pybind:

bool:
  types:
    python: bool
    pybind: bool
  converters:
    cxx_to_pybind:
    pybind_to_cxx:
    pybind_to_python:
    python_to_pybind: |
      {{target_name}} = {{target_type_name}}({{name}})

int:
  types:
    python: int
    pybind: int
  converters:
    cxx_to_pybind:
    pybind_to_cxx:
    pybind_to_python:
    python_to_pybind: |
      {{target_name}} = {{target_type_name}}({{name}})
>>>>>>> 1581fdc6

unsigned int:
  long

short:
<<<<<<< HEAD
  custom:
    pname: int
    tname: Int
  python:
    type_info: int
  pybind:
    type_info: int
  cxx_to_pybind:
  pybind_to_cxx:
  pybind_to_python:
  python_to_pybind: |
    {{target_name}} = {{target_type_name}}({{name}})

long:
  custom:
    pname: int
    tname: Int
  python:
    type_info: int
  pybind:
    type_info: int
  cxx_to_pybind:
  pybind_to_cxx:
  pybind_to_python:
  python_to_pybind: |
    {{target_name}} = {{target_type_name}}({{name}})
=======
  types:
    python: int
    pybind: int
  converters:
    cxx_to_pybind:
    pybind_to_cxx:
    pybind_to_python:
    python_to_pybind: |
      {{target_name}} = {{target_type_name}}({{name}})

long:
  types:
    python: int
    pybind: int
  converters:
    cxx_to_pybind:
    pybind_to_cxx:
    pybind_to_python:
    python_to_pybind: |
      {{target_name}} = {{target_type_name}}({{name}})
>>>>>>> 1581fdc6

long long:
  long

unsigned long:
  long

float:
<<<<<<< HEAD
  custom:
    pname: float
    tname: Float
  python:
    type_info: float
  pybind:
    type_info: float
  cxx_to_pybind:
  pybind_to_cxx:
  pybind_to_python:
  python_to_pybind: |
    {{target_name}} = {{target_type_name}}({{name}})

double:
  custom:
    pname: float
    tname: Float
  python:
    type_info: float
  pybind:
    type_info: float
  cxx_to_pybind:
  pybind_to_cxx:
  pybind_to_python:
  python_to_pybind: |
    {{target_name}} = {{target_type_name}}({{name}})
=======
  types:
    python: float
    pybind: float
  converters:
    cxx_to_pybind:
    pybind_to_cxx:
    pybind_to_python:
    python_to_pybind: |
      {{target_name}} = {{target_type_name}}({{name}})

double:
  types:
    python: float
    pybind: float
  converters:
    cxx_to_pybind:
    pybind_to_cxx:
    pybind_to_python:
    python_to_pybind: |
      {{target_name}} = {{target_type_name}}({{name}})
>>>>>>> 1581fdc6
<|MERGE_RESOLUTION|>--- conflicted
+++ resolved
@@ -1,45 +1,6 @@
 void:
-<<<<<<< HEAD
   custom:
-    pname: None
     tname: None
-  python:
-    type_info: None
-  pybind:
-    type_info: None
-  cxx_to_pybind:
-  pybind_to_cxx:
-  pybind_to_python:
-  python_to_pybind:
-
-bool:
-  custom:
-    pname: bool
-    tname: Bool
-  python:
-    type_info: bool
-  pybind:
-    type_info: bool
-  cxx_to_pybind:
-  pybind_to_cxx:
-  pybind_to_python:
-  python_to_pybind: |
-    {{target_name}} = {{target_type_name}}({{name}})
-
-int:
-  custom:
-    pname: int
-    tname: Int
-  python:
-    type_info: int
-  pybind:
-    type_info: int
-  cxx_to_pybind:
-  pybind_to_cxx:
-  pybind_to_python:
-  python_to_pybind: |
-    {{target_name}} = {{target_type_name}}({{name}})
-=======
   types:
     python: None
     pybind: None
@@ -50,6 +11,8 @@
     python_to_pybind:
 
 bool:
+  custom:
+    tname: Bool
   types:
     python: bool
     pybind: bool
@@ -61,6 +24,8 @@
       {{target_name}} = {{target_type_name}}({{name}})
 
 int:
+  custom:
+    tname: Int
   types:
     python: int
     pybind: int
@@ -70,40 +35,13 @@
     pybind_to_python:
     python_to_pybind: |
       {{target_name}} = {{target_type_name}}({{name}})
->>>>>>> 1581fdc6
 
 unsigned int:
   long
 
 short:
-<<<<<<< HEAD
   custom:
-    pname: int
     tname: Int
-  python:
-    type_info: int
-  pybind:
-    type_info: int
-  cxx_to_pybind:
-  pybind_to_cxx:
-  pybind_to_python:
-  python_to_pybind: |
-    {{target_name}} = {{target_type_name}}({{name}})
-
-long:
-  custom:
-    pname: int
-    tname: Int
-  python:
-    type_info: int
-  pybind:
-    type_info: int
-  cxx_to_pybind:
-  pybind_to_cxx:
-  pybind_to_python:
-  python_to_pybind: |
-    {{target_name}} = {{target_type_name}}({{name}})
-=======
   types:
     python: int
     pybind: int
@@ -115,6 +53,8 @@
       {{target_name}} = {{target_type_name}}({{name}})
 
 long:
+  custom:
+    tname: Int
   types:
     python: int
     pybind: int
@@ -124,7 +64,6 @@
     pybind_to_python:
     python_to_pybind: |
       {{target_name}} = {{target_type_name}}({{name}})
->>>>>>> 1581fdc6
 
 long long:
   long
@@ -133,34 +72,8 @@
   long
 
 float:
-<<<<<<< HEAD
   custom:
-    pname: float
     tname: Float
-  python:
-    type_info: float
-  pybind:
-    type_info: float
-  cxx_to_pybind:
-  pybind_to_cxx:
-  pybind_to_python:
-  python_to_pybind: |
-    {{target_name}} = {{target_type_name}}({{name}})
-
-double:
-  custom:
-    pname: float
-    tname: Float
-  python:
-    type_info: float
-  pybind:
-    type_info: float
-  cxx_to_pybind:
-  pybind_to_cxx:
-  pybind_to_python:
-  python_to_pybind: |
-    {{target_name}} = {{target_type_name}}({{name}})
-=======
   types:
     python: float
     pybind: float
@@ -172,6 +85,8 @@
       {{target_name}} = {{target_type_name}}({{name}})
 
 double:
+  custom:
+    tname: Float
   types:
     python: float
     pybind: float
@@ -180,5 +95,4 @@
     pybind_to_cxx:
     pybind_to_python:
     python_to_pybind: |
-      {{target_name}} = {{target_type_name}}({{name}})
->>>>>>> 1581fdc6
+      {{target_name}} = {{target_type_name}}({{name}})