--- conflicted
+++ resolved
@@ -264,8 +264,6 @@
         {%- if type_ctx and (type_ctx.package != current_ctx.package or type_ctx.file != current_ctx.file) -%}
         {{marker}}#include "{{type_ctx.prj_rel_file_name}}"
         {%- endif -%}
-<<<<<<< HEAD
-=======
         {%- for tmpl_arg_converter in converter.template_args -%}
         {{gen_import(tmpl_arg_converter, current_ctx)}}
         {%- endfor -%}
@@ -275,7 +273,6 @@
         {{gen_import(base, ctx)}}
         {%- endfor -%}
         {%- endif -%}
->>>>>>> a5e57233
         {%- if include_cxx -%}
         {{marker}}{{include_cxx|format_list('#include "{}"')|join_unique}}
         {%- endif -%}
