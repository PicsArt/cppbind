--- conflicted
+++ resolved
@@ -1,159 +1,7 @@
 void:
   custom:
-<<<<<<< HEAD
-    is_c_pointer_type: false
+    is_c_pointer_type: False
     tname: Void
-  swift:
-    type_info: Void
-  c:
-    type_info: void
-  sc:
-    type_info: Void
-  c_to_cxx: 
-  cxx_to_c: 
-  swift_to_sc:
-  sc_to_swift:
-
-bool:
-  custom:
-    is_c_pointer_type: false
-    tname: Bool
-  swift:
-    type_info: Bool
-  c:
-    type_info: bool
-  sc:
-    type_info: CBool
-  c_to_cxx: 
-  cxx_to_c: 
-  swift_to_sc:
-  sc_to_swift:
-
-int:
-  custom:
-    is_c_pointer_type: false
-    tname: Int
-  swift:
-    type_info: Int
-  c:
-    type_info: int
-  sc:
-    type_info: CInt
-  c_to_cxx: 
-  cxx_to_c: 
-  swift_to_sc:
-    let {{target_name}} = CInt({{name}})
-  sc_to_swift:
-    let {{target_name}} = Int({{name}})
-
-unsigned int:
-  custom:
-    is_c_pointer_type: false
-    tname: UInt
-  swift:
-    type_info: UInt
-  c:
-    type_info: unsigned int
-  sc:
-    type_info: CUnsignedInt 
-  c_to_cxx:
-  cxx_to_c:
-  swift_to_sc:
-    let {{target_name}} = CUnsignedInt({{name}})
-  sc_to_swift:
-    let {{target_name}} = UInt({{name}})
-
-short:
-  custom:
-    is_c_pointer_type: false
-    tname: Short
-  swift:
-    type_info: Short
-  c:
-    type_info: short
-  sc:
-    type_info: CShort
-  c_to_cxx: 
-  cxx_to_c: 
-  swift_to_sc:
-  sc_to_swift:
-
-long:
-  custom:
-    is_c_pointer_type: false
-    tname: CLong
-  swift:
-    type_info: CLong
-  c:
-    type_info: long
-  sc:
-    type_info: CLong
-  c_to_cxx: 
-  cxx_to_c: 
-  swift_to_sc:
-  sc_to_swift:
-
-long long:
-  custom:
-    is_c_pointer_type: false
-    tname: CLongLong
-  swift:
-    type_info: CLongLong
-  c:
-    type_info: long long
-  sc:
-    type_info: CLongLong
-  c_to_cxx:
-  cxx_to_c:
-  swift_to_sc:
-  sc_to_swift:
-
-unsigned long:
-  custom:
-    is_c_pointer_type: false
-    tname: CUnsignedLong
-  swift:
-    type_info: CUnsignedLong
-  c:
-    type_info: unsigned long
-  sc:
-    type_info: CUnsignedLong
-  c_to_cxx: 
-  cxx_to_c: 
-  swift_to_sc:
-  sc_to_swift:
-
-float:
-  custom:
-    is_c_pointer_type: false
-    tname: Float
-  swift:
-    type_info: Float
-  c:
-    type_info: float
-  sc:
-    type_info: CFloat
-  c_to_cxx: 
-  cxx_to_c: 
-  swift_to_sc:
-  sc_to_swift:
-
-double:
-  custom:
-    is_c_pointer_type: false
-    tname: Double
-  swift:
-    type_info: Double
-  c:
-    type_info: double
-  sc:
-    type_info: CDouble
-  c_to_cxx: 
-  cxx_to_c: 
-  swift_to_sc:
-  sc_to_swift:
-=======
-    is_c_pointer_type: False
   types:
     swift: Void
     c: void
@@ -167,6 +15,7 @@
 bool:
   custom:
     is_c_pointer_type: False
+    tname: Bool
   types:
     swift: Bool
     c: bool
@@ -180,6 +29,7 @@
 int:
   custom:
     is_c_pointer_type: False
+    tname: Int
   types:
     swift: Int
     c: int
@@ -195,6 +45,7 @@
 unsigned int:
   custom:
     is_c_pointer_type: False
+    tname: UInt
   types:
     swift: UInt
     c: unsigned int
@@ -210,6 +61,7 @@
 short:
   custom:
     is_c_pointer_type: False
+    tname: Short
   types:
     swift: Short
     c: short
@@ -223,6 +75,7 @@
 long:
   custom:
     is_c_pointer_type: False
+    tname: CLong
   types:
     swift: CLong
     c: long
@@ -236,6 +89,7 @@
 long long:
   custom:
     is_c_pointer_type: False
+    tname: CLongLong
   types:
     swift: CLongLong
     c: long long
@@ -249,6 +103,7 @@
 unsigned long:
   custom:
     is_c_pointer_type: False
+    tname: CUnsignedLong
   types:
     swift: CUnsignedLong
     c: unsigned long
@@ -262,6 +117,7 @@
 float:
   custom:
     is_c_pointer_type: False
+    tname: Float
   types:
     swift: Float
     c: float
@@ -275,6 +131,7 @@
 double:
   custom:
     is_c_pointer_type: False
+    tname: Double
   types:
     swift: Double
     c: double
@@ -283,5 +140,4 @@
     c_to_cxx:
     cxx_to_c:
     swift_to_sc:
-    sc_to_swift:
->>>>>>> 1581fdc6
+    sc_to_swift: