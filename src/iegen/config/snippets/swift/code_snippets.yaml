--- conflicted
+++ resolved
@@ -258,10 +258,7 @@
           {{converter.snippet(arg.name, nullable=arg.nullable)|indent}}
       {%- do call_args.append(converter.converted_name(arg.name)) %}
       {%- endfor %}
-<<<<<<< HEAD
           self.init(create_{{owner_class.converter.swift.target_type_name}}{{overloading_prefix}}({{call_args|join(', ')}}), true)
-=======
-          self.init(create_{{owner_class.name}}{{owner_class.template_suffix}}{{overloading_prefix}}({{call_args|join(', ')}}), true)
       {%- for arg in args %}
         {%- if arg.converter.sc_cleanup %}
         {%- set cleanup_code_fragment = arg.converter.sc_cleanup.snippet('swift_to_sc_' + arg.name) %}
@@ -270,7 +267,6 @@
         {%- endif %}
         {%- endif %}
       {%- endfor %}
->>>>>>> 8ac793c7
       }
   cc:
     include: *var_method_cxx_include
@@ -329,17 +325,10 @@
         {%- endfor %}
           var err = ErrorObj()
         {%- if rconverter.c.target_type_name != 'void' %}
-<<<<<<< HEAD
-          let result = {{helper.get_c_func_name("{}_{}{}{}".format(owner_class.converter.swift.target_type_name, name, overloading_prefix, template_postfix))}}({{call_args|join(', ')}}{{', ' if call_args}}&err);
+          let result = {{helper.get_c_func_name("{}_{}{}{}".format(owner_class.converter.swift.target_type_name, name, overloading_prefix, template_postfix))}}({{call_args|join(', ')}}{{', ' if call_args}}&err)
           {{rconverter.sc_to_swift.snippet('result', nullable=nullable_return)|indent}}
         {%- else %}
-          {{helper.get_c_func_name("{}_{}{}".format(owner_class.converter.swift.target_type_name, name, overloading_prefix, template_postfix))}}({{call_args|join(', ')}}{{', ' if call_args}}&err);
-=======
-          let result = {{helper.get_c_func_name("{}{}_{}{}".format(owner_class.name, owner_class.template_suffix, name, overloading_prefix))}}({{call_args|join(', ')}}{{', ' if call_args}}&err)
-          {{rconverter.sc_to_swift.snippet('result', nullable=nullable_return)|indent}}
-        {%- else %}
-          {{helper.get_c_func_name("{}{}_{}{}".format(owner_class.name, owner_class.template_suffix, name, overloading_prefix))}}({{call_args|join(', ')}}{{', ' if call_args}}&err)
->>>>>>> 8ac793c7
+          {{helper.get_c_func_name("{}_{}{}".format(owner_class.converter.swift.target_type_name, name, overloading_prefix, template_postfix))}}({{call_args|join(', ')}}{{', ' if call_args}}&err)
         {%- endif %}
         {%- for arg in args %}
           {%- if arg.converter.sc_cleanup %}
@@ -462,11 +451,7 @@
       {{comment|make_doxygen_comment}}
       public var {{name}}: {{result_converter.target_type_name}}{{'?' if nullable_return}} {
           get {
-<<<<<<< HEAD
-              let result = _prop_get_{{owner_class.converter.swift.target_type_name}}_{{name}}(cself);
-=======
-              let result = _prop_get_{{owner_class.name}}{{owner_class.template_suffix}}_{{name}}(cself)
->>>>>>> 8ac793c7
+              let result = _prop_get_{{owner_class.converter.swift.target_type_name}}_{{name}}(cself)
               {{result_converter.snippet('result', nullable=nullable_return)|indent(8)}}
               return {{result_converter.converted_name('result')}}
           }
@@ -474,17 +459,13 @@
           {% set converter = rconverter.swift_to_sc %}
           set(value) {
               {{converter.snippet('value', nullable=nullable_return)|indent(8)}}
-<<<<<<< HEAD
               _prop_set_{{owner_class.converter.swift.target_type_name}}_{{name}}(cself, {{converter.converted_name('value')}})
-=======
-              _prop_set_{{owner_class.name}}{{owner_class.template_suffix}}_{{name}}(cself, {{converter.converted_name('value')}})
               {%- if rconverter.sc_cleanup %}
               {%- set cleanup_code_fragment = rconverter.sc_cleanup.snippet('swift_to_sc_value') %}
               {%- if cleanup_code_fragment %}
                 {{cleanup_code_fragment|indent(8)}}
               {%- endif %}
               {%- endif %}
->>>>>>> 8ac793c7
           }
           {% endif %}
       }
@@ -537,11 +518,7 @@
                                            {%- else %}{{name}}
                                            {%- endif -%}: {{result_converter.target_type_name}}{{'?' if nullable_return}} {
           get {
-<<<<<<< HEAD
-              let result = _prop_get_{{owner_class.converter.swift.target_type_name}}_{{name}}{{overloading_prefix}}{{template_postfix}}(cself);
-=======
-              let result = _prop_get_{{owner_class.name}}{{owner_class.template_suffix}}_{{name}}{{overloading_prefix}}(cself)
->>>>>>> 8ac793c7
+              let result = _prop_get_{{owner_class.converter.swift.target_type_name}}_{{name}}{{overloading_prefix}}{{template_postfix}}(cself)
               {{result_converter.snippet('result', nullable=nullable_return)|indent(8)}}
               return {{result_converter.converted_name('result')}}
           }
@@ -549,17 +526,13 @@
           {% set converter = setter_ctx.args[0].converter.swift_to_sc %}
           set(value) {
               {{converter.snippet('value', nullable=nullable_return)|indent(8)}}
-<<<<<<< HEAD
               _prop_set_{{owner_class.converter.swift.target_type_name}}_{{ctx.api_vars.name}}{{setter_ctx.overloading_prefix}}{{template_postfix}}(cself, {{converter.converted_name('value')}})
-=======
-              _prop_set_{{owner_class.name}}{{owner_class.template_suffix}}_{{setter_ctx.name}}{{setter_ctx.overloading_prefix}}(cself, {{converter.converted_name('value')}})
               {%- if rconverter.sc_cleanup %}
               {%- set cleanup_code_fragment = rconverter.sc_cleanup.snippet('swift_to_sc_value') %}
               {%- if cleanup_code_fragment %}
                 {{cleanup_code_fragment|indent(8)}}
               {%- endif %}
               {%- endif %}
->>>>>>> 8ac793c7
           }
           {% endif %}
       }
