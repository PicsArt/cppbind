file:
  swift:
    file_path: |
<<<<<<< HEAD
      {{[config.out_dir, config.package_prefix, package, file]|map('replace', '.', pat_sep)|path_join}}.swift
    scopes:
=======
      {{config.out_dir + pat_sep + [config.package_prefix, package, file]|map('replace', '.', pat_sep)|path_join}}.swift
    scopes: 
>>>>>>> 187b790a
      - include
      - body
    content: |
      import Foundation
      {{helper_includes|format_list('import {}')|join('\n')}}
      {{include}}

      {{body}}
  cc:
    file_path: |
      {{config.cxx_out_dir + pat_sep + [config.package_prefix, package, 'c_' + file]|map('replace', '.', pat_sep)|path_join}}.cpp
    scopes: 
      - body
      - include
    content: |
      #include <string.h>
      #include <memory>
      #include "{{path.relpath(config.cxx_out_dir + pat_sep + [config.package_prefix, package]|map('replace', '.', pat_sep)|path_join, config.out_prj_dir)}}/c_{{file}}.h"
      {{include}}

      {{body}}
  ch:
    file_path: |
      {{config.cxx_out_dir + pat_sep + [config.package_prefix, package, 'c_' + file]|map('replace', '.', pat_sep)|path_join}}.h
    scopes: 
      - body
      - include
    content: |
      #ifndef _C_{{file}}_WRAPPER_
      #define _C_{{file}}_WRAPPER_ 

      {{cxx_helper_includes|format_list('#include "{}"')|join('\n')}}
      {{include}}
      #include <stdbool.h>

      #if __cplusplus
      extern "C" {
      #endif
          {{body | string | indent}}
      #if __cplusplus
      }
      #endif
      #endif /* ifndef _C_{{file}}_WRAPPER_ */
  exceptions_utils_swift:
    file_path: |
      {{[config.out_dir, config.package_prefix, 'exception_helpers', 'utils']|map('replace', '.', pat_sep)|path_join}}.swift
    scopes:
      - body
    content: |
      public class ExceptionHandler {

          static var uncaughtExceptionHandler = defaultHandler;

          static func defaultHandler(_ err_msg: String) {
              print("Uncaught exception is found: \(err_msg)")
              fatalError("Unexpected Exception")
          }

          static func handleUncaughtException(_ err_msg : String) {
              uncaughtExceptionHandler(err_msg)
          }

          public static func setUncaughtExceptionHandler(_ handler: @escaping (String) -> Void) {
              uncaughtExceptionHandler = handler;
          }

          public static func unsetUncaughtExceptionHandler() {
              uncaughtExceptionHandler = defaultHandler;
          }
      }
  std_exceptions_swift:
    file_path: |
      {{[config.out_dir, config.package_prefix, 'exception_helpers', 'std_exc_classes']|map('replace', '.', pat_sep)|path_join}}.swift
    scopes:
      - body
    content: |
      import {{config.c_wrapper_build_name}}
      public enum Exceptions {
      {% for cls, base_cls in helper.Exceptions.get_std_exc_tree() %}
          {{'public' if base_cls else 'open'}} class {{helper.Exceptions.get_exc_name(cls)}} : {{helper.Exceptions.get_exc_name(base_cls) if base_cls else 'Error'}} {
      {% if not base_cls %}
              public let cself : UnsafeMutableRawPointer
              public let owner : Bool

              public init(_ _cself: UnsafeMutableRawPointer, _ _owner: Bool = false) {
                  self.cself = _cself
                  self.owner = _owner
              }
              deinit {
                  if owner {
                      release_std_exception(cself)
                  }
              }

              open func what() -> String {
                  let result = _func_std_exception_what(cself);
                  let sc_to_swift_result = String(cString: result!)
                  return sc_to_swift_result;
              }
      {% endif %}
          }
      {% endfor %}
      }
  std_exceptions_header:
    file_path: |
      {{[config.cxx_out_dir, config.package_prefix, 'exception_helpers', 'c_std_exceptions']|map('replace', '.', pat_sep)|path_join}}.h
    scopes:
      - body
    content: |
      #ifndef _C_std_exceptions_WRAPPER_
      #define _C_std_exceptions_WRAPPER_

      #if __cplusplus
      extern "C" {
      #endif
      void release_std_exception(void* _Nonnull cself);
      const char * _Nullable _func_std_exception_what(void* _Nonnull cself);
      #if __cplusplus
      }
      #endif
      #endif /* ifndef _C_std_exceptions_WRAPPER_ */
  std_exceptions_cpp:
    file_path: |
      {{[config.cxx_out_dir, config.package_prefix, 'exception_helpers', 'c_std_exceptions']|map('replace', '.', pat_sep)|path_join}}.cpp
    scopes:
      - body
    content: |
      #include <string.h>
      #include <memory>
      #include "{{[config.cxx_out_dir, config.package_prefix, 'exception_helpers', 'c_std_exceptions']|map('replace', '.', pat_sep)|path_join}}.h"

      void release_std_exception(void* _Nonnull cself) {
          delete dynamic_cast<std::exception*>(static_cast<std::exception*>(cself));
      }

      const char * _Nullable _func_std_exception_what(void* _Nonnull cself){
          auto c_to_cxx_cself = dynamic_cast<std::exception*>(static_cast<std::exception*>(cself));
          const auto& result = c_to_cxx_cself->what();
          return result;
      }


enum:
  swift: 
    body: |

     public enum {{name}}: CUnsignedInt{
        {%- for case in enum_cases -%}
        {%- if case.comment %}
        {{case.comment|string|indent(2)}}
        {%- endif %}
        case {{case.name}} = {{case.value}}
        {%- endfor %}
      }


class:
  swift:
    include:
      unique_content: |
        {{include|format_list("import {}")|join('\n')}}
    body:
      scopes:
        - head
        - properties
        - body
        - private_external
      content: |
        {{comment}}
        public class {{name}}{{template_suffix}} {% if base_types_converters is defined -%}
                              {%- set comma = joiner(', ') -%}
                              : {% for base_type_converter in base_types_converters -%}
                                {{comma()}}{{base_type_converter.swift.target_type_name}}
                                {%- endfor -%}
                                {% endif %}{%- if helper.Exceptions.is_std_custom_exc(ctx) or (ctx.is_exception and not helper.Exceptions.has_exc_base(ctx)) -%}
                                {{', ' if base_types_converters is defined and base_types_converters|length > 0 else ' : '}}{{'Exceptions.StdException ' if helper.Exceptions.is_std_custom_exc(ctx) else 'Error '}}
                                {%- endif %} {
            {% if not has_non_abstract_base_class and not helper.Exceptions.is_std_custom_exc(ctx)%}
            public let cself : {{converter.sc.target_type_name}}
            public let owner : Bool

            // internal main initializer
            internal required init(_ _cself: {{converter.sc.target_type_name}} , _ _owner: Bool = false) {
              self.cself = _cself
              self.owner = _owner
            }
            deinit {
              if owner {
                release_{{name}}{{template_suffix}}(cself)
              }
            }
            {%endif%}
            {{head|string|indent}}
            {{properties|string|indent}}
            {{body|string|indent}}
        }
  cc:
    include:
      unique_content: |
        #include "{{prj_rel_file_name}}"
        {{include_cxx|format_list('#include "{}"')|join('\n')}}
    body:
      content: |
        void release_{{name}}{{template_suffix}}({{converter.c.target_type_name}} cself) {
            {%- if root.shared_ref %}
            delete static_cast<std::shared_ptr<{{cxx_root_type_name}}>*>(cself);
            {%- else %}
            delete dynamic_cast<{{cxx_type_name}}*>(static_cast<{{cxx_root_type_name}}*>(cself));
            {%- endif %}
        }
  ch:
    body:
      content: |
        void release_{{name}}{{template_suffix}}({{converter.c.target_type_name}} cself);


interface:
  swift:
    include:
      unique_content: |
        {{include|format_list("import {}")|join('\n')}}
    body:
      scopes:
        - interface_head
        - interface_properties
        - interface_body
        - head
        - properties
        - body
      content: |
        {{comment}}
        public protocol {{interface_name}}{{template_suffix}} {% if base_types_converters is defined -%}
                              {%- set comma = joiner(', ') -%}
                              : {% for base_type_converter in base_types_converters -%}
                                {{comma()}}{{base_type_converter.swift.target_type_name}}
                                {%- endfor -%}
                                {% endif %} {

            {% if not base_types_converters is defined %}
            var cself : {{converter.sc.target_type_name}} { get }
            {% endif %}
            {{interface_head|string|indent}}
            {{interface_properties|string|indent}}
            {{interface_body|string|indent}}
        }
        extension {{interface_name}}{{template_suffix}} {
            {{properties|string|indent}}
            {{body|string|indent}}
        }
        public class {{name}}{{template_suffix}} : {{interface_name}}{{template_suffix}} {
            public let cself : {{converter.sc.target_type_name}}
            public let owner : Bool

            // internal main initializer
            internal required init(_ _cself: {{converter.sc.target_type_name}}, _ _owner: Bool = false) {
              self.cself = _cself
              self.owner = _owner
            }
            deinit {
              if owner {
                release_{{name}}{{template_suffix}}(cself)
              }
            }

            {{head|string|indent}}
        }
  cc:
    include:
      unique_content: |
        #include "{{prj_rel_file_name}}"
        {{include_cxx|format_list('#include "{}"')|join('\n')}}
    body:
      content: |
        void release_{{name}}{{template_suffix}}({{converter.c.target_type_name}} cself){
            {%- if root.shared_ref %}
                delete static_cast<std::shared_ptr<{{cxx_root_type_name}}>*>(cself);
            {%- else %}
                delete dynamic_cast<{{cxx_type_name}}*>(static_cast<{{cxx_root_type_name}}*>(cself));
            {%- endif %}
        }
  ch:
    body:
      content: |
        void release_{{name}}{{template_suffix}}({{converter.c.target_type_name}} cself);

constructor:
  swift:
    head: |
      {{comment}}
      public convenience init({{args|format_list("{arg.name}: {arg.converter.swift.target_type_name}", 'arg')|join(', ')}}) {
      {%- set call_args = [] %}
      {% for arg in args -%}
      {%- set converter = arg.converter.swift_to_sc %}
          {{converter.snippet(arg.name)|indent}}
      {%- do call_args.append(converter.converted_name(arg.name)) %}
      {%- endfor %}
          self.init(create_{{owner_class.name}}{{owner_class.template_suffix}}{{overloading_prefix}}({{call_args|join(', ')}}), true)
      }
  cc:
    body: |
      {{owner_class.converter.c.target_type_name}} create_{{owner_class.name}}{{owner_class.template_suffix}}{{overloading_prefix}}({{args|format_list("{arg.converter.c.target_type_name} {arg.name}", 'arg')|join(', ')}}){
        {%- set call_args = [] -%}
        {%- for arg in args -%}
        {% set converter = arg.converter.c_to_cxx %}
          {{converter.snippet(arg.name)|indent}}
        {%- do call_args.append(converter.converted_name(arg.name)) -%}
        {% endfor %}
          auto this_object = new {{owner_class.cxx_type_name}}({{call_args|join(', ')}});
          {%- if owner_class.root.shared_ref %}
          return new std::shared_ptr<{{owner_class.root.cxx_type_name}}>(this_object);
          {%- else %}
          return static_cast<{{owner_class.root.cxx_type_name}}*>(this_object);
          {%- endif %}
      }
  ch:
    body:
      content: |
        {{owner_class.converter.c.target_type_name}} create_{{owner_class.name}}{{owner_class.template_suffix}}{{overloading_prefix}}({{args|format_list("{arg.converter.c.target_type_name} {arg.name}", 'arg')|join(', ')}});

function:
  swift:
    body: |
      {{comment}}
      {%- if is_operator %}
      public static func {{helper.swift.get_map_cxx_operator_name(name)}}(cself: {{owner_class.name}}{{args|format_list(", {arg.name}: {arg.converter.swift.target_type_name}", 'arg')|join}}) {{'throws ' if helper.Exceptions.can_throw(throws)}}-> {{rconverter.swift.target_type_name}} {
        {%- set call_args = ['cself.cself']%}
      {%- else%}
      public {{"static " if is_static}}{{"override " if is_override}}func {{name}}({{args|format_list("{arg.name}: {arg.converter.swift.target_type_name}", 'arg')|join(', ')}}) {{'throws ' if helper.Exceptions.can_throw(throws)}}-> {{rconverter.swift.target_type_name}} {
        {%- set call_args = ['cself'] if not is_static else [] %}
      {%endif%}
        {%- for arg in args %}
        {%- set converter = arg.converter.swift_to_sc %}
          {{converter.snippet(arg.name)|indent}}
        {%- do call_args.append(converter.converted_name(arg.name))%}
        {%- endfor %}
          var err = ErrorObj()
        {%- if rconverter.c.target_type_name != 'void' %}
          let result = {{helper.swift.get_c_func_name("{}{}_{}{}".format(owner_class.name, owner_class.template_suffix, name, overloading_prefix))}}({{call_args|join(', ')}}{{', ' if call_args|length > 0}}&err);
          {{rconverter.sc_to_swift.snippet('result')|indent}}
        {%- else %}
          {{helper.swift.get_c_func_name("{}{}_{}{}".format(owner_class.name, owner_class.template_suffix, name, overloading_prefix))}}({{call_args|join(', ')}}{{', ' if call_args|length > 0}}&err);
        {%- endif %}
          if (err.is_err) {
              {%- if helper.Exceptions.can_throw(throws) %}
              let err_type = Int(err.err_type)
              switch(err_type) {
              {%- for exc_type in throws %}
                  case({{loop.index}}):
                      throw {{'Exceptions.' if helper.Exceptions.is_std_exc(exc_type)}}{{helper.Exceptions.get_exc_name(exc_type)}}(err.err_ptr, true)
              {%- endfor %}
                  default:
                      let err_msg = String(cString: _func_std_exception_what(err.err_ptr)!)
                      ExceptionHandler.handleUncaughtException(err_msg)
              }
              {%- else %}
              ExceptionHandler.handleUncaughtException("Uncaught Exception")
              {%- endif %}
          }
        {%- if rconverter.c.target_type_name != 'void' %}
          return {{rconverter.sc_to_swift.converted_name('result')}};
        {%- endif %}
      }
    interface_body: |
      {{comment}}
      func {{name}}({{args|format_list("{arg.name}: {arg.converter.swift.target_type_name}", 'arg')|join(', ')}}) {{'throws ' if helper.Exceptions.can_throw(throws)}}-> {{rconverter.swift.target_type_name}}
  cc:
    body: |
      {{rconverter.c.target_type_name}} {{helper.swift.get_c_func_name("{}{}_{}{}".format(owner_class.name, owner_class.template_suffix, name, overloading_prefix))}}(
      {%- if not is_static -%}
      {{owner_class.converter.c.target_type_name}} cself {{args|format_list(", {arg.converter.c.target_type_name} {arg.name}", 'arg')|join}}, ErrorObj* _Nonnull err
      {%- else -%}
      {{args|format_list("{arg.converter.c.target_type_name} {arg.name}", 'arg')|join(', ')}}{{', ' if args|length > 0}}ErrorObj* _Nonnull err
      {%- endif %}){
        {%- set call_args = [] %}
        {%- for arg in args -%}
        {%- set converter = arg.converter.c_to_cxx %}
          {{converter.snippet(arg.name)|indent}}
        {%- do call_args.append(converter.converted_name(arg.name))%}
        {% endfor %}
        {%- if not is_static %}
          {%- if owner_class.root.shared_ref %}
          auto c_to_cxx_cself = std::dynamic_pointer_cast<{{owner_class.cxx_type_name}}>(
                    *static_cast<std::shared_ptr<{{owner_class.cxx_root_type_name}}>*>(cself)
                    );
          {%- else %}
          auto c_to_cxx_cself = dynamic_cast<{{owner_class.cxx_type_name}}*>(static_cast<{{owner_class.cxx_root_type_name}}*>(cself));
          {%- endif %}
        {%- endif %}

        {%- if rconverter.c.target_type_name != 'void' %}
          try {
            const auto& result = {%if not is_static %}c_to_cxx_cself->{%else%}{{owner_class.cxx_type_name}}::{% endif %}{{cxx_name}}({{call_args|join(', ')}});
            {{rconverter.cxx_to_c.snippet('result')|indent}}
            return {{rconverter.cxx_to_c.converted_name('result')}};
          }
        {%- else %}
          try {
            {%if not is_static %}c_to_cxx_cself->{%else%}{{owner_class.cxx_type_name}}::{% endif %}{{cxx_name}}({{call_args|join(', ')}});
          }
        {%- endif %}
        {%- if helper.Exceptions.can_throw(throws) %}
          {%- for exc_type in throws -%}
          catch (const {{exc_type}}& e) {
              err->is_err = true;
              err->err_type = {{loop.index}};
              err->err_ptr = new {{exc_type}}(e);
          }
          {%- endfor %}
          {%- endif %}
          {%- if not 'std::exception' in throws %}
          catch (const std::exception& e) {
              err->is_err = true;
              err->err_type = {{throws|length + 1}};
              err->err_ptr = new std::exception(e);
          }
          {%- endif %}
          catch (...) {
              err->is_err = true;
          }

          {%- if rconverter.c.target_type_name != 'void' %}
          {{rconverter.c.target_type_name}} result;
          return result;
          {%- endif %}
      }
  ch:
    body:
      content: |
        {{rconverter.c.target_type_name}} {{helper.swift.get_c_func_name("{}{}_{}{}".format(owner_class.name, owner_class.template_suffix, name, overloading_prefix))}}(
        {%- if not is_static -%}
        {{owner_class.converter.c.target_type_name}} cself {{args|format_list(", {arg.converter.c.target_type_name} {arg.name}", 'arg')|join}}, ErrorObj* _Nonnull err
        {%- else -%}
        {{args|format_list("{arg.converter.c.target_type_name} {arg.name}", 'arg')|join(', ')}}{{', ' if args|length > 0}}ErrorObj* _Nonnull err
        {%- endif %});
  exceptions_utils_swift:
    body:
  std_exceptions_swift:
    body:
  std_exceptions_header:
    body:
  std_exceptions_cpp:
    body:


property_getter:
  swift:
    properties: |
      {% set result_converter = rconverter.sc_to_swift %}
      {{comment}}
      public var {{name}}: {{result_converter.target_type_name}} {
            get {
              let result = _prop_get_{{owner_class.name}}{{owner_class.template_suffix}}_{{name}}(cself);
              {{result_converter.snippet('result')|indent(8)}}
              return {{result_converter.converted_name('result')}}
            }
            {% if gen_property_setter is defined %}
            {% set converter = rconverter.swift_to_sc %}
            set(value) {
              {{converter.snippet('value')|indent(8)}}
              _prop_set_{{owner_class.name}}{{owner_class.template_suffix}}_{{name}}(cself, {{converter.converted_name('value')}})
            }
            {% endif %}
      }
    interface_properties: |
      {% set result_converter = rconverter.sc_to_swift %}
      {{comment}}
      var {{name}}: {{result_converter.target_type_name}} { get {% if gen_property_setter is defined %}set{% endif %} }
  cc:
    body: |
      {{rconverter.c.target_type_name}} _prop_get_{{owner_class.name}}{{owner_class.template_suffix}}_{{name}}({{owner_class.converter.c.target_type_name}} cself){
          {%- if owner_class.root.shared_ref %}
          auto c_to_cxx_cself = std::dynamic_pointer_cast<{{owner_class.cxx_type_name}}>(
                    *static_cast<std::shared_ptr<{{owner_class.cxx_root_type_name}}>*>(cself)
                    );
          {%- else %}
          auto c_to_cxx_cself = dynamic_cast<{{owner_class.cxx_type_name}}*>(static_cast<{{owner_class.cxx_root_type_name}}*>(cself));
          {%- endif %}
          auto result = c_to_cxx_cself->{{cxx_name}};
          {{rconverter.cxx_to_c.snippet('result')|indent}}
          return {{rconverter.cxx_to_c.converted_name('result')}};
      }
      {%- if gen_property_setter is defined %}
      void _prop_set_{{owner_class.name}}{{owner_class.template_suffix}}_{{name}}({{owner_class.converter.c.target_type_name}} cself, {{rconverter.c.target_type_name}} {{name}}){
          {%- if owner_class.root.shared_ref %}
          auto c_to_cxx_cself = std::dynamic_pointer_cast<{{owner_class.cxx_type_name}}>(
                    *static_cast<std::shared_ptr<{{owner_class.cxx_root_type_name}}>*>(cself)
                    );
          {%- else %}
          auto c_to_cxx_cself = dynamic_cast<{{owner_class.cxx_type_name}}*>(static_cast<{{owner_class.cxx_root_type_name}}*>(cself));
          {%- endif %}
          {{rconverter.c_to_cxx.snippet(name)|indent}}
          c_to_cxx_cself->{{cxx_name}} = {{rconverter.c_to_cxx.converted_name(name)}};
      }
      {% endif %}
  ch:
    body:
      content: |
        {{rconverter.c.target_type_name}} _prop_get_{{owner_class.name}}{{owner_class.template_suffix}}_{{name}}({{owner_class.converter.c.target_type_name}} cself);
        {%- if gen_property_setter is defined %}
        void _prop_set_{{owner_class.name}}{{owner_class.template_suffix}}_{{name}}({{owner_class.converter.c.target_type_name}} cself, {{rconverter.c.target_type_name}} {{name}});
        {% endif %}

getter:
  swift:
    properties: |
      {% set result_converter = rconverter.sc_to_swift %}
      {{comment}}
      public var {{name}}: {{result_converter.target_type_name}} {
            get {
              let result = _prop_get_{{owner_class.name}}{{owner_class.template_suffix}}_{{name}}{{overloading_prefix}}(cself);
              {{result_converter.snippet('result')|indent(8)}}
              return {{result_converter.converted_name('result')}}
            }
            {% if setter_ctx is defined %}
            {% set converter = setter_ctx.args[0].converter.swift_to_sc %}
            set(value) {
              {{converter.snippet('value')|indent(8)}}
              _prop_set_{{owner_class.name}}{{owner_class.template_suffix}}_{{setter_ctx.name}}{{setter_ctx.overloading_prefix}}(cself, {{converter.converted_name('value')}})
            }
            {% endif %}
      }
    interface_properties: |
      {% set result_converter = rconverter.sc_to_swift %}
      {{comment}}
      var {{name}}: {{result_converter.target_type_name}} { get{% if setter_ctx is defined %} set{% endif %}
      }
  cc:
    body: |
      {{rconverter.c.target_type_name}} _prop_get_{{owner_class.name}}{{owner_class.template_suffix}}_{{name}}{{overloading_prefix}}({{owner_class.converter.c.target_type_name}} cself){
          {%- if owner_class.root.shared_ref %}
          auto c_to_cxx_cself = std::dynamic_pointer_cast<{{owner_class.cxx_type_name}}>(
                    *static_cast<std::shared_ptr<{{owner_class.cxx_root_type_name}}>*>(cself)
                    );
          {%- else %}
          auto c_to_cxx_cself = dynamic_cast<{{owner_class.cxx_type_name}}*>(static_cast<{{owner_class.cxx_root_type_name}}*>(cself));
          {%- endif %}
          auto result = c_to_cxx_cself->{{cxx_name}}();
          {{rconverter.cxx_to_c.snippet('result')|indent}}
          return {{rconverter.cxx_to_c.converted_name('result')}};
      }
      {%- if setter_ctx is defined %}
      {% set converter = setter_ctx.args[0].converter.c_to_cxx %}
      void _prop_set_{{owner_class.name}}{{owner_class.template_suffix}}_{{setter_ctx.name}}{{setter_ctx.overloading_prefix}}({{owner_class.converter.c.target_type_name}} cself, {{setter_ctx.args[0].converter.c.target_type_name}} {{setter_ctx.args[0].name}}){
          {%- if owner_class.root.shared_ref %}
          auto c_to_cxx_cself = std::dynamic_pointer_cast<{{owner_class.cxx_type_name}}>(
                    *static_cast<std::shared_ptr<{{owner_class.cxx_root_type_name}}>*>(cself)
                    );
          {%- else %}
          auto c_to_cxx_cself = dynamic_cast<{{owner_class.cxx_type_name}}*>(static_cast<{{owner_class.cxx_root_type_name}}*>(cself));
          {%- endif %}
          {{converter.snippet(setter_ctx.args[0].name)|indent}}
          c_to_cxx_cself->{{setter_ctx.cxx_name}}({{converter.converted_name(setter_ctx.args[0].name)}});
      }
      {% endif %}
  ch:
    body:
      content: |
        {{rconverter.c.target_type_name}} _prop_get_{{owner_class.name}}{{owner_class.template_suffix}}_{{name}}{{overloading_prefix}}({{owner_class.converter.c.target_type_name}} cself);
        {%- if setter_ctx is defined %}
        {% set converter = setter_ctx.args[0].converter.c %}
        void _prop_set_{{owner_class.name}}{{owner_class.template_suffix}}_{{setter_ctx.name}}{{setter_ctx.overloading_prefix}}({{owner_class.converter.c.target_type_name}} cself, {{converter.target_type_name}} {{setter_ctx.args[0].name}});
        {% endif %}
<|MERGE_RESOLUTION|>--- conflicted
+++ resolved
@@ -1,13 +1,8 @@
 file:
   swift:
     file_path: |
-<<<<<<< HEAD
-      {{[config.out_dir, config.package_prefix, package, file]|map('replace', '.', pat_sep)|path_join}}.swift
-    scopes:
-=======
       {{config.out_dir + pat_sep + [config.package_prefix, package, file]|map('replace', '.', pat_sep)|path_join}}.swift
-    scopes: 
->>>>>>> 187b790a
+    scopes:
       - include
       - body
     content: |
@@ -19,7 +14,7 @@
   cc:
     file_path: |
       {{config.cxx_out_dir + pat_sep + [config.package_prefix, package, 'c_' + file]|map('replace', '.', pat_sep)|path_join}}.cpp
-    scopes: 
+    scopes:
       - body
       - include
     content: |
@@ -32,12 +27,12 @@
   ch:
     file_path: |
       {{config.cxx_out_dir + pat_sep + [config.package_prefix, package, 'c_' + file]|map('replace', '.', pat_sep)|path_join}}.h
-    scopes: 
+    scopes:
       - body
       - include
     content: |
       #ifndef _C_{{file}}_WRAPPER_
-      #define _C_{{file}}_WRAPPER_ 
+      #define _C_{{file}}_WRAPPER_
 
       {{cxx_helper_includes|format_list('#include "{}"')|join('\n')}}
       {{include}}
@@ -53,7 +48,7 @@
       #endif /* ifndef _C_{{file}}_WRAPPER_ */
   exceptions_utils_swift:
     file_path: |
-      {{[config.out_dir, config.package_prefix, 'exception_helpers', 'utils']|map('replace', '.', pat_sep)|path_join}}.swift
+      {{config.out_dir + pat_sep + [config.package_prefix, 'exception_helpers', 'utils']|map('replace', '.', pat_sep)|path_join}}.swift
     scopes:
       - body
     content: |
@@ -80,7 +75,7 @@
       }
   std_exceptions_swift:
     file_path: |
-      {{[config.out_dir, config.package_prefix, 'exception_helpers', 'std_exc_classes']|map('replace', '.', pat_sep)|path_join}}.swift
+      {{config.out_dir + pat_sep + [config.package_prefix, 'exception_helpers', 'std_exc_classes']|map('replace', '.', pat_sep)|path_join}}.swift
     scopes:
       - body
     content: |
@@ -113,7 +108,7 @@
       }
   std_exceptions_header:
     file_path: |
-      {{[config.cxx_out_dir, config.package_prefix, 'exception_helpers', 'c_std_exceptions']|map('replace', '.', pat_sep)|path_join}}.h
+      {{config.cxx_out_dir + pat_sep +  [config.package_prefix, 'exception_helpers', 'c_std_exceptions']|map('replace', '.', pat_sep)|path_join}}.h
     scopes:
       - body
     content: |
@@ -131,7 +126,7 @@
       #endif /* ifndef _C_std_exceptions_WRAPPER_ */
   std_exceptions_cpp:
     file_path: |
-      {{[config.cxx_out_dir, config.package_prefix, 'exception_helpers', 'c_std_exceptions']|map('replace', '.', pat_sep)|path_join}}.cpp
+      {{config.cxx_out_dir + pat_sep + [config.package_prefix, 'exception_helpers', 'c_std_exceptions']|map('replace', '.', pat_sep)|path_join}}.cpp
     scopes:
       - body
     content: |
@@ -151,7 +146,7 @@
 
 
 enum:
-  swift: 
+  swift:
     body: |
 
      public enum {{name}}: CUnsignedInt{
@@ -399,7 +394,8 @@
 
         {%- if rconverter.c.target_type_name != 'void' %}
           try {
-            const auto& result = {%if not is_static %}c_to_cxx_cself->{%else%}{{owner_class.cxx_type_name}}::{% endif %}{{cxx_name}}({{call_args|join(', ')}});
+            const auto& result = {%if not is_static %}c_to_cxx_cself->{%else%}{{owner_class.cxx_type_name}}::{% endif %}{{cxx_name}}{%- if ctx.node.is_function_template -%}
+                                                                      <{{template_choice.values()|format_list("{type}", 'type')|join(', ')}}>{%- endif -%}({{call_args|join(', ')}});
             {{rconverter.cxx_to_c.snippet('result')|indent}}
             return {{rconverter.cxx_to_c.converted_name('result')}};
           }
@@ -569,4 +565,4 @@
         {%- if setter_ctx is defined %}
         {% set converter = setter_ctx.args[0].converter.c %}
         void _prop_set_{{owner_class.name}}{{owner_class.template_suffix}}_{{setter_ctx.name}}{{setter_ctx.overloading_prefix}}({{owner_class.converter.c.target_type_name}} cself, {{converter.target_type_name}} {{setter_ctx.args[0].name}});
-        {% endif %}
+        {% endif %}