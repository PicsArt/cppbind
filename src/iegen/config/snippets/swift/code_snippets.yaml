--- conflicted
+++ resolved
@@ -63,6 +63,7 @@
 var_class_include: &var_class_include
     unique_content: |
       #include "{{prj_rel_file_name}}"
+      {{include_cxx|format_list('#include "{}"')|join('\n')}}
       {%- set template_includes = ctx.template_includes %}
       {%- if template_includes %}
       {{template_includes|format_list('#include "{}"')|join('\n')}}
@@ -108,14 +109,7 @@
             {{body|string|indent}}
         }
   cc:
-<<<<<<< HEAD
     include: *var_class_include
-=======
-    include:
-      unique_content: |
-        #include "{{prj_rel_file_name}}"
-        {{include_cxx|format_list('#include "{}"')|join('\n')}}
->>>>>>> 2957fedb
     body:
       content: |
         void release_{{name}}{{template_suffix}}({{converter.c.target_type_name}} cself) {
@@ -182,15 +176,7 @@
             {{head|string|indent}}
         }
   cc:
-<<<<<<< HEAD
     include: *var_class_include
-
-
-=======
-    include:
-      unique_content: |
-        #include "{{prj_rel_file_name}}"
-        {{include_cxx|format_list('#include "{}"')|join('\n')}}
     body:
       content: |
         void release_{{name}}{{template_suffix}}({{converter.c.target_type_name}} cself){
@@ -204,7 +190,6 @@
     body:
       content: |
         void release_{{name}}{{template_suffix}}({{converter.c.target_type_name}} cself);
->>>>>>> 2957fedb
 
 constructor:
   swift:
