file:
  swift:
    file_path: |
      {{vars.out_dir + pat_sep + [vars.package_prefix, vars.package, vars.file]|map('replace', '.', pat_sep)|path_join}}.swift
    scopes:
      - include
      - body
    content: |
      {{[banner_logo, vars.banner_comment]|make_doxygen_comment}}

      {{[include, 'import Foundation', 'import ' + vars.c_wrapper_lib_name]|sort_snippets(cmp=helper.imports_comparator)|join(new_line)}}
      {{body}}
  cc:
    file_path: |
      {{vars.cxx_out_dir + pat_sep + [vars.package_prefix, vars.package, 'c_' + vars.file]|map('replace', '.', pat_sep)|path_join}}.cpp
    scopes:
      - namespace
      - body
      - include
    content: |
      {{[banner_logo, vars.banner_comment]|make_doxygen_comment}}

      #include <string.h>
      #include <memory>
      #include "{{path.relpath(vars.cxx_out_dir + pat_sep + [vars.package_prefix, vars.package]|map('replace', '.', pat_sep)|path_join, vars.out_prj_dir)}}/c_{{vars.file}}.h"
      {{include}}
      {{namespace}}

      {{body}}
  ch:
    file_path: |
      {{vars.cxx_out_dir + pat_sep + [vars.package_prefix, vars.package, 'c_' + vars.file]|map('replace', '.', pat_sep)|path_join}}.h
    scopes:
      - body
      - include
    content: |
      {{[banner_logo, vars.banner_comment]|make_doxygen_comment}}

      #ifndef _C_{{vars.file}}_WRAPPER_
      #define _C_{{vars.file}}_WRAPPER_

      {{cxx_helper_includes|format_list('#include "{}"')|join(new_line)}}
      {{include}}
      #include <stdbool.h>

      #if __cplusplus
      extern "C" {
      #endif
          {{body | string | indent}}
      #if __cplusplus
      }
      #endif
      #endif /* ifndef _C_{{vars.file}}_WRAPPER_ */

package:

enum:
  swift:
    body: |
      public enum {{vars.name}}: CUnsignedInt{{', ' if vars.bases_list}}{{vars.bases_list|join(', ')}} {
          {%- for case in enum_cases -%}
          {%- if case.comment %}
          {{case.comment|make_doxygen_comment|indent(4)}}
          {%- endif %}
          case {{vars.enum_field_name_prefix + case.name}} = {{case.value}}
          {%- endfor %}
          {%- if vars.code_fragment %}

          {{vars.code_fragment|join(2 * new_line)|indent(4)}}
          {%- endif %}
      }

var_class_include: &var_class_include
    unique_content: |
      {%- if vars.is_proj_type -%}
      #include "{{vars.prj_rel_file_name}}"
      {%- endif -%}
      {%- macro gen_include(type_info) -%}
      {%- if type_info.vars and type_info.vars.is_proj_type and (type_info.vars.package != vars.package or type_info.vars.file != vars.file) -%}
      {{marker}}#include "{{type_info.vars.prj_rel_file_name}}"
      {%- endif -%}
      {%- for arg_type_info in type_info.arg_types_infos -%}
      {{gen_include(arg_type_info)}}
      {%- endfor -%}
      {%- endmacro -%}
      {%- for base in base_types_infos -%}
      {{gen_include(base)}}
      {%- endfor -%}
      {%- if vars.include_cxx -%}
      {{marker}}{{vars.include_cxx|select('match_regexp', '^<.*>$', '^".*"$')|format_list('#include {}')|join_unique}}
      {{marker}}{{vars.include_cxx|reject('match_regexp', '^<.*>$', '^".*"$')|format_list('#include "{}"')|join_unique}}
      {%- endif -%}

class:
  swift:
    include:
      unique_content: |
        {{marker if vars.include}}{{vars.include|format_list("import {}")|join_unique}}
    body:
      scopes:
        - head
        - properties
        - body
        - private_external
      content: |
        {%- set base_interfaces = base_types_converters|map(attribute='swift')|selectattr('vars.action', 'equalto', 'gen_interface')|map(attribute='target_type_name')|list -%}
        {%- set base_classes = base_types_converters|map(attribute='swift')|rejectattr('vars.action', 'equalto', 'gen_interface')|map(attribute='target_type_name')|list -%}
        {%- set bases_specifiers =  base_classes + base_interfaces + vars.bases_list -%}
        {{vars.comment|make_doxygen_comment}}
        public class {{converter.swift.target_type_name}} {{': ' + bases_specifiers|join(', ') if bases_specifiers}}
                                {%- if vars.is_exception and not ancestors|selectattr('vars.is_exception', 'equalto', True)|list -%}
                                {{', ' if bases_specifiers else ' : Error'}}
                                {%- endif %} {
            {% if not base_types_infos|rejectattr('vars.action', 'equalto', 'gen_interface')|list %}
            public let cself : {{converter.sc.target_type_name}}
            public let owner : Bool

            // internal main initializer
            internal required init(_ _cself: {{converter.sc.target_type_name}}, _ _owner: Bool = false) {
                self.cself = _cself
                self.owner = _owner
            }
            deinit {
                if owner {
                    release_{{converter.swift.target_type_name}}(cself)
                }
            }
            {%endif%}
            {{head|string|indent}}
            {{properties|string|indent}}
            {{body|string|indent}}
        }
  cc:
    include: *var_class_include
    namespace:
      unique_content: |
        {%- if cxx.namespace %}
        using namespace {{cxx.namespace}};
        {%- endif %}
    body:
      content: |
        void release_{{converter.swift.target_type_name}}({{converter.c.target_type_name}} _Nonnull cself) {
            {%- if root.vars.shared_ref %}
            delete static_cast<std::shared_ptr<{{cxx.root_type_name}}>*>(cself);
            {%- else %}
            delete dynamic_cast<{{cxx.type_name}}*>(static_cast<{{cxx.root_type_name}}*>(cself));
            {%- endif %}
        }
  ch:
    body:
      content: |
        void release_{{converter.swift.target_type_name}}({{converter.c.target_type_name}} _Nonnull cself);


interface:
  swift:
    include:
      unique_content: |
        {{vars.include|format_list("import {}")|join_unique}}
    body:
      scopes:
        - interface_head
        - interface_properties
        - interface_body
        - head
        - properties
        - body
      content: |
        {%- set bases_specifiers = base_types_converters|map(attribute='swift.target_type_name')|list + vars.bases_list -%}
        {{vars.comment|make_doxygen_comment}}
        public protocol {{converter.swift.target_type_name}} {{': ' + bases_specifiers|join(', ') if bases_specifiers}} {

            {% if not base_types_converters %}
            var cself : {{converter.sc.target_type_name}} { get }
            {% endif %}
            {{interface_head|string|indent}}
            {{interface_properties|string|indent}}
            {{interface_body|string|indent}}
        }
        extension {{converter.swift.target_type_name}} {
            {{properties|string|indent}}
            {{body|string|indent}}
        }
        public class {{converter.swift.get_target_type_name(interface_class=True)}} : {{converter.swift.target_type_name}} {
            public let cself : {{converter.sc.target_type_name}}
            public let owner : Bool

            // internal main initializer
            internal required init(_ _cself: {{converter.sc.target_type_name}}, _ _owner: Bool = false) {
              self.cself = _cself
              self.owner = _owner
            }
            deinit {
              if owner {
                release_{{converter.swift.get_target_type_name(interface_class=True)}}(cself)
              }
            }

            {{head|string|indent}}
        }
  cc:
    include: *var_class_include
    namespace:
      unique_content: |
        {%- if cxx.namespace %}
        using namespace {{cxx.namespace}};
        {%- endif %}
    body:
      content: |
        void release_{{converter.swift.get_target_type_name(interface_class=True)}}({{converter.c.target_type_name}} _Nonnull cself){
            {%- if root.vars.shared_ref %}
            delete static_cast<std::shared_ptr<{{cxx.root_type_name}}>*>(cself);
            {%- else %}
            delete dynamic_cast<{{cxx.type_name}}*>(static_cast<{{cxx.root_type_name}}*>(cself));
            {%- endif %}
        }
  ch:
    body:
      content: |
        void release_{{converter.swift.get_target_type_name(interface_class=True)}}({{converter.c.target_type_name}} _Nonnull cself);

var_method_cxx_include: &var_method_cxx_include
  unique_content: |
<<<<<<< HEAD
    {%- if ctx.is_proj_type -%}
    #include "{{prj_rel_file_name}}"
    {%- endif -%}
    {%- macro gen_import(converter, current_ctx) -%}
    {%- set type_ctx = converter.ctx -%}
    {%- if type_ctx and type_ctx.is_proj_type -%}
    {{marker}}#include "{{type_ctx.prj_rel_file_name}}"
=======
    {%- macro gen_include(type_info) -%}
    {%- if type_info.vars and type_info.vars.is_proj_type -%}
    {{marker}}#include "{{type_info.vars.prj_rel_file_name}}"
>>>>>>> 15821dbf
    {%- endif -%}
    {%- for arg_type_info in type_info.arg_types_infos -%}
    {{gen_include(arg_type_info)}}
    {%- endfor -%}
    {%- endmacro -%}
    {%- for arg in args -%}
    {{gen_include(arg.type_info)}}
    {%- endfor -%}
    {%- if rconverter is defined -%}
    {{gen_include(return_type_info)}}
    {%- endif -%}

constructor:
  swift:
    head: |
      {%- set incorrect_nullable_args = vars.nullable_arg|reject('in', args|map(attribute='name'))|list -%}
      {%- if incorrect_nullable_args -%}
        {%- do Error.critical(', '.join(incorrect_nullable_args) + " arguments are marked as nullable but " + owner_class.cxx.displayname + "." + cxx.displayname + " does not have such arguments.") -%}
      {%- endif -%}
      {{vars.comment|make_doxygen_comment}}
      {%- set comma = joiner(', ') %}
      public convenience init(
      {%- for arg in args -%}{{comma()}}{{arg.name}}: {{arg.converter.swift.target_type_name}}{{'?' if arg.name in vars.nullable_arg or arg.is_null_ptr}}
      {%- if arg.default -%}
      {%- if arg.is_enum %} = {{arg.converter.swift.target_type_name}}.{{arg.type_info.vars.enum_field_name_prefix + arg.default.split('::')|last}}
      {%- else -%}
      {%- if arg.is_literal %} = {{arg.default}}
      {%- elif arg.is_null_ptr %} = nil
      {%- endif %}
      {%- endif %}
      {%- endif -%}
      {%- endfor-%}) {
      {%- set call_args = [] %}
      {% for arg in args -%}
      {%- set converter = arg.converter.swift_to_sc %}
          {{converter.snippet(arg.name, nullable=arg.name in vars.nullable_arg or arg.is_null_ptr)|indent}}
      {%- do call_args.append(converter.converted_name(arg.name)) %}
      {%- endfor %}
          self.init(create_{{owner_class.converter.swift.target_type_name}}{{overloading_prefix}}({{call_args|join(', ')}}), true)
      {%- for arg in args %}
        {%- if arg.converter.sc_cleanup %}
        {%- set cleanup_code_fragment = arg.converter.sc_cleanup.snippet('swift_to_sc_' + arg.name) %}
        {%- if cleanup_code_fragment %}
          {{cleanup_code_fragment|indent}}
        {%- endif %}
        {%- endif %}
      {%- endfor %}
      }
  cc:
    include: *var_method_cxx_include
    body: |
      {%- set comma = joiner(', ') %}
      {{owner_class.converter.c.target_type_name}} _Nonnull create_{{owner_class.converter.swift.target_type_name}}{{overloading_prefix}}({%- for arg in args -%}{{comma()}}{{arg.converter.c.target_type_name}}
      {%- if arg.converter.c.custom.is_c_pointer_type %} {{'_Nullable' if arg.name in vars.nullable_arg or arg.is_null_ptr else '_Nonnull'}}{% endif %} {{arg.name}}{%- endfor-%}){
        {%- set call_args = [] -%}
        {%- for arg in args -%}
        {% set converter = arg.converter.c_to_cxx %}
          {{converter.snippet(arg.name, nullable=arg.name in vars.nullable_arg or arg.is_null_ptr)|indent}}
        {%- do call_args.append(converter.converted_name(arg.name)) -%}
        {% endfor %}
          auto this_object = new {{owner_class.cxx.type_name}}({{call_args|join(', ')}});
          {%- if owner_class.root.vars.shared_ref %}
          return new std::shared_ptr<{{owner_class.root.cxx.type_name}}>(this_object);
          {%- else %}
          return static_cast<{{owner_class.root.cxx.type_name}}*>(this_object);
          {%- endif %}
      }
  ch:
    body:
      content: |
        {%- set comma = joiner(', ') %}
        {{owner_class.converter.c.target_type_name}} _Nonnull create_{{owner_class.converter.swift.target_type_name}}{{overloading_prefix}}({%- for arg in args -%}{{comma()}}{{arg.converter.c.target_type_name}}
        {%- if arg.converter.c.custom.is_c_pointer_type %} {{'_Nullable' if arg.name in vars.nullable_arg or arg.is_null_ptr else '_Nonnull'}}{% endif %} {{arg.name}}{%- endfor-%});

method:
  swift:
    body: |
      {%- set incorrect_nullable_args = vars.nullable_arg|reject('in', args|map(attribute='name'))|list -%}
      {%- if incorrect_nullable_args -%}
        {%- do Error.critical(', '.join(incorrect_nullable_args) + " arguments are marked as nullable but " + owner_class.cxx.displayname + "." + cxx.displayname + " does not have such arguments.") -%}
      {%- endif -%}
      {{vars.comment|make_doxygen_comment}}
      {%- set comma = joiner(', ') %}
      {%- set template_postfix = template_type_converters|format_list("{arg.swift.custom.tname}", 'arg')|join if cxx.is_template else '' -%}
      {%- if vars.is_operator %}
      public static func {{helper.get_map_cxx_operator_name(vars.name)}}(cself: {{owner_class.vars.name}}{{', ' if args}}{%- for arg in args -%}{{comma()}}{{arg.name}}: {{arg.converter.swift.target_type_name}}{{'?' if arg.name in vars.nullable_arg or arg.is_null_ptr}}{%- endfor-%}) {{'throws ' if 'no_throw' not in vars.throws}}-> {{rconverter.swift.target_type_name}}{{'?' if vars.nullable_return}} {
        {%- set call_args = ['cself.cself']%}
      {%- else%}
      {% set override = cxx.is_override and not is_interface_override -%}
      public {{"static " if cxx.is_static}}{{"override " if override}}func {{vars.name}}(
      {%- for arg in args -%}{{comma()}}{{arg.name}}: {{arg.converter.swift.target_type_name}}{{'?' if arg.name in vars.nullable_arg or arg.is_null_ptr}}
      {%- if arg.default -%}
      {%- if arg.is_enum %} = {{arg.converter.swift.target_type_name}}.{{arg.type_info.vars.enum_field_name_prefix + arg.default.split('::')|last}}
      {%- else -%}
      {%- if arg.is_literal %} = {{arg.default}}
      {%- elif arg.is_null_ptr %} = nil
      {%- endif %}
      {%- endif %}
      {%- endif -%}
      {%- endfor-%}) {{'throws ' if 'no_throw' not in vars.throws}}-> {{rconverter.swift.target_type_name}}{{'?' if vars.nullable_return}} {
        {%- set call_args = ['cself'] if not cxx.is_static else [] %}
      {%endif%}
        {%- for arg in args %}
        {%- set converter = arg.converter.swift_to_sc %}
          {{converter.snippet(arg.name, nullable=arg.name in vars.nullable_arg or arg.is_null_ptr)|indent}}
        {%- do call_args.append(converter.converted_name(arg.name))%}
        {%- endfor %}
          var err = ErrorObj()
        {%- if rconverter.c.target_type_name != 'void' %}
          let result = {{helper.get_c_func_name("{}_{}{}{}".format(owner_class.converter.swift.target_type_name, vars.name, overloading_prefix, template_postfix))}}({{call_args|join(', ')}}{{', ' if call_args}}&err)
          {{rconverter.sc_to_swift.snippet('result', nullable=vars.nullable_return)|indent}}
        {%- else %}
          {{helper.get_c_func_name("{}_{}{}".format(owner_class.converter.swift.target_type_name, vars.name, overloading_prefix, template_postfix))}}({{call_args|join(', ')}}{{', ' if call_args}}&err)
        {%- endif %}
        {%- for arg in args %}
          {%- if arg.converter.sc_cleanup %}
          {%- set cleanup_code_fragment = arg.converter.sc_cleanup.snippet('swift_to_sc_' + arg.name) %}
          {%- if cleanup_code_fragment %}
            {{cleanup_code_fragment|indent}}
          {%- endif %}
          {%- endif %}
        {%- endfor %}
          let err_type = Int(err.err_type)
          if (err_type != 0) {
              switch(err_type) {
              {%- if 'no_throw' not in vars.throws %}
              {%- for exc_type in vars.throws %}
                  case({{loop.index}}):
                      throw {{get_type_info(exc_type).vars.name}}(err.err_ptr, true)
              {%- endfor %}
              {%- endif %}
              {%- if not 'std::exception' in vars.throws %}
                  case({{vars.throws|length + 1 if 'no_throw' not in vars.throws else 1}}):
                      let exc_obj = {{get_type_info("std::exception").vars.name}}(err.err_ptr, true)
                      ExceptionHandler.handleUncaughtException(exc_obj.what())
              {%- endif %}
                  default:
                      ExceptionHandler.handleUncaughtException("Uncaught Exception")
              }
          }
        {%- if rconverter.c.target_type_name != 'void' %}
          return {{rconverter.sc_to_swift.converted_name('result')}}
        {%- endif %}
      }
    interface_body: |
      {%- set comma = joiner(', ') -%}
      {{vars.comment|make_doxygen_comment}}
      func {{vars.name}}({%- for arg in args -%}{{comma()}}{{arg.name}}: {{arg.converter.swift.target_type_name}}{{'?' if arg.name in vars.nullable_arg or arg.is_null_ptr}}{%- endfor-%}) {{'throws ' if 'no_throw' not in vars.throws}}-> {{rconverter.swift.target_type_name}}{{'?' if vars.nullable_return}}
  cc:
    include: *var_method_cxx_include
    body: |
      {%- set template_postfix = template_type_converters|format_list("{arg.swift.custom.tname}", 'arg')|join if cxx.is_template else '' -%}
      {%- set comma = joiner(', ') %}
      {{rconverter.c.target_type_name}}{% if rconverter.c.custom.is_c_pointer_type %}{{' _Nullable' if vars.nullable_return else ' _Nonnull'}}{% endif %} {{helper.get_c_func_name("{}_{}{}{}".format(owner_class.converter.swift.target_type_name, vars.name, overloading_prefix, template_postfix))}}(
      {%- if not cxx.is_static -%}
      {{owner_class.converter.c.target_type_name}} _Nonnull cself, {% endif -%}
      {%- for arg in args -%}{{comma()}}{{arg.converter.c.target_type_name}}{% if arg.converter.c.custom.is_c_pointer_type %}{{' _Nullable' if arg.name in vars.nullable_arg or arg.is_null_ptr else ' _Nonnull'}}{% endif %} {{arg.name}}{%- endfor-%}{{', ' if args}}ErrorObj* _Nonnull err){
        {%- set call_args = [] %}
        {%- for arg in args -%}
        {%- set converter = arg.converter.c_to_cxx %}
          {{converter.snippet(arg.name, nullable=arg.name in vars.nullable_arg or arg.is_null_ptr)|indent}}
        {%- do call_args.append(converter.converted_name(arg.name))%}
        {% endfor %}
        {%- set this_converter = make_type_converter('std::shared_ptr<' + owner_class.cxx.type_name + '>').c_to_cxx if owner_class.root.vars.shared_ref else owner_class.converter.c_to_cxx -%}
        {%- if not cxx.is_static %}
          {{this_converter.snippet('cself', cxx_is_pointer=True)|indent(4)}}
        {%- endif %}

        {%- if rconverter.c.target_type_name != 'void' %}
          try {
              const auto& result = {%if not cxx.is_static %}{{this_converter.converted_name('cself')}}->
                                   {%- else%}{{owner_class.cxx.type_name}}::{% endif %}{{cxx.name}}
                                   {%- if cxx.is_template -%}
                                   <{{template_choice.values()|format_list("{type}", 'type')|join(', ')}}>{%- endif -%}({{call_args|join(', ')}});
              {{rconverter.cxx_to_c.snippet('result', nullable=vars.nullable_return)|indent(8)}}
              return {{rconverter.cxx_to_c.converted_name('result')}};
          }
        {%- else %}
          try {
              {%if not cxx.is_static %}{{this_converter.converted_name('cself')}}->{%else%}{{owner_class.cxx.type_name}}::{% endif %}{{cxx.name}}({{call_args|join(', ')}});
          }
        {%- endif %}
        {%- if 'no_throw' not in vars.throws %}
          {%- for exc_type in vars.throws -%}
          catch (const {{exc_type}}& e) {
              err->err_type = {{loop.index}};
              err->err_ptr = new {{exc_type}}(e);
          }
          {%- endfor %}
          {%- endif %}
          {%- if not 'std::exception' in vars.throws %}
          catch (const std::exception& e) {
              err->err_type = {{vars.throws|length + 1 if 'no_throw' not in vars.throws else 1}};
              err->err_ptr = new std::exception(e);
          }
          {%- endif %}
          catch (...) {
              err->err_type = -1;
          }

          {%- if rconverter.c.target_type_name != 'void' %}
          {{rconverter.c.target_type_name}} result;
          return result;
          {%- endif %}
      }
  ch:
    body:
      content: |
        {%- set comma = joiner(', ') %}
        {%- set template_postfix = template_type_converters|format_list("{arg.swift.custom.tname}", 'arg')|join if cxx.is_template else '' -%}
        {{rconverter.c.target_type_name}}{% if rconverter.c.custom.is_c_pointer_type %}{{' _Nullable' if vars.nullable_return else ' _Nonnull'}}{% endif %} {{helper.get_c_func_name("{}_{}{}{}".format(owner_class.converter.swift.target_type_name, vars.name, overloading_prefix, template_postfix))}}(
        {%- if not cxx.is_static -%}
        {{owner_class.converter.c.target_type_name}} _Nonnull cself, {% endif -%}
        {%- for arg in args -%}{{comma()}}{{arg.converter.c.target_type_name}} {% if arg.converter.c.custom.is_c_pointer_type %}{{'_Nullable' if arg.name in vars.nullable_arg or arg.is_null_ptr else '_Nonnull'}}{% endif %} {{arg.name}}{%- endfor-%}{{', ' if args}}ErrorObj* _Nonnull err);


function:
  swift:
    body: |
      {% set comma = joiner(', ') %}
      {{comment|make_doxygen_comment}}
      public func {{name}}({%- for arg in args -%}{{comma()}}{{arg.name}}: {{arg.converter.swift.target_type_name}}{{'?' if arg.nullable}}
      {%- if arg.default -%}
      {%- if arg.is_enum %} = {{arg.converter.swift.target_type_name}}.{{arg.default.split('::')|last}}
      {%- else -%}
      {%- if arg.is_literal %} = {{arg.default}}
      {%- elif arg.is_null_ptr %} = nil
      {%- endif %}
      {%- endif %}
      {%- endif %}
      {%- endfor-%}) {{'throws ' if helper.Exceptions.can_throw(throws)}}-> {{rconverter.swift.target_type_name}}{{'?' if nullable_return}} {
          {%- set call_args = [] %}
          {%- for arg in args %}
          {%- set converter = arg.converter.swift_to_sc %}
          {{converter.snippet(arg.name, nullable=arg.nullable)|indent}}
          {%- do call_args.append(converter.converted_name(arg.name))%}
          {%- endfor %}
          var err = ErrorObj()
          {%- set c_func_name = helper.get_c_func_name("{}{}".format(name, overloading_prefix)) %}
          {%- if rconverter.c.target_type_name != 'void' %}
          let result = {{c_func_name}}({{call_args|join(', ')}}{{', ' if call_args}}&err)
          {{rconverter.sc_to_swift.snippet('result', nullable=nullable_return)|indent}}
          {%- else %}
          {{c_func_name}}({{call_args|join(', ')}}{{', ' if call_args}}&err)
          {%- endif %}
          {%- for arg in args %}
          {%- if arg.converter.sc_cleanup %}
          {%- set cleanup_code_fragment = arg.converter.sc_cleanup.snippet('swift_to_sc_' + arg.name) %}
          {%- if cleanup_code_fragment %}
          {{cleanup_code_fragment|indent}}
          {%- endif %}
          {%- endif %}
          {%- endfor %}
          let err_type = Int(err.err_type)
          if (err_type != 0) {
              switch(err_type) {
                  {%- if helper.Exceptions.can_throw(throws) %}
                  {%- for exc_type in throws %}
                  case({{loop.index}}):
                      throw {{ctx.lookup_ctx_by_name(exc_type).name}}(err.err_ptr, true)
                  {%- endfor %}
                  {%- endif %}
                  {%- if not 'std::exception' in throws %}
                  case({{throws|length + 1 if helper.Exceptions.can_throw(throws) else 1}}):
                      let exc_obj = {{ctx.lookup_ctx_by_name("std::exception").name}}(err.err_ptr, true)
                      ExceptionHandler.handleUncaughtException(exc_obj.what())
                  {%- endif %}
                  default:
                      ExceptionHandler.handleUncaughtException("Uncaught Exception")
              }
          }
          {%- if rconverter.c.target_type_name != 'void' %}
          return {{rconverter.sc_to_swift.converted_name('result')}}
          {%- endif %}
      }
  cc:
    include: *var_method_cxx_include
    body: |
      {%- set comma = joiner(', ') %}
      {{rconverter.c.target_type_name}}{% if rconverter.c.custom.is_c_pointer_type %}{{' _Nullable' if nullable_return else ' _Nonnull'}}{% endif %} {{helper.get_c_func_name("{}{}".format(name, overloading_prefix))}}(
      {%- for arg in args -%}{{comma()}}{{arg.converter.c.target_type_name}}{% if arg.converter.c.custom.is_c_pointer_type -%}
      {{' _Nullable' if arg.nullable else ' _Nonnull'}}{% endif %} {{arg.name}}{%- endfor-%}{{', ' if args}}ErrorObj* _Nonnull err) {
          {%- set call_args = [] %}
          {%- for arg in args -%}
          {%- set converter = arg.converter.c_to_cxx %}
          {{converter.snippet(arg.name, nullable=arg.nullable)|indent(4)}}
          {%- do call_args.append(converter.converted_name(arg.name)) %}
          {%- endfor %}
          {%- if rconverter.c.target_type_name != 'void' %}
          try {
              const auto& result = {{ctx.namespace}}::{{cxx_name}}
                                   {%- if ctx.node.is_function_template -%}
                                   <{{template_choice.values()|format_list("{type}", 'type')|join(', ')}}>
                                   {%- endif -%}({{call_args|join(', ')}});
              {{rconverter.cxx_to_c.snippet('result', nullable=nullable_return)|indent(8)}}
              return {{rconverter.cxx_to_c.converted_name('result')}};
          }
          {%- else %}
          try {
              {{cxx_name}}{%- if ctx.node.is_function_template -%}
              <{{template_choice.values()|format_list("{type}", 'type')|join(', ')}}>
              {%- endif -%}({{call_args|join(', ')}});
          }
          {%- endif %}
          {%- if helper.Exceptions.can_throw(throws) %}
          {%- for exc_type in throws -%}
          catch (const {{exc_type}}& e) {
              err->err_type = {{loop.index}};
              err->err_ptr = new {{exc_type}}(e);
          }
          {%- endfor %}
          {%- endif %}
          {%- if not 'std::exception' in throws %}
          catch (const std::exception& e) {
              err->err_type = {{throws|length + 1 if helper.Exceptions.can_throw(throws) else 1}};
              err->err_ptr = new std::exception(e);
          }
          {%- endif %}
          catch (...) {
              err->err_type = -1;
          }

          {%- if rconverter.c.target_type_name != 'void' %}
          {{rconverter.c.target_type_name}} result;
          return result;
          {%- endif %}
      }
  ch:
    body:
      content: |
        {%- set comma = joiner(', ') %}
        {%- set c_func_name = helper.get_c_func_name("{}{}".format(name, overloading_prefix)) %}
        {{rconverter.c.target_type_name}}{% if rconverter.c.custom.is_c_pointer_type %}{{' _Nullable' if nullable_return else ' _Nonnull'}}{% endif %} {{c_func_name}}(
        {%- for arg in args -%}
        {{comma()}}{{arg.converter.c.target_type_name}} {% if arg.converter.c.custom.is_c_pointer_type %}{{'_Nullable' if arg.nullable else '_Nonnull'}}{% endif %} {{arg.name}}
        {%- endfor -%}{{', ' if args}}ErrorObj* _Nonnull err);


var_getter_cxx_include: &var_getter_cxx_include
  unique_content: |
    {%- macro gen_include(type_info) -%}
    {%- if type_info.vars and type_info.vars.is_proj_type -%}
    {{marker}}#include "{{type_info.vars.prj_rel_file_name}}"
    {%- endif -%}
    {%- for arg_type_info in type_info.arg_types_infos -%}
    {{gen_include(arg_type_info)}}
    {%- endfor -%}
    {%- endmacro -%}
    {{gen_include(return_type_info)}}

property_getter:
  swift:
    properties: |
      {%- if not cxx.is_public -%}
        {%- do Error.critical(owner_class.cxx.displayname + "." + cxx.displayname + " is not a public field. Make it public or remove iegen API.") -%}
      {%- endif -%}
      {% set result_converter = rconverter.sc_to_swift %}
      {{vars.comment|make_doxygen_comment}}
      public var {{vars.name}}: {{result_converter.target_type_name}}{{'?' if vars.nullable_return}} {
          get {
              let result = _prop_get_{{owner_class.converter.swift.target_type_name}}_{{vars.name}}(cself)
              {{result_converter.snippet('result', nullable=vars.nullable_return)|indent(8)}}
              return {{result_converter.converted_name('result')}}
          }
          {%- if vars.action == 'gen_property_setter' %}
          {% set converter = rconverter.swift_to_sc %}
          set(value) {
              {{converter.snippet('value', nullable=vars.nullable_return)|indent(8)}}
              _prop_set_{{owner_class.converter.swift.target_type_name}}_{{vars.name}}(cself, {{converter.converted_name('value')}})
              {%- if rconverter.sc_cleanup %}
              {%- set cleanup_code_fragment = rconverter.sc_cleanup.snippet('swift_to_sc_value') %}
              {%- if cleanup_code_fragment %}
                {{cleanup_code_fragment|indent(8)}}
              {%- endif %}
              {%- endif %}
          }
          {% endif %}
      }
    interface_properties: |
      {% set result_converter = rconverter.sc_to_swift %}
      {{vars.comment|make_doxygen_comment}}
      var {{vars.name}}: {{result_converter.target_type_name}}{{'?' if vars.nullable_return}} { get {% if vars.action == 'gen_property_setter' %}set{% endif %} }
  cc:
    include: *var_getter_cxx_include
    body: |
      {{rconverter.c.target_type_name}}{% if rconverter.c.custom.is_c_pointer_type %}{{' _Nullable' if vars.nullable_return else ' _Nonnull'}}{% endif %} _prop_get_{{owner_class.converter.swift.target_type_name}}_{{vars.name}}({{owner_class.converter.c.target_type_name}} _Nonnull cself){
          {%- set this_converter = make_type_converter('std::shared_ptr<' + owner_class.cxx.type_name + '>').c_to_cxx if owner_class.root.vars.shared_ref else owner_class.converter.c_to_cxx -%}
          {{this_converter.snippet('cself', cxx_is_pointer=True)|indent(4)}}
          auto result = {{this_converter.converted_name('cself')}}->{{cxx.name}};
          {{rconverter.cxx_to_c.snippet('result', nullable=vars.nullable_return)|indent(4)}}
          return {{rconverter.cxx_to_c.converted_name('result')}};
      }
      {%- if vars.action == 'gen_property_setter' %}
      void _prop_set_{{owner_class.converter.swift.target_type_name}}_{{vars.name}}({{owner_class.converter.c.target_type_name}} _Nonnull cself, {{rconverter.c.target_type_name}}{% if rconverter.c.custom.is_c_pointer_type %}{{' _Nullable' if vars.nullable_return else ' _Nonnull'}}{% endif %} {{vars.name}}){
          {%- if owner_class.root.vars.shared_ref %}
          auto c_to_cxx_cself = std::dynamic_pointer_cast<{{owner_class.cxx.type_name}}>(
                    *static_cast<std::shared_ptr<{{owner_class.cxx.root_type_name}}>*>(cself)
                    );
          {%- else %}
          {{this_converter.snippet('cself', cxx_is_pointer=True)|indent(4)}}
          {%- endif %}
          {{rconverter.c_to_cxx.snippet(vars.name, nullable=vars.nullable_return)|indent(4)}}
          {{this_converter.converted_name('cself')}}->{{cxx.name}} = {{rconverter.c_to_cxx.converted_name(vars.name)}};
      }
      {% endif %}
  ch:
    body:
      content: |
        {{rconverter.c.target_type_name}}{% if rconverter.c.custom.is_c_pointer_type %}{{' _Nullable' if vars.nullable_return else ' _Nonnull'}}{% endif %} _prop_get_{{owner_class.converter.swift.target_type_name}}_{{vars.name}}({{owner_class.converter.c.target_type_name}} _Nonnull cself);
        {%- if vars.action == 'gen_property_setter' %}
        void _prop_set_{{owner_class.converter.swift.target_type_name}}_{{vars.name}}({{owner_class.converter.c.target_type_name}} _Nonnull cself, {{rconverter.c.target_type_name}}{% if rconverter.c.custom.is_c_pointer_type %}{{' _Nullable' if vars.nullable_return else ' _Nonnull'}}{% endif %} {{vars.name}});
        {% endif %}

getter:
  swift:
    properties: |
      {%- do helper.validate_getter(cxx, vars, args, owner_class, setter|default(none)) -%}
      {%- do helper.validate_template_getter_setter(cxx, vars, owner_class, setter|default(none)) -%}
      {% set result_converter = rconverter.sc_to_swift %}
      {%- set template_postfix = template_type_converters|format_list("{arg.swift.custom.tname}", 'arg')|join if cxx.is_template else '' -%}
      {{vars.comment|make_doxygen_comment}}
      {% set override = cxx.is_override and not is_interface_override -%}
      public {{'override ' if override}}var {% if cxx.is_template -%}
                                           {%- for name in template_names or [] %}
                                           {%- if name != None %}{{name}}{% else %}{{template_type_converters[loop.index - 1].custom.tname}}{% endif %}
                                           {%- endfor %}
                                           {%- else %}{{vars.name}}
                                           {%- endif -%}: {{result_converter.target_type_name}}{{'?' if vars.nullable_return}} {
          get {
              let result = _prop_get_{{owner_class.converter.swift.target_type_name}}_{{vars.name}}{{overloading_prefix}}{{template_postfix}}(cself)
              {{result_converter.snippet('result', nullable=vars.nullable_return)|indent(8)}}
              return {{result_converter.converted_name('result')}}
          }
          {% if setter is defined %}
          {%- set incorrect_nullable_args = setter.vars.nullable_arg|reject('in', setter.args|map(attribute='name'))|list -%}
          {%- if incorrect_nullable_args -%}
            {%- do Error.critical(', '.join(incorrect_nullable_args) + " arguments are marked as nullable but " + setter.owner_class.cxx.displayname + "." + setter.cxx.displayname + " does not have such arguments.") -%}
          {%- endif %}
          {% set converter = setter.args[0].converter.swift_to_sc %}
          set(value) {
              {{converter.snippet('value', nullable=vars.nullable_return)|indent(8)}}
              _prop_set_{{owner_class.converter.swift.target_type_name}}_{{vars.name}}{{setter.overloading_prefix}}{{template_postfix}}(cself, {{converter.converted_name('value')}})
              {%- if rconverter.sc_cleanup %}
              {%- set cleanup_code_fragment = rconverter.sc_cleanup.snippet('swift_to_sc_value') %}
              {%- if cleanup_code_fragment %}
                {{cleanup_code_fragment|indent(8)}}
              {%- endif %}
              {%- endif %}
          }
          {% endif %}
      }
    interface_properties: |
      {% set result_converter = rconverter.sc_to_swift %}
      {{vars.comment|make_doxygen_comment}}
      var {{vars.name}}: {{result_converter.target_type_name}}{{'?' if vars.nullable_return}} { get{% if setter is defined %} set{% endif %}
      }
  cc:
    include: *var_getter_cxx_include
    body: |
      {%- set template_postfix = template_type_converters|format_list("{arg.swift.custom.tname}", 'arg')|join if cxx.is_template else '' -%}
      {%- if cxx.is_template -%}
      {%- set template_args = '<' + template_choice.values()|format_list("{type}", 'type')|join(', ') + '>' %}
      {%- else %}
      {%- set template_args = '' %}
      {%- endif %}
      {{rconverter.c.target_type_name}}{% if rconverter.c.custom.is_c_pointer_type %}{{' _Nullable' if vars.nullable_return else ' _Nonnull'}}{% endif %} _prop_get_{{owner_class.converter.swift.target_type_name}}_{{vars.name}}{{overloading_prefix}}{{template_postfix}}({{owner_class.converter.c.target_type_name}} _Nonnull cself){
          {%- set this_converter = make_type_converter('std::shared_ptr<' + owner_class.cxx.type_name + '>').c_to_cxx if owner_class.root.vars.shared_ref else owner_class.converter.c_to_cxx -%}
          {{this_converter.snippet('cself', cxx_is_pointer=True)|indent(4)}}
          auto result = {{this_converter.converted_name('cself')}}->{{cxx.name}}{{template_args}}();
          {{rconverter.cxx_to_c.snippet('result', nullable=vars.nullable_return)|indent(4)}}
          return {{rconverter.cxx_to_c.converted_name('result')}};
      }
      {%- if setter is defined %}
      {% set converter = setter.args[0].converter.c_to_cxx %}
      void _prop_set_{{owner_class.converter.swift.target_type_name}}_{{vars.name}}{{setter.overloading_prefix}}{{template_postfix}}({{owner_class.converter.c.target_type_name}} _Nonnull cself, {{setter.args[0].converter.c.target_type_name}}{% if rconverter.c.custom.is_c_pointer_type %}{{' _Nullable' if vars.nullable_return else ' _Nonnull'}}{% endif %} {{setter.args[0].name}}){
          {%- if owner_class.root.vars.shared_ref %}
          auto c_to_cxx_cself = std::dynamic_pointer_cast<{{owner_class.cxx.type_name}}>(
                    *static_cast<std::shared_ptr<{{owner_class.cxx.root_type_name}}>*>(cself)
                    );
          {%- else %}
          {{this_converter.snippet('cself', cxx_is_pointer=True)|indent(4)}}
          {%- endif %}
          {{converter.snippet(setter.args[0].name, nullable=vars.nullable_return)|indent(4)}}
          {{this_converter.converted_name('cself')}}->{{setter.cxx.name}}{{template_args}}({{converter.converted_name(setter.args[0].name)}});
      }
      {% endif %}
  ch:
    body:
      content: |
        {%- set template_postfix = template_type_converters|format_list("{arg.swift.custom.tname}", 'arg')|join if cxx.is_template else '' -%}
        {{rconverter.c.target_type_name}}{% if rconverter.c.custom.is_c_pointer_type %}{{' _Nullable' if vars.nullable_return else ' _Nonnull'}}{% endif %} _prop_get_{{owner_class.converter.swift.target_type_name}}_{{vars.name}}{{overloading_prefix}}{{template_postfix}}({{owner_class.converter.c.target_type_name}} _Nonnull cself);
        {%- if setter is defined %}
        {% set converter = setter.args[0].converter.c %}
        void _prop_set_{{owner_class.converter.swift.target_type_name}}_{{vars.name}}{{setter.overloading_prefix}}{{template_postfix}}({{owner_class.converter.c.target_type_name}} _Nonnull cself, {{converter.target_type_name}}
        {%- if rconverter.c.custom.is_c_pointer_type %}{{' _Nullable' if vars.nullable_return else ' _Nonnull'}}{% endif %} {{setter.args[0].name}});
        {% endif %}<|MERGE_RESOLUTION|>--- conflicted
+++ resolved
@@ -221,19 +221,9 @@
 
 var_method_cxx_include: &var_method_cxx_include
   unique_content: |
-<<<<<<< HEAD
-    {%- if ctx.is_proj_type -%}
-    #include "{{prj_rel_file_name}}"
-    {%- endif -%}
-    {%- macro gen_import(converter, current_ctx) -%}
-    {%- set type_ctx = converter.ctx -%}
-    {%- if type_ctx and type_ctx.is_proj_type -%}
-    {{marker}}#include "{{type_ctx.prj_rel_file_name}}"
-=======
     {%- macro gen_include(type_info) -%}
     {%- if type_info.vars and type_info.vars.is_proj_type -%}
     {{marker}}#include "{{type_info.vars.prj_rel_file_name}}"
->>>>>>> 15821dbf
     {%- endif -%}
     {%- for arg_type_info in type_info.arg_types_infos -%}
     {{gen_include(arg_type_info)}}
