file:
  swift:
    file_path: |
      {{vars.target_file_fullname}}
    scopes:
      - include
      - body
    content: |
      {{[banner_logo, vars.banner_comment]|make_doxygen_comment}}

      {{[include, 'import Foundation', 'import ' + vars.c_wrapper_lib_name]|sort_snippets(cmp=helper.imports_comparator)|join(new_line)}}

      {{body}}
  cc:
    file_path: |
      {{vars.c_file_fullname}}
    scopes:
      - namespace
      - body
      - include
    content: |
      {{[banner_logo, vars.banner_comment]|make_doxygen_comment}}

      #include <iostream>
      #include <stdlib.h>
      #include <string.h>
      #include <cxxabi.h>
      #include <memory>
      #include <type_traits>
      #include "{{path.relpath(vars.h_file_fullname, vars.out_prj_dir)}}"
      {{include}}
      {{namespace}}

      {{body}}{{new_line}}
  ch:
    file_path: |
      {{vars.h_file_fullname}}
    scopes:
      - body
      - include
    content: |
      {{[banner_logo, vars.banner_comment]|make_doxygen_comment}}

      #ifndef _C_{{vars.file}}_WRAPPER_
      #define _C_{{vars.file}}_WRAPPER_

      {{cxx_helper_includes|format_list('#include "{}"')|join(new_line)}}
      {{include}}
      #include <stdbool.h>

      #if __cplusplus
      extern "C" {
      #endif
          {{body | string | indent}}
      #if __cplusplus
      }
      #endif
      #endif /* ifndef _C_{{vars.file}}_WRAPPER_ */{{new_line}}

package:

enum:
  swift:
    body: |
      {%- if vars.header_code_fragment -%}
      {{vars.header_code_fragment}}{{new_line}}
      {% endif -%}
      {%- if vars.comment -%}
      {{vars.comment|make_doxygen_comment}}
      {% endif -%}
      public enum {{vars.name}}: CUnsignedInt{{', ' if vars.bases_list}}{{vars.bases_list|join(', ')}} {
        {%- for case in enum_cases -%}
        {%- if case.name not in vars.enum_excluded_fields -%}
        {%- if case.comment %}
        {{case.comment|make_doxygen_comment|indent(2)}}
        {%- endif %}
        case {{vars.enum_field_name_prefix + case.name}} = {{case.value}}
        {%- endif %}
        {%- endfor %}
        {%- if vars.code_fragment %}

        {{vars.code_fragment|indent(2)}}
        {%- endif %}
      }
      {%- if vars.footer_code_fragment -%}
      {{new_line}}{{vars.footer_code_fragment}}
      {%- endif %}{{new_line}}

var_class_cxx_include: &var_class_cxx_include
    unique_content: |
      {%- if vars.is_proj_type -%}
      #include "{{vars.prj_rel_file_name}}"
      {%- endif -%}
      {%- macro gen_include(type_info) -%}
      {%- if type_info.vars and type_info.vars.is_proj_type -%}
      {{marker}}#include "{{type_info.vars.prj_rel_file_name}}"
      {%- endif -%}
      {%- for arg_type_info in type_info.arg_types_infos -%}
      {{gen_include(arg_type_info)}}
      {%- endfor -%}
      {%- endmacro -%}
      {%- for base in base_types_infos -%}
      {{gen_include(base)}}
      {%- endfor -%}
      {%- if vars.include_cxx -%}
      {{marker}}{{vars.include_cxx|select('match_regexp', '^<.*>$', '^".*"$')|format_list('#include {}')|join_unique}}
      {{marker}}{{vars.include_cxx|reject('match_regexp', '^<.*>$', '^".*"$')|format_list('#include "{}"')|join_unique}}
      {%- endif -%}

class:
  swift:
    include:
      unique_content: |
        {{marker if vars.include}}{{vars.include|format_list("import {}")|join_unique}}
    body:
      scopes:
        - head
        - properties
        - body
        - private_external
      content: |
        {%- if vars.header_code_fragment -%}
        {{vars.header_code_fragment}}{{new_line}}
        {% endif -%}
        {%- set base_interfaces = base_types_converters|map(attribute='swift')|selectattr('vars.action', 'equalto', 'gen_interface')|map(attribute='target_type_name')|list -%}
        {%- set base_classes = base_types_converters|map(attribute='swift')|rejectattr('vars.action', 'equalto', 'gen_interface')|map(attribute='target_type_name')|list -%}
        {%- set bases_specifiers =  base_classes + base_interfaces + vars.bases_list -%}
        {%- if base_types_converters|map(attribute='swift')|rejectattr('vars.action', 'equalto', 'gen_interface')|list|length > 1 %}
        {%- do Error.critical(cxx.type_name + ' has more than 1 non abstract base type.') %}
        {%- endif %}
        {%- if ancestors|rejectattr('vars.shared_ref', 'equalto', vars.shared_ref)|list|length != 0 %}
        {%- do Error.critical(cxx.type_name + ' ancestors have different values for shared_ref variable.') %}
        {%- endif %}
        {%- if vars.comment -%}
        {{vars.comment|make_doxygen_comment}}
        {% endif -%}
        public class {{converter.swift.get_target_type_name(definition=True)}}{{': ' + bases_specifiers|join(', ') if bases_specifiers}}
                                {%- if vars.is_exception and not ancestors|selectattr('vars.is_exception', 'equalto', True)|list -%}
                                {{', ' if bases_specifiers else ' : Error'}}
                                {%- endif %} {
          {%- if not base_types_infos|rejectattr('vars.action', 'equalto', 'gen_interface')|list %}

          public let cself: {{converter.sc.target_type_name}}
          public let owner: Bool

          // internal main initializer
          internal required init(_ _cself: {{converter.sc.target_type_name}}, _ _owner: Bool = false) {
            self.cself = _cself
            self.owner = _owner
          }

          deinit {
            release_{{converter.swift.target_type_name|replace('.',  '_')}}(cself, owner)
          }{{new_line}}
          {%- endif %}
          {%- if head %}
          {{head|string|indent(2)}}
          {%- endif %}
          {%- if properties %}
          {{properties|string|indent(2)}}
          {%- endif %}
          {%- if body %}
          {{body|string|indent(2)}}
          {%- endif %}
        }
        {%- if vars.footer_code_fragment %}
        {{new_line}}{{vars.footer_code_fragment}}
        {%- endif %}{{new_line}}
  cc:
    include: *var_class_cxx_include
    namespace:
      unique_content: |
        {%- if cxx.namespace %}
        using namespace {{cxx.namespace}};
        {%- endif %}
    body:
      content: |
        {%- if not base_types_infos|rejectattr('vars.action', 'equalto', 'gen_interface')|list -%}
        void release_{{converter.swift.target_type_name|replace('.',  '_')}}({{converter.c.target_type_name}} cself, bool owner) {
            {%- if (vars.descendants if vars.descendants is not none else descendants) %}
            static_assert(std::has_virtual_destructor<{{cxx.unqualified_resolved_type_name}}>::value, {{'"{} type must have virtual destructor"'.format(cxx.unqualified_resolved_type_name)}});
            {%- endif %}
            free(cself.type);
            if (owner) {
<<<<<<< HEAD
                {%- if vars.shared_ref %}
                delete static_cast<std::shared_ptr<{{cxx.pointee_unqualified_name}}>*>(cself.ptr);
=======
                {%- if root.vars.shared_ref %}
                delete static_cast<std::shared_ptr<{{cxx.unqualified_resolved_type_name}}>*>(cself.ptr);
>>>>>>> 75065c77
                {%- else %}
                delete static_cast<{{cxx.unqualified_resolved_type_name}}*>(cself.ptr);
                {%- endif %}
            }
        }
        {%- endif -%}
  ch:
    body:
      content: |
        {%- if not base_types_infos|rejectattr('vars.action', 'equalto', 'gen_interface')|list -%}
        void release_{{converter.swift.target_type_name|replace('.',  '_')}}({{converter.c.target_type_name}} cself, bool owner);
        {%- endif -%}


interface:
  swift:
    include:
      unique_content: |
        {{vars.include|format_list("import {}")|join_unique}}
    body:
      scopes:
        - interface_head
        - interface_properties
        - interface_body
        - head
        - properties
        - body
      content: |
        {%- if vars.header_code_fragment -%}
        {{vars.header_code_fragment}}{{new_line}}
        {% endif -%}
        {%- set bases_specifiers = base_types_converters|map(attribute='swift.target_type_name')|list + vars.bases_list -%}
        {%- if base_types_converters|map(attribute='swift')|rejectattr('vars.action', 'equalto', 'gen_interface')|list|length > 1 %}
        {%- do Error.critical(cxx.type_name + ' has more than 1 non abstract base type.') %}
        {%- endif %}
        {%- if ancestors|rejectattr('vars.shared_ref', 'equalto', vars.shared_ref)|list|length != 0 %}
        {%- do Error.critical(cxx.type_name + ' ancestors have different values for shared_ref variable.') %}
        {%- endif %}
        {%- if vars.comment -%}
        {{vars.comment|make_doxygen_comment}}
        {% endif -%}
        public protocol {{converter.swift.get_target_type_name(definition=True)}}{{': ' + bases_specifiers|join(', ') if bases_specifiers}} {

          {%- if not base_types_converters %}
          var cself: {{converter.sc.target_type_name}} { get }{{new_line}}
          {%- endif %}
          {%- if interface_head %}
          {{interface_head|string|indent(2)}}
          {%- endif %}
          {%- if interface_properties %}
          {{interface_properties|string|indent(2)}}
          {%- endif %}
          {%- if interface_body %}
          {{interface_body|string|indent(2)}}
          {%- endif %}
        }

        extension {{converter.swift.get_target_type_name(definition=True)}} {
          {%- if properties %}
          {{properties|string|indent(2)}}
          {%- endif %}
          {%- if body %}
          {{body|string|indent(2)}}
          {%- endif %}
        }

        public class {{converter.swift.get_target_type_name(interface_class=True, definition=True)}}: {{converter.swift.target_type_name}} {
          public let cself: {{converter.sc.target_type_name}}
          public let owner: Bool

          // internal main initializer
          internal required init(_ _cself: {{converter.sc.target_type_name}}, _ _owner: Bool = false) {
            self.cself = _cself
            self.owner = _owner
          }

          deinit {
            release_{{converter.swift.get_target_type_name(interface_class=True)|replace('.',  '_')}}(cself, owner)
          }{{new_line}}
          {%- if head %}
          {{head|string|indent(2)}}
          {%- endif %}
        }
        {%- if vars.footer_code_fragment %}
        {{new_line}}{{vars.footer_code_fragment}}
        {%- endif %}{{new_line}}
  cc:
    include: *var_class_cxx_include
    namespace:
      unique_content: |
        {%- if cxx.namespace %}
        using namespace {{cxx.namespace}};
        {%- endif %}
    body:
      content: |
        void release_{{converter.swift.get_target_type_name(interface_class=True)|replace('.',  '_')}}({{converter.c.target_type_name}} cself, bool owner){
            {%- if (vars.descendants if vars.descendants is not none else descendants) %}
            static_assert(std::has_virtual_destructor<{{cxx.unqualified_resolved_type_name}}>::value, {{'"{} type must have virtual destructor"'.format(cxx.unqualified_resolved_type_name)}});
            {%- endif %}
            free(cself.type);
            if (owner) {
<<<<<<< HEAD
                {%- if vars.shared_ref %}
                delete static_cast<std::shared_ptr<{{cxx.pointee_unqualified_name}}>*>(cself.ptr);
=======
                {%- if root.vars.shared_ref %}
                delete static_cast<std::shared_ptr<{{cxx.unqualified_resolved_type_name}}>*>(cself.ptr);
>>>>>>> 75065c77
                {%- else %}
                delete static_cast<{{cxx.unqualified_resolved_type_name}}*>(cself.ptr);
                {%- endif %}
            }
        }
  ch:
    body:
      content: |
        void release_{{converter.swift.get_target_type_name(interface_class=True)|replace('.',  '_')}}({{converter.c.target_type_name}} cself, bool owner);

var_method_cxx_include: &var_method_cxx_include
  unique_content: |
    {%- if vars.is_proj_type -%}
    #include "{{vars.prj_rel_file_name}}"
    {%- endif -%}
    {%- macro gen_include(type_info, gen_desc_incl=true) -%}
    {%- if type_info.vars and type_info.vars.is_proj_type -%}
    {{marker}}#include "{{type_info.vars.prj_rel_file_name}}"
    {%- endif -%}
    {%- for arg_type_info in type_info.arg_types_infos -%}
    {{gen_include(arg_type_info, gen_desc_incl)}}
    {%- endfor -%}
    {#- `is defined` check is done for enum types (enums don't have descendants) -#}
    {%- if gen_desc_incl and type_info.vars and type_info.vars.descendants is defined and type_info.descendants is defined -%}
    {%- for descendant in (type_info.vars.descendants if type_info.vars.descendants is not none else type_info.descendants) -%}
    {#- generate includes for descendants list of an argument -#}
    {{gen_include(get_type_info(descendant))}}
    {%- endfor -%}
    {%- endif -%}
    {%- endmacro -%}
    {%- for arg in args -%}
    {{gen_include(arg.type_info)}}
    {%- endfor -%}
    {%- if rconverter is defined -%}
    {{gen_include(return_type_info, gen_desc_incl=false)}}
    {%- endif -%}
    {#- generate includes for descendants list of `this` if the node is method -#}
    {%- if owner_class -%}
    {{gen_include(owner_class)}}
    {%- endif -%}

constructor:
  swift:
    head: |
      {%- set incorrect_nullable_args = vars.nullable_arg|reject('in', args|map(attribute='name'))|list -%}
      {%- if incorrect_nullable_args -%}
      {%- do Error.critical("{} arguments are marked as nullable but {}.{} does not have such arguments.".format(', '.join(incorrect_nullable_args), owner_class.cxx.displayname, cxx.displayname)) -%}
      {%- endif -%}
      {%- if vars.comment -%}
      {{vars.comment|make_doxygen_comment}}
      {% endif -%}
      {%- set comma = joiner(', ') -%}
      public convenience init(
      {%- for arg in args -%}{{comma()}}{{arg.name|to_camel_case}}: {{arg.converter.swift.target_type_name}}{{'?' if arg.name in vars.nullable_arg or arg.is_null_ptr}}
      {%- if arg.default -%}
      {%- if arg.is_enum %}
      {%- if arg.default.split('::')|last in arg.type_info.vars.enum_excluded_fields -%}
      {%- do Error.warning("{} field of {} enum is mentioned as excluded field, so it cannot be used as a default value for {}.{} constructor argument. Iegen is skipping default value addition in target language wrappers.".format(arg.default.split('::')|last, arg.default.split('::')[-2], owner_class.cxx.displayname, cxx.displayname)) -%}
      {%- else %} = {{arg.converter.swift.target_type_name}}.{{arg.type_info.vars.enum_field_name_prefix + arg.default.split('::')|last}}
      {%- endif -%}
      {%- else -%}
      {%- if arg.is_literal %} = {{arg.default}}
      {%- elif arg.is_null_ptr %} = nil
      {%- endif %}
      {%- endif %}
      {%- endif -%}
      {%- endfor-%}) {{'throws ' if 'no_throw' not in vars.throws}}{
        {%- set call_args = [] %}
        {%- for arg in args %}
        {%- set converter = arg.converter.swift_to_sc %}
        {%- set conversion = converter.snippet(arg.name|to_camel_case, nullable=arg.name in vars.nullable_arg or arg.is_null_ptr) %}
        {%- if conversion %}
        {{conversion|indent(2)}}
        {%- endif %}
        {%- do call_args.append(converter.converted_name(arg.name|to_camel_case)) %}
        {%- endfor %}
        var err = IEGenCObject()
        self.init(create_{{owner_class.converter.swift.target_type_name|replace('.',  '_')}}{{overloading_prefix}}({{call_args|join(', ')}}{{', ' if call_args}}&err), true)
        {%- for arg in args %}
        {%- if arg.converter.sc_cleanup %}
        {%- set cleanup_code_fragment = arg.converter.sc_cleanup.snippet(arg.converter.swift_to_sc.converted_name(arg.name|to_camel_case)) %}
        {%- if cleanup_code_fragment %}
        {{cleanup_code_fragment|indent(2)}}
        {%- endif %}
        {%- endif %}
        {%- endfor %}
        if err.type != nil {
          let errorType = String(cString: err.type!)
          switch errorType {
          {%- if 'no_throw' not in vars.throws %}
          {%- for exc_type in vars.throws %}
          case ("{{exc_type}}"):
            {%- set exc_info = get_type_info(exc_type) %}
            throw {{exc_info.vars.name}}(err, true)
          {%- endfor %}
          {%- endif %}
          {%- if not 'std::exception' in vars.throws %}
          case ("std::exception"):
            {%- set exc_info = get_type_info("std::exception") %}
            let excObj = {{exc_info.vars.name}}(err, true)
            ExceptionHandler.handleUncaughtException(excObj.what())
          {%- endif %}
          default:
            err.type.deallocate()
            ExceptionHandler.handleUncaughtException("Uncaught Exception")
          }
        }
      }{{new_line}}
  cc:
    include: *var_method_cxx_include
    body: |
      {%- set comma = joiner(', ') %}
      {{owner_class.converter.c.target_type_name}} create_{{owner_class.converter.swift.target_type_name|replace('.',  '_')}}{{overloading_prefix}}({%- for arg in args -%}{{comma()}}{{arg.converter.c.target_type_name}}
      {%- if arg.converter.c.custom.is_c_pointer_type %} {{'_Nullable' if arg.name in vars.nullable_arg or arg.is_null_ptr else '_Nonnull'}}{% endif %} {{arg.name}}{%- endfor-%}{{', ' if args}}IEGenCObject* _Nonnull err){
        {%- set call_args = [] -%}
        {%- for arg in args -%}
        {% set converter = arg.converter.c_to_cxx %}
          {{converter.snippet(arg.name, nullable=arg.name in vars.nullable_arg or arg.is_null_ptr)|indent}}
        {%- do call_args.append(converter.converted_name(arg.name)) -%}
        {% endfor %}
          try {
              auto this_object = new {{owner_class.cxx.type_name}}({{call_args|join(', ')}});
<<<<<<< HEAD
              {%- if owner_class.vars.shared_ref %}
              return {strdup("{{owner_class.cxx.type_name}}"), new std::shared_ptr<{{owner_class.cxx.type_name}}>(this_object)};
=======
              {%- if owner_class.root.vars.shared_ref %}
              return {strdup("{{owner_class.cxx.unqualified_canonical_type_name}}"), new std::shared_ptr<{{owner_class.cxx.type_name}}>(this_object)};
>>>>>>> 75065c77
              {%- else %}
              return {strdup("{{owner_class.cxx.unqualified_canonical_type_name}}"), this_object};
              {%- endif %}
          }
          {%- if 'no_throw' not in vars.throws %}
          {%- for exc_type in vars.throws -%}
          catch (const {{exc_type}}& e) {
              err->type = strdup("{{exc_type}}");
              err->ptr = new {{exc_type}}(e);
          }
          {%- endfor %}
          {%- endif %}
          {%- if not 'std::exception' in vars.throws %}
          catch (const std::exception& e) {
              err->type = strdup("std::exception");
              err->ptr = new std::exception(e);
          }
          {%- endif %}
          catch (...) {
              err->type = strdup("Uncaught Exception");
          }
          {{owner_class.converter.c.target_type_name}} result {};
          return result;
      }
  ch:
    body:
      content: |
        {%- set comma = joiner(', ') %}
        {{owner_class.converter.c.target_type_name}} create_{{owner_class.converter.swift.target_type_name|replace('.',  '_')}}{{overloading_prefix}}({%- for arg in args -%}{{comma()}}{{arg.converter.c.target_type_name}}
        {%- if arg.converter.c.custom.is_c_pointer_type %} {{'_Nullable' if arg.name in vars.nullable_arg or arg.is_null_ptr else '_Nonnull'}}{% endif %} {{arg.name}}{%- endfor-%}{{', ' if args}}IEGenCObject* _Nonnull err);

method:
  swift:
    body: |
      {%- set incorrect_nullable_args = vars.nullable_arg|reject('in', args|map(attribute='name'))|list -%}
      {%- if incorrect_nullable_args -%}
      {%- do Error.critical("{} arguments are marked as nullable but {}.{} does not have such arguments.".format(', '.join(incorrect_nullable_args), owner_class.cxx.displayname, cxx.displayname)) -%}
      {%- endif -%}
      {%- if vars.comment -%}
      {{vars.comment|make_doxygen_comment}}
      {% endif -%}
      {%- set comma = joiner(', ') -%}
      {%- set template_postfix = template_type_converters|format_list("{arg.swift.custom.tname}", 'arg')|join if cxx.is_template else '' -%}
      {%- if vars.is_operator and vars.name == '[]' -%}
      {# subscript operator #}
      public subscript({%- for arg in args -%}{{comma()}}{{arg.name|to_camel_case}}: {{arg.converter.swift.target_type_name}}
                       {%- endfor-%}) -> {{rconverter.swift.target_type_name}}{{'?' if vars.nullable_return}} {
        get {
          {%- set call_args = ['cself'] %}
          {%- for arg in args %}
          {%- set converter = arg.converter.swift_to_sc %}
          {%- set conversion = converter.snippet(arg.name|to_camel_case, nullable=arg.name in vars.nullable_arg or arg.is_null_ptr) %}
          {%- if conversion %}
          {{conversion|indent(4)}}
          {%- endif %}
          {%- do call_args.append(converter.converted_name(arg.name|to_camel_case)) %}
          {%- endfor %}
          let result = {{helper.get_c_func_name(owner_class.converter.swift.target_type_name, vars.name|replace('[]', '_getitem_'), overloading_prefix)}}({{call_args|join(', ')}})
          {%- set conversion = rconverter.sc_to_swift.snippet('result', nullable=vars.nullable_return) %}
          {%- if conversion %}
          {{conversion|indent(2)}}
          {%- endif %}
          {%- for arg in args %}
          {%- if arg.converter.sc_cleanup %}
          {%- set cleanup_code_fragment = arg.converter.sc_cleanup.snippet(arg.converter.swift_to_sc.converted_name(arg.name|to_camel_case)) %}
          {%- if cleanup_code_fragment %}
          {{cleanup_code_fragment|indent(4)}}
          {%- endif %}
          {%- endif %}
          {%- endfor %}
          return {{rconverter.sc_to_swift.converted_name('result')}}
        }
        {%- if not return_type_info.cxx.is_const_qualified and return_type_info.cxx.is_lval_reference %}
        {%- set res_converter = rconverter.swift_to_sc %}

        set(value) {
          {%- set call_args = ['cself'] %}
          {%- for arg in args %}
          {%- set converter = arg.converter.swift_to_sc %}
          {%- set conversion = converter.snippet(arg.name|to_camel_case, nullable=arg.name in vars.nullable_arg or arg.is_null_ptr) %}
          {%- if conversion %}
          {{conversion|indent(4)}}
          {%- endif %}
          {%- do call_args.append(converter.converted_name(arg.name|to_camel_case)) %}
          {%- endfor %}
          {%- set conversion = res_converter.snippet('value', nullable=vars.nullable_return) %}
          {%- if conversion %}
          {{conversion|indent(4)}}
          {%- endif %}
          {%- do call_args.append(res_converter.converted_name('value')) %}
          {{helper.get_c_func_name(owner_class.converter.swift.target_type_name, vars.name|replace('[]', '_setitem_'), overloading_prefix)}}({{call_args|join(', ')}})
          {%- for arg in args %}
          {%- if arg.converter.sc_cleanup %}
          {%- set cleanup_code_fragment = arg.converter.sc_cleanup.snippet(arg.converter.swift_to_sc.converted_name(arg.name|to_camel_case)) %}
          {%- if cleanup_code_fragment %}
          {{cleanup_code_fragment|indent(4)}}
          {%- endif %}
          {%- endif %}
          {%- endfor %}
          {%- if rconverter.sc_cleanup %}
          {%- set cleanup_code_fragment = rconverter.sc_cleanup.snippet(res_converter.converted_name('value')) %}
          {%- if cleanup_code_fragment %}
          {{cleanup_code_fragment|indent(4)}}
          {%- endif %}
          {%- endif %}
        }
        {%- endif %}
      }
      {%- else -%}
      {%- if vars.is_operator -%}
      public static func {{vars.name}}(cself: {{owner_class.vars.name}}{{', ' if args}}{%- for arg in args -%}{{comma()}}{{arg.name|to_camel_case}}: {{arg.converter.swift.target_type_name}}{{'?' if arg.name in vars.nullable_arg or arg.is_null_ptr}}{%- endfor-%}) {{'throws ' if 'no_throw' not in vars.throws}}-> {{rconverter.swift.target_type_name}}{{'?' if vars.nullable_return}} {
      {%- set call_args = ['cself.cself'] -%}
      {%- else -%}
      {%- set override = cxx.is_override and not is_interface_override -%}
      public {{"static " if cxx.is_static}}{{"override " if override}}func {{vars.name}}(
      {%- for arg in args -%}{{comma()}}{{arg.name|to_camel_case}}: {{arg.converter.swift.target_type_name}}{{'?' if arg.name in vars.nullable_arg or arg.is_null_ptr}}
      {%- if arg.default -%}
      {%- if arg.is_enum %}
      {%- if arg.default.split('::')|last in arg.type_info.vars.enum_excluded_fields -%}
      {%- do Error.warning("{} field of {} enum is mentioned as excluded field, so it cannot be used as a default value for {}.{} method argument. Iegen is skipping default value addition in target language wrappers.".format(arg.default.split('::')|last, arg.default.split('::')[-2], owner_class.cxx.displayname, cxx.displayname)) -%}
      {%- else %} = {{arg.converter.swift.target_type_name}}.{{arg.type_info.vars.enum_field_name_prefix + arg.default.split('::')|last}}
      {%- endif -%}
      {%- else -%}
      {%- if arg.is_literal %} = {{arg.default}}
      {%- elif arg.is_null_ptr %} = nil
      {%- endif %}
      {%- endif %}
      {%- endif -%}
      {%- endfor-%}) {{'throws ' if 'no_throw' not in vars.throws}}-> {{rconverter.swift.target_type_name}}{{'?' if vars.nullable_return}} {
      {%- set call_args = ['cself'] if not cxx.is_static else [] %}
      {%endif%}
        {%- for arg in args %}
        {%- set converter = arg.converter.swift_to_sc %}
        {%- set conversion = converter.snippet(arg.name|to_camel_case, nullable=arg.name in vars.nullable_arg or arg.is_null_ptr) %}
        {%- if conversion %}
        {{conversion|indent(2)}}
        {%- endif %}
        {%- do call_args.append(converter.converted_name(arg.name|to_camel_case))%}
        {%- endfor %}
        var err = IEGenCObject()
        {%- if rconverter.c.target_type_name != 'void' %}
        let result = {{helper.get_c_func_name(owner_class.converter.swift.target_type_name, vars.name, overloading_prefix + template_postfix)}}({{call_args|join(', ')}}{{', ' if call_args}}&err)
        {%- else %}
        {{helper.get_c_func_name(owner_class.converter.swift.target_type_name, vars.name, overloading_prefix + template_postfix)}}({{call_args|join(', ')}}{{', ' if call_args}}&err)
        {%- endif %}
        {%- for arg in args %}
        {%- if arg.converter.sc_cleanup %}
        {%- set cleanup_code_fragment = arg.converter.sc_cleanup.snippet(arg.converter.swift_to_sc.converted_name(arg.name|to_camel_case)) %}
        {%- if cleanup_code_fragment %}
        {{cleanup_code_fragment|indent(2)}}
        {%- endif %}
        {%- endif %}
        {%- endfor %}
        if err.type != nil {
          let errorType = String(cString: err.type!)
          switch errorType {
          {%- if 'no_throw' not in vars.throws %}
          {%- for exc_type in vars.throws %}
          case ("{{exc_type}}"):
            {%- set exc_info = get_type_info(exc_type) %}
            throw {{exc_info.vars.name}}(err, true)
          {%- endfor %}
          {%- endif %}
          {%- if not 'std::exception' in vars.throws %}
          case ("std::exception"):
            {%- set exc_info = get_type_info("std::exception") %}
            let excObj = {{exc_info.vars.name}}(err, true)
            ExceptionHandler.handleUncaughtException(excObj.what())
          {%- endif %}
          default:
            err.type.deallocate()
            ExceptionHandler.handleUncaughtException("Uncaught Exception")
          }
        }
        {%- if rconverter.c.target_type_name != 'void' %}
        {%- set conversion = rconverter.sc_to_swift.snippet('result', nullable=vars.nullable_return, value_policy=vars.return_value_policy) %}
        {%- if conversion %}
        {{conversion|indent(2)}}
        {%- endif %}
        return {{rconverter.sc_to_swift.converted_name('result')}}
        {%- endif %}
      }
      {%- endif %}{{new_line}}
    interface_body: |
      {%- if vars.comment -%}
      {{vars.comment|make_doxygen_comment}}
      {% endif %}
      {%- set comma = joiner(', ') -%}
      {%- if vars.is_operator and vars.name == '[]' -%}
      subscript({%- for arg in args -%}{{comma()}}{{arg.name|to_camel_case}}: {{arg.converter.swift.target_type_name}}{% endfor %}) -> {{rconverter.swift.target_type_name}}{{'?' if vars.nullable_return}} { get {{'set ' if not return_type_info.cxx.is_const_qualified and return_type_info.cxx.is_lval_reference}}}
      {%- else -%}
      func {{vars.name}}({%- for arg in args -%}{{comma()}}{{arg.name|to_camel_case}}: {{arg.converter.swift.target_type_name}}{{'?' if arg.name in vars.nullable_arg or arg.is_null_ptr}}{%- endfor-%}) {{'throws ' if 'no_throw' not in vars.throws}}-> {{rconverter.swift.target_type_name}}{{'?' if vars.nullable_return}}
      {%- endif %}
  cc:
    include: *var_method_cxx_include
    body: |
      {%- set template_postfix = template_type_converters|format_list("{arg.swift.custom.tname}", 'arg')|join if cxx.is_template else '' -%}
      {%- set comma = joiner(', ') %}
      {%- set is_subscript_operator = vars.is_operator and vars.name == '[]' %}
      {%- if not is_subscript_operator %}
      {{rconverter.c.target_type_name}}{% if rconverter.c.custom.is_c_pointer_type %}{{' _Nullable' if vars.nullable_return else ' _Nonnull'}}{% endif %} {{helper.get_c_func_name(owner_class.converter.swift.target_type_name, vars.name, overloading_prefix + template_postfix)}}(
      {%- if not cxx.is_static -%}
      {{owner_class.converter.c.target_type_name}} cself, {% endif -%}
      {%- for arg in args -%}{{comma()}}{{arg.converter.c.target_type_name}}{% if arg.converter.c.custom.is_c_pointer_type %}{{' _Nullable' if arg.name in vars.nullable_arg or arg.is_null_ptr else ' _Nonnull'}}{% endif %} {{arg.name}}{%- endfor-%}{{', ' if args}}IEGenCObject* _Nonnull err){
        {%- set call_args = [] %}
        {%- for arg in args -%}
        {%- set converter = arg.converter.c_to_cxx %}
          {{converter.snippet(arg.name, nullable=arg.name in vars.nullable_arg or arg.is_null_ptr)|indent}}
        {%- do call_args.append(converter.converted_name(arg.name))%}
        {% endfor %}
        {%- set this_converter = make_type_converter('std::shared_ptr<' + owner_class.cxx.type_name + '>').c_to_cxx if owner_class.vars.shared_ref else owner_class.converter.c_to_cxx -%}
        {%- if not cxx.is_static %}
          {{this_converter.snippet('cself', cxx_is_pointer=True)|indent(4)}}
        {%- endif %}

        {%- if rconverter.c.target_type_name != 'void' %}
          try {
              const auto& result = {%if not cxx.is_static %}{{this_converter.converted_name('cself')}}->
                                   {%- else%}{{owner_class.cxx.type_name}}::{% endif %}{{cxx.name}}
                                   {%- if cxx.is_template -%}
                                   <{{template_choice.values()|format_list("{type}", 'type')|join(', ')}}>{%- endif -%}({{call_args|join(', ')}});
              {{rconverter.cxx_to_c.snippet('result', nullable=vars.nullable_return, value_policy=vars.return_value_policy)|indent(8)}}
              return {{rconverter.cxx_to_c.converted_name('result')}};
          }
        {%- else %}
          try {
              {%if not cxx.is_static %}{{this_converter.converted_name('cself')}}->{%else%}{{owner_class.cxx.type_name}}::{% endif %}{{cxx.name}}({{call_args|join(', ')}});
          }
        {%- endif %}
        {%- if 'no_throw' not in vars.throws %}
          {%- for exc_type in vars.throws -%}
          catch (const {{exc_type}}& e) {
              err->type = strdup("{{exc_type}}");
              err->ptr = new {{exc_type}}(e);
          }
          {%- endfor %}
          {%- endif %}
          {%- if not 'std::exception' in vars.throws %}
          catch (const std::exception& e) {
              err->type = strdup("std::exception");
              err->ptr = new std::exception(e);
          }
          {%- endif %}
          catch (...) {
              err->type = strdup("Uncaught Exception");
          }

          {%- if rconverter.c.target_type_name != 'void' %}
          {{rconverter.c.target_type_name}} result {};
          return result;
          {%- endif %}
      }
      {%- else %}
      {# subscript operator getter #}
      {{rconverter.c.target_type_name}}{% if rconverter.c.custom.is_c_pointer_type %}{{' _Nullable' if vars.nullable_return else ' _Nonnull'}}{% endif %} {{helper.get_c_func_name(owner_class.converter.swift.target_type_name, vars.name|replace('[]', '_getitem_'), overloading_prefix + template_postfix)}}({{owner_class.converter.c.target_type_name}} cself,
      {%- for arg in args -%}{{comma()}}{{arg.converter.c.target_type_name}}{% if arg.converter.c.custom.is_c_pointer_type %}{{' _Nullable' if arg.name in vars.nullable_arg or arg.is_null_ptr else ' _Nonnull'}}{% endif %} {{arg.name}}{%- endfor-%}) {
          {%- set call_args = [] %}
          {%- for arg in args -%}
          {%- set converter = arg.converter.c_to_cxx %}
          {{converter.snippet(arg.name, nullable=arg.name in vars.nullable_arg or arg.is_null_ptr)|indent(4)}}
          {%- do call_args.append(converter.converted_name(arg.name))%}
          {% endfor %}
          {%- set this_converter = make_type_converter('std::shared_ptr<' + owner_class.cxx.type_name + '>').c_to_cxx if owner_class.vars.shared_ref else owner_class.converter.c_to_cxx -%}
          {{this_converter.snippet('cself', cxx_is_pointer=True)|indent(4)}}
          {%- if rconverter.c.target_type_name != 'void' %}
          const auto& result = {{this_converter.converted_name('cself')}}->{{cxx.name}}
                               {%- if cxx.is_template -%}
                               <{{template_choice.values()|format_list("{type}", 'type')|join(', ')}}>{%- endif -%}({{call_args|join(', ')}});
          {{rconverter.cxx_to_c.snippet('result', nullable=vars.nullable_return, value_policy=vars.return_value_policy)|indent(8)}}
          return {{rconverter.cxx_to_c.converted_name('result')}};
          {%- else %}
          {{this_converter.converted_name('cself')}}->{{cxx.name}}({{call_args|join(', ')}});
          {%- endif %}
      }
      {%- if not return_type_info.cxx.is_const_qualified and return_type_info.cxx.is_lval_reference%}
      {# subscript operator setter #}
      {%- set comma = joiner(', ') -%}
      void {{helper.get_c_func_name(owner_class.converter.swift.target_type_name, vars.name|replace('[]', '_setitem_'), overloading_prefix + template_postfix)}}({{owner_class.converter.c.target_type_name}} cself, {% for arg in args -%}
          {{comma()}}{{arg.converter.c.target_type_name}}{% if arg.converter.c.custom.is_c_pointer_type %}{{' _Nullable' if arg.name in vars.nullable_arg or arg.is_null_ptr else ' _Nonnull'}}{% endif %} {{arg.name}}{%- endfor-%}{{', ' if args}}{{rconverter.c.target_type_name}}
          {%- if rconverter.c.custom.is_c_pointer_type %}{{' _Nullable' if vars.nullable_return else ' _Nonnull'}}{% endif %} value) {
          {%- set call_args = [] %}
          {%- for arg in args -%}
          {%- set converter = arg.converter.c_to_cxx %}
          {{converter.snippet(arg.name, nullable=arg.name in vars.nullable_arg or arg.is_null_ptr)|indent}}
          {%- do call_args.append(converter.converted_name(arg.name)) %}
          {% endfor %}
          {{rconverter.c_to_cxx.snippet('value', nullable=vars.nullable_return)|indent(4)}}
          {%- set this_converter = make_type_converter('std::shared_ptr<' + owner_class.cxx.type_name + '>').c_to_cxx if owner_class.vars.shared_ref else owner_class.converter.c_to_cxx -%}
          {%- if not cxx.is_static %}
          {{this_converter.snippet('cself', cxx_is_pointer=True)|indent(4)}}
          {%- endif %}
          {{this_converter.converted_name('cself')}}->{{cxx.name}}({{call_args|join(', ')}}) = value;
      }
      {%- endif %}
      {%- endif %}
  ch:
    body:
      content: |
        {%- set comma = joiner(', ') -%}
        {%- set template_postfix = template_type_converters|format_list("{arg.swift.custom.tname}", 'arg')|join if cxx.is_template else '' -%}
        {%- set is_subscript_operator = vars.is_operator and vars.name == '[]' -%}
        {%- if not is_subscript_operator -%}
        {{rconverter.c.target_type_name}}{% if rconverter.c.custom.is_c_pointer_type %}{{' _Nullable' if vars.nullable_return else ' _Nonnull'}}{% endif %} {{helper.get_c_func_name(owner_class.converter.swift.target_type_name, vars.name|replace('[]', '_getitem_') if is_subscript_operator else vars.name, overloading_prefix + template_postfix)}}(
        {%- if not cxx.is_static -%}
        {{owner_class.converter.c.target_type_name}} cself, {% endif -%}
        {%- for arg in args -%}{{comma()}}{{arg.converter.c.target_type_name}} {% if arg.converter.c.custom.is_c_pointer_type %}{{'_Nullable' if arg.name in vars.nullable_arg or arg.is_null_ptr else '_Nonnull'}}{% endif %} {{arg.name}}{%- endfor-%}{{', ' if args}}IEGenCObject* _Nonnull err);
        {%- else %}
        {# subscript operator #}
        {%- set comma = joiner(', ') %}
        {{rconverter.c.target_type_name}}{% if rconverter.c.custom.is_c_pointer_type %}{{' _Nullable' if vars.nullable_return else ' _Nonnull'}}
        {%- endif %} {{helper.get_c_func_name(owner_class.converter.swift.target_type_name, vars.name|replace('[]', '_getitem_') if is_subscript_operator else vars.name, overloading_prefix + template_postfix)}}({{owner_class.converter.c.target_type_name}} cself, {% for arg in args -%}
        {{comma()}}{{arg.converter.c.target_type_name}} {% if arg.converter.c.custom.is_c_pointer_type %}{{'_Nullable' if arg.name in vars.nullable_arg or arg.is_null_ptr else '_Nonnull'}}{% endif %} {{arg.name}}{%- endfor-%});
        {# subscript operator setter #}
        {%- if not return_type_info.cxx.is_const_qualified and return_type_info.cxx.is_lval_reference %}
        {% set comma = joiner(', ') %}
        void {{helper.get_c_func_name(owner_class.converter.swift.target_type_name, vars.name|replace('[]', '_setitem_'), overloading_prefix + template_postfix)}}({{owner_class.converter.c.target_type_name}} cself, {% for arg in args -%}
        {{comma()}}{{arg.converter.c.target_type_name}}{% if arg.converter.c.custom.is_c_pointer_type %}{{' _Nullable' if arg.name in vars.nullable_arg or arg.is_null_ptr else ' _Nonnull'}}{% endif %} {{arg.name}}{%- endfor-%}{{', ' if args}}{{rconverter.c.target_type_name}}
        {%- if rconverter.c.custom.is_c_pointer_type %}{{' _Nullable' if vars.nullable_return else ' _Nonnull'}}{% endif %} value);
        {%- endif %}
        {%- endif -%}


function:
  swift:
    body: |
      {%- set incorrect_nullable_args = vars.nullable_arg|reject('in', args|map(attribute='name'))|list -%}
      {%- if incorrect_nullable_args -%}
      {%- do Error.critical("{} arguments are marked as nullable but {} does not have such arguments.".format(', '.join(incorrect_nullable_args), cxx.displayname)) -%}
      {%- endif -%}
      {%- set template_postfix = template_type_converters|format_list("{arg.swift.custom.tname}", 'arg')|join if cxx.is_template else '' -%}
      {%- set comma = joiner(', ') -%}
      {%- if vars.comment -%}
      {{vars.comment|make_doxygen_comment}}
      {% endif -%}
      public func {{vars.name}}({%- for arg in args -%}{{comma()}}{{arg.name|to_camel_case}}: {{arg.converter.swift.target_type_name}}{{'?' if arg.name in vars.nullable_arg or arg.is_null_ptr}}
        {%- if arg.default -%}
        {%- if arg.is_enum %}
        {%- if arg.default.split('::')|last in arg.type_info.vars.enum_excluded_fields -%}
        {%- do Error.warning("{} field of {} enum is mentioned as excluded field, so it cannot be used as a default value for {} function argument. Iegen is skipping default value addition in target language wrappers.".format(arg.default.split('::')|last, arg.default.split('::')[-2], cxx.displayname)) -%}
        {%- else %} = {{arg.converter.swift.target_type_name}}.{{arg.type_info.vars.enum_field_name_prefix + arg.default.split('::')|last}}
        {%- endif -%}
        {%- else -%}
        {%- if arg.is_literal %} = {{arg.default}}
        {%- elif arg.is_null_ptr %} = nil
        {%- endif %}
        {%- endif %}
        {%- endif %}
        {%- endfor-%}) {{'throws ' if 'no_throw' not in vars.throws}}-> {{rconverter.swift.target_type_name}}{{'?' if vars.nullable_return}} {
        {%- set call_args = [] %}
        {%- for arg in args %}
        {%- set converter = arg.converter.swift_to_sc %}
        {%- set conversion = converter.snippet(arg.name|to_camel_case, nullable=arg.name in vars.nullable_arg or arg.is_null_ptr) %}
        {%- if conversion %}
        {{conversion|indent(2)}}
        {%- endif %}
        {%- do call_args.append(converter.converted_name(arg.name|to_camel_case))%}
        {%- endfor %}
        var err = IEGenCObject()
        {%- set namespace = cxx.namespace.split('::')|map('capitalize')|join %}
        {%- set c_func_name = helper.get_c_func_name(namespace, vars.name, overloading_prefix + template_postfix) %}
        {%- if rconverter.c.target_type_name != 'void' %}
        let result = {{c_func_name}}({{call_args|join(', ')}}{{', ' if call_args}}&err)
        {%- else %}
        {{c_func_name}}({{call_args|join(', ')}}{{', ' if call_args}}&err)
        {%- endif %}
        {%- for arg in args %}
        {%- if arg.converter.sc_cleanup %}
        {%- set cleanup_code_fragment = arg.converter.sc_cleanup.snippet(arg.converter.swift_to_sc.converted_name(arg.name|to_camel_case)) %}
        {%- if cleanup_code_fragment %}
        {{cleanup_code_fragment|indent(2)}}
        {%- endif %}
        {%- endif %}
        {%- endfor %}
        if err.type != nil {
          let errorType = String(cString: err.type!)
          switch errorType {
          {%- if 'no_throw' not in vars.throws %}
          {%- for exc_type in vars.throws %}
          case ("{{exc_type}}"):
            {%- set exc_info = get_type_info(exc_type) %}
            throw {{exc_info.vars.name}}(err, true)
          {%- endfor %}
          {%- endif %}
          {%- if not 'std::exception' in vars.throws %}
          case ("std::exception"):
            {%- set exc_info = get_type_info("std::exception") %}
            let excObj = {{exc_info.vars.name}}(err, true)
            ExceptionHandler.handleUncaughtException(excObj.what())
          {%- endif %}
          default:
            err.type.deallocate()
            ExceptionHandler.handleUncaughtException("Uncaught Exception")
          }
        }
        {%- if rconverter.c.target_type_name != 'void' %}
        {%- set conversion = rconverter.sc_to_swift.snippet('result', nullable=vars.nullable_return, value_policy=vars.return_value_policy) %}
        {%- if conversion %}
        {{conversion|indent(2)}}
        {%- endif %}
        return {{rconverter.sc_to_swift.converted_name('result')}}
        {%- endif %}
      }{{new_line}}
  cc:
    include: *var_method_cxx_include
    body: |
      {%- set comma = joiner(', ') %}
      {%- set template_postfix = template_type_converters|format_list("{arg.swift.custom.tname}", 'arg')|join if cxx.is_template else '' %}
      {%- set namespace = cxx.namespace.split('::')|map('capitalize')|join %}
      {{rconverter.c.target_type_name}}{% if rconverter.c.custom.is_c_pointer_type %}{{' _Nullable' if vars.nullable_return else ' _Nonnull'}}{% endif %} {{helper.get_c_func_name(namespace, vars.name, overloading_prefix + template_postfix)}}(
      {%- for arg in args -%}{{comma()}}{{arg.converter.c.target_type_name}}{% if arg.converter.c.custom.is_c_pointer_type -%}
      {{' _Nullable' if arg.name in vars.nullable_arg or arg.is_null_ptr else ' _Nonnull'}}{% endif %} {{arg.name}}{%- endfor-%}{{', ' if args}}IEGenCObject* _Nonnull err) {
          {%- set call_args = [] %}
          {%- for arg in args -%}
          {%- set converter = arg.converter.c_to_cxx %}
          {{converter.snippet(arg.name, nullable=arg.name in vars.nullable_arg or arg.is_null_ptr)|indent(4)}}
          {%- do call_args.append(converter.converted_name(arg.name)) %}
          {%- endfor %}
          {%- if rconverter.c.target_type_name != 'void' %}
          try {
              const auto& result = {{cxx.namespace}}::{{cxx.name}}
                                   {%- if cxx.is_template -%}
                                   <{{template_choice.values()|format_list("{type}", 'type')|join(', ')}}>
                                   {%- endif -%}({{call_args|join(', ')}});
              {{rconverter.cxx_to_c.snippet('result', nullable=vars.nullable_return, value_policy=vars.return_value_policy)|indent(8)}}
              return {{rconverter.cxx_to_c.converted_name('result')}};
          }
          {%- else %}
          try {
              {{cxx.name}}{%- if cxx.is_template -%}
              <{{template_choice.values()|format_list("{type}", 'type')|join(', ')}}>
              {%- endif -%}({{call_args|join(', ')}});
          }
          {%- endif %}
          {%- if 'no_throw' not in vars.throws %}
          {%- for exc_type in vars.throws -%}
          catch (const {{exc_type}}& e) {
              err->type = strdup("{{exc_type}}");
              err->ptr = new {{exc_type}}(e);
          }
          {%- endfor %}
          {%- endif %}
          {%- if not 'std::exception' in vars.throws %}
          catch (const std::exception& e) {
              err->type = strdup("std::exception");
              err->ptr = new std::exception(e);
          }
          {%- endif %}
          catch (...) {
              err->type = strdup("Uncaught Exception");
          }

          {%- if rconverter.c.target_type_name != 'void' %}
          {{rconverter.c.target_type_name}} result {};
          return result;
          {%- endif %}
      }
  ch:
    body:
      content: |
        {%- set comma = joiner(', ') %}
        {%- set template_postfix = template_type_converters|format_list("{arg.swift.custom.tname}", 'arg')|join if cxx.is_template else '' %}
        {%- set namespace = cxx.namespace.split('::')|map('capitalize')|join %}
        {%- set c_func_name = helper.get_c_func_name(namespace, vars.name, overloading_prefix + template_postfix) %}
        {{rconverter.c.target_type_name}}{% if rconverter.c.custom.is_c_pointer_type %}{{' _Nullable' if vars.nullable_return else ' _Nonnull'}}{% endif %} {{c_func_name}}(
        {%- for arg in args -%}
        {{comma()}}{{arg.converter.c.target_type_name}} {% if arg.converter.c.custom.is_c_pointer_type %}{{'_Nullable' if arg.name in vars.nullable_arg or arg.is_null_ptr else '_Nonnull'}}{% endif %} {{arg.name}}
        {%- endfor -%}{{', ' if args}}IEGenCObject* _Nonnull err);


var_getter_cxx_include: &var_getter_cxx_include
  unique_content: |
    {%- macro gen_include(type_info, gen_desc_incl=true) -%}
    {%- if type_info.vars and type_info.vars.is_proj_type -%}
    {{marker}}#include "{{type_info.vars.prj_rel_file_name}}"
    {%- endif -%}
    {%- for arg_type_info in type_info.arg_types_infos -%}
    {{gen_include(arg_type_info, gen_desc_incl)}}
    {%- endfor -%}
    {#- `is defined` check is done for enum types (enums don't have descendants) -#}
    {%- if gen_desc_incl and type_info.vars and type_info.vars.descendants is defined and type_info.descendants is defined -%}
    {%- for descendant in (type_info.vars.descendants if type_info.vars.descendants is not none else type_info.descendants) -%}
    {#- generate includes for descendants list of an argument -#}
    {{gen_include(get_type_info(descendant))}}
    {%- endfor -%}
    {%- endif -%}
    {%- endmacro -%}
    {{gen_include(return_type_info, gen_desc_incl=false)}}{{gen_include(owner_class)}}

property_getter:
  swift:
    properties: |
      {%- if not cxx.is_public -%}
      {%- do Error.critical("{}.{} is not a public field. Make it public or remove iegen API.".format(owner_class.cxx.displayname, cxx.displayname)) -%}
      {%- endif -%}
      {%- set result_converter = rconverter.sc_to_swift -%}
      {%- if vars.comment -%}
      {{vars.comment|make_doxygen_comment}}
      {% endif -%}
      public var {{vars.name}}: {{result_converter.target_type_name}}{{'?' if vars.nullable_return}} {
        get {
          let result = _prop_get_{{owner_class.converter.swift.target_type_name|replace('.',  '_')}}_{{vars.name}}(cself)
          {%- set conversion = result_converter.snippet('result', nullable=vars.nullable_return, value_policy=vars.return_value_policy) %}
          {%- if conversion %}
          {{conversion|indent(4)}}
          {%- endif %}
          return {{result_converter.converted_name('result')}}
        }
        {%- if vars.action == 'gen_property_setter' %}
        {%- set converter = rconverter.swift_to_sc %}

        set(value) {
          {%- set conversion = converter.snippet('value', nullable=vars.nullable_return) %}
          {%- if conversion %}
          {{conversion|indent(4)}}
          {%- endif %}
          _prop_set_{{owner_class.converter.swift.target_type_name|replace('.', '_')}}_{{vars.name}}(cself, {{converter.converted_name('value')}})
          {%- if rconverter.sc_cleanup %}
          {%- set cleanup_code_fragment = arg.converter.sc_cleanup.snippet(converter.converted_name('value')) %}
          {%- if cleanup_code_fragment %}
          {{cleanup_code_fragment|indent(4)}}
          {%- endif %}
          {%- endif %}
        }
        {%- endif %}
      }{{new_line}}
    interface_properties: |
      {%- set result_converter = rconverter.sc_to_swift -%}
      {%- if vars.comment -%}
      {{vars.comment|make_doxygen_comment}}
      {% endif -%}
      var {{vars.name}}: {{result_converter.target_type_name}}{{'?' if vars.nullable_return}} { get {% if vars.action == 'gen_property_setter' %}set{% endif %} }
  cc:
    include: *var_getter_cxx_include
    body: |
      {{rconverter.c.target_type_name}}{% if rconverter.c.custom.is_c_pointer_type %}{{' _Nullable' if vars.nullable_return else ' _Nonnull'}}{% endif %} _prop_get_{{owner_class.converter.swift.target_type_name|replace('.',  '_')}}_{{vars.name}}({{owner_class.converter.c.target_type_name}} cself){
          {%- set this_converter = make_type_converter('std::shared_ptr<' + owner_class.cxx.type_name + '>').c_to_cxx if owner_class.vars.shared_ref else owner_class.converter.c_to_cxx -%}
          {{this_converter.snippet('cself', cxx_is_pointer=True)|indent(4)}}
          const auto& result = {{this_converter.converted_name('cself')}}->{{cxx.name}};
          {{rconverter.cxx_to_c.snippet('result', nullable=vars.nullable_return, value_policy=vars.return_value_policy)|indent(4)}}
          return {{rconverter.cxx_to_c.converted_name('result')}};
      }
      {%- if vars.action == 'gen_property_setter' %}
      void _prop_set_{{owner_class.converter.swift.target_type_name|replace('.', '_')}}_{{vars.name}}({{owner_class.converter.c.target_type_name}} cself, {{rconverter.c.target_type_name}}{% if rconverter.c.custom.is_c_pointer_type %}{{' _Nullable' if vars.nullable_return else ' _Nonnull'}}{% endif %} {{vars.name}}){
          {{this_converter.snippet('cself', cxx_is_pointer=True)|indent(4)}}
          {{rconverter.c_to_cxx.snippet(vars.name, nullable=vars.nullable_return)|indent(4)}}
          {{this_converter.converted_name('cself')}}->{{cxx.name}} = {{rconverter.c_to_cxx.converted_name(vars.name)}};
      }
      {% endif %}
  ch:
    body:
      content: |
        {{rconverter.c.target_type_name}}{% if rconverter.c.custom.is_c_pointer_type %}{{' _Nullable' if vars.nullable_return else ' _Nonnull'}}{% endif %} _prop_get_{{owner_class.converter.swift.target_type_name|replace('.',  '_')}}_{{vars.name}}({{owner_class.converter.c.target_type_name}} cself);
        {%- if vars.action == 'gen_property_setter' %}
        void _prop_set_{{owner_class.converter.swift.target_type_name|replace('.', '_')}}_{{vars.name}}({{owner_class.converter.c.target_type_name}} cself, {{rconverter.c.target_type_name}}{% if rconverter.c.custom.is_c_pointer_type %}{{' _Nullable' if vars.nullable_return else ' _Nonnull'}}{% endif %} {{vars.name}});
        {% endif %}

getter:
  swift:
    properties: |
      {%- do helper.validate_getter(cxx, vars, args, owner_class, setter|default(none)) -%}
      {%- do helper.validate_template_getter_setter(cxx, vars, owner_class, setter|default(none)) -%}
      {% set result_converter = rconverter.sc_to_swift -%}
      {%- set template_postfix = template_type_converters|format_list("{arg.swift.custom.tname}", 'arg')|join if cxx.is_template else '' -%}
      {% if vars.comment -%}
      {{vars.comment|make_doxygen_comment}}
      {% endif -%}
      {%- set override = cxx.is_override and not is_interface_override -%}
      public {{'override ' if override}}var {% if cxx.is_template -%}
                                           {%- for name in template_names or [] %}
                                           {%- if name != None %}{{name}}{% else %}{{template_type_converters[loop.index - 1].custom.tname}}{% endif %}
                                           {%- endfor %}
                                           {%- else %}{{vars.name}}
                                           {%- endif -%}: {{result_converter.target_type_name}}{{'?' if vars.nullable_return}} {
        get {
          let result = _prop_get_{{owner_class.converter.swift.target_type_name|replace('.',  '_')}}_{{vars.name}}{{overloading_prefix}}{{template_postfix}}(cself)
          {%- set conversion = result_converter.snippet('result', nullable=vars.nullable_return, value_policy=vars.return_value_policy) %}
          {%- if conversion %}
          {{conversion|indent(4)}}
          {%- endif %}
          return {{result_converter.converted_name('result')}}
        }
        {%- if setter is defined %}
        {%- set incorrect_nullable_args = setter.vars.nullable_arg|reject('in', setter.args|map(attribute='name'))|list %}
        {%- if incorrect_nullable_args  %}
        {%- do Error.critical("{} arguments are marked as nullable but {}.{} does not have such arguments.".format(', '.join(incorrect_nullable_args), setter.owner_class.cxx.displayname, setter.cxx.displayname)) %}
        {%- endif %}
        {%- set converter = setter.args[0].converter.swift_to_sc %}

        set(value) {
          {%- set conversion = converter.snippet('value', nullable=vars.nullable_return) %}
          {%- if conversion %}
          {{conversion|indent(4)}}
          {%- endif %}
          _prop_set_{{owner_class.converter.swift.target_type_name|replace('.',  '_')}}_{{vars.name}}{{setter.overloading_prefix}}{{template_postfix}}(cself, {{converter.converted_name('value')}})
          {%- if rconverter.sc_cleanup %}
          {%- set cleanup_code_fragment = rconverter.sc_cleanup.snippet(converter.converted_name('value')) %}
          {%- if cleanup_code_fragment %}
          {{cleanup_code_fragment|indent(4)}}
          {%- endif %}
          {%- endif %}
        }
        {%- endif %}
      }{{new_line}}
    interface_properties: |
      {%- set result_converter = rconverter.sc_to_swift -%}
      {%- if vars.comment -%}
      {{vars.comment|make_doxygen_comment}}
      {% endif -%}
      var {{vars.name}}: {{result_converter.target_type_name}}{{'?' if vars.nullable_return}} { get{% if setter is defined %} set{% endif %} }
  cc:
    include: *var_getter_cxx_include
    body: |
      {%- set template_postfix = template_type_converters|format_list("{arg.swift.custom.tname}", 'arg')|join if cxx.is_template else '' -%}
      {%- if cxx.is_template -%}
      {%- set template_args = '<' + template_choice.values()|format_list("{type}", 'type')|join(', ') + '>' %}
      {%- else %}
      {%- set template_args = '' %}
      {%- endif %}
      {{rconverter.c.target_type_name}}{% if rconverter.c.custom.is_c_pointer_type %}{{' _Nullable' if vars.nullable_return else ' _Nonnull'}}{% endif %} _prop_get_{{owner_class.converter.swift.target_type_name|replace('.',  '_')}}_{{vars.name}}{{overloading_prefix}}{{template_postfix}}({{owner_class.converter.c.target_type_name}} cself){
          {%- set this_converter = make_type_converter('std::shared_ptr<' + owner_class.cxx.type_name + '>').c_to_cxx if owner_class.vars.shared_ref else owner_class.converter.c_to_cxx -%}
          {{this_converter.snippet('cself', cxx_is_pointer=True)|indent(4)}}
          const auto& result = {{this_converter.converted_name('cself')}}->{{cxx.name}}{{template_args}}();
          {{rconverter.cxx_to_c.snippet('result', nullable=vars.nullable_return, value_policy=vars.return_value_policy)|indent(4)}}
          return {{rconverter.cxx_to_c.converted_name('result')}};
      }
      {%- if setter is defined %}
      {% set converter = setter.args[0].converter.c_to_cxx %}
      void _prop_set_{{owner_class.converter.swift.target_type_name|replace('.',  '_')}}_{{vars.name}}{{setter.overloading_prefix}}{{template_postfix}}({{owner_class.converter.c.target_type_name}} cself, {{setter.args[0].converter.c.target_type_name}}{% if rconverter.c.custom.is_c_pointer_type %}{{' _Nullable' if vars.nullable_return else ' _Nonnull'}}{% endif %} {{setter.args[0].name}}){
          {{this_converter.snippet('cself', cxx_is_pointer=True)|indent(4)}}
          {{converter.snippet(setter.args[0].name, nullable=vars.nullable_return)|indent(4)}}
          {{this_converter.converted_name('cself')}}->{{setter.cxx.name}}{{template_args}}({{converter.converted_name(setter.args[0].name)}});
      }
      {% endif %}
  ch:
    body:
      content: |
        {%- set template_postfix = template_type_converters|format_list("{arg.swift.custom.tname}", 'arg')|join if cxx.is_template else '' -%}
        {{rconverter.c.target_type_name}}{% if rconverter.c.custom.is_c_pointer_type %}{{' _Nullable' if vars.nullable_return else ' _Nonnull'}}{% endif %} _prop_get_{{owner_class.converter.swift.target_type_name|replace('.',  '_')}}_{{vars.name}}{{overloading_prefix}}{{template_postfix}}({{owner_class.converter.c.target_type_name}} cself);
        {%- if setter is defined %}
        {% set converter = setter.args[0].converter.c %}
        void _prop_set_{{owner_class.converter.swift.target_type_name|replace('.',  '_')}}_{{vars.name}}{{setter.overloading_prefix}}{{template_postfix}}({{owner_class.converter.c.target_type_name}} cself, {{converter.target_type_name}}
        {%- if rconverter.c.custom.is_c_pointer_type %}{{' _Nullable' if vars.nullable_return else ' _Nonnull'}}{% endif %} {{setter.args[0].name}});
        {% endif %}<|MERGE_RESOLUTION|>--- conflicted
+++ resolved
@@ -182,13 +182,8 @@
             {%- endif %}
             free(cself.type);
             if (owner) {
-<<<<<<< HEAD
                 {%- if vars.shared_ref %}
-                delete static_cast<std::shared_ptr<{{cxx.pointee_unqualified_name}}>*>(cself.ptr);
-=======
-                {%- if root.vars.shared_ref %}
                 delete static_cast<std::shared_ptr<{{cxx.unqualified_resolved_type_name}}>*>(cself.ptr);
->>>>>>> 75065c77
                 {%- else %}
                 delete static_cast<{{cxx.unqualified_resolved_type_name}}*>(cself.ptr);
                 {%- endif %}
@@ -290,13 +285,8 @@
             {%- endif %}
             free(cself.type);
             if (owner) {
-<<<<<<< HEAD
                 {%- if vars.shared_ref %}
-                delete static_cast<std::shared_ptr<{{cxx.pointee_unqualified_name}}>*>(cself.ptr);
-=======
-                {%- if root.vars.shared_ref %}
                 delete static_cast<std::shared_ptr<{{cxx.unqualified_resolved_type_name}}>*>(cself.ptr);
->>>>>>> 75065c77
                 {%- else %}
                 delete static_cast<{{cxx.unqualified_resolved_type_name}}*>(cself.ptr);
                 {%- endif %}
@@ -419,13 +409,8 @@
         {% endfor %}
           try {
               auto this_object = new {{owner_class.cxx.type_name}}({{call_args|join(', ')}});
-<<<<<<< HEAD
               {%- if owner_class.vars.shared_ref %}
-              return {strdup("{{owner_class.cxx.type_name}}"), new std::shared_ptr<{{owner_class.cxx.type_name}}>(this_object)};
-=======
-              {%- if owner_class.root.vars.shared_ref %}
               return {strdup("{{owner_class.cxx.unqualified_canonical_type_name}}"), new std::shared_ptr<{{owner_class.cxx.type_name}}>(this_object)};
->>>>>>> 75065c77
               {%- else %}
               return {strdup("{{owner_class.cxx.unqualified_canonical_type_name}}"), this_object};
               {%- endif %}
