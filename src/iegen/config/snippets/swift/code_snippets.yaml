--- conflicted
+++ resolved
@@ -323,17 +323,10 @@
         {%- endfor %}
           var err = ErrorObj()
         {%- if rconverter.c.target_type_name != 'void' %}
-<<<<<<< HEAD
-          let result = {{helper.get_c_func_name("{}_{}{}{}".format(owner_class.converter.swift.target_type_name, vars.name, overloading_prefix, template_postfix))}}({{call_args|join(', ')}}{{', ' if call_args}}&err);
+          let result = {{helper.get_c_func_name("{}_{}{}{}".format(owner_class.converter.swift.target_type_name, vars.name, overloading_prefix, template_postfix))}}({{call_args|join(', ')}}{{', ' if call_args}}&err)
           {{rconverter.sc_to_swift.snippet('result', nullable=vars.nullable_return)|indent}}
         {%- else %}
-          {{helper.get_c_func_name("{}_{}{}".format(owner_class.converter.swift.target_type_name, vars.name, overloading_prefix, template_postfix))}}({{call_args|join(', ')}}{{', ' if call_args}}&err);
-=======
-          let result = {{helper.get_c_func_name("{}_{}{}{}".format(owner_class.converter.swift.target_type_name, name, overloading_prefix, template_postfix))}}({{call_args|join(', ')}}{{', ' if call_args}}&err)
-          {{rconverter.sc_to_swift.snippet('result', nullable=nullable_return)|indent}}
-        {%- else %}
-          {{helper.get_c_func_name("{}_{}{}".format(owner_class.converter.swift.target_type_name, name, overloading_prefix, template_postfix))}}({{call_args|join(', ')}}{{', ' if call_args}}&err)
->>>>>>> 9ab41b19
+          {{helper.get_c_func_name("{}_{}{}".format(owner_class.converter.swift.target_type_name, vars.name, overloading_prefix, template_postfix))}}({{call_args|join(', ')}}{{', ' if call_args}}&err)
         {%- endif %}
         {%- for arg in args %}
           {%- if arg.converter.sc_cleanup %}
@@ -455,31 +448,21 @@
       {{vars.comment|make_doxygen_comment}}
       public var {{vars.name}}: {{result_converter.target_type_name}}{{'?' if vars.nullable_return}} {
           get {
-<<<<<<< HEAD
-              let result = _prop_get_{{owner_class.converter.swift.target_type_name}}_{{vars.name}}(cself);
+              let result = _prop_get_{{owner_class.converter.swift.target_type_name}}_{{vars.name}}(cself)
               {{result_converter.snippet('result', nullable=vars.nullable_return)|indent(8)}}
-=======
-              let result = _prop_get_{{owner_class.converter.swift.target_type_name}}_{{name}}(cself)
-              {{result_converter.snippet('result', nullable=nullable_return)|indent(8)}}
->>>>>>> 9ab41b19
               return {{result_converter.converted_name('result')}}
           }
           {%- if vars.action == 'gen_property_setter' %}
           {% set converter = rconverter.swift_to_sc %}
           set(value) {
-<<<<<<< HEAD
               {{converter.snippet('value', nullable=vars.nullable_return)|indent(8)}}
               _prop_set_{{owner_class.converter.swift.target_type_name}}_{{vars.name}}(cself, {{converter.converted_name('value')}})
-=======
-              {{converter.snippet('value', nullable=nullable_return)|indent(8)}}
-              _prop_set_{{owner_class.converter.swift.target_type_name}}_{{name}}(cself, {{converter.converted_name('value')}})
               {%- if rconverter.sc_cleanup %}
               {%- set cleanup_code_fragment = rconverter.sc_cleanup.snippet('swift_to_sc_value') %}
               {%- if cleanup_code_fragment %}
                 {{cleanup_code_fragment|indent(8)}}
               {%- endif %}
               {%- endif %}
->>>>>>> 9ab41b19
           }
           {% endif %}
       }
@@ -532,31 +515,21 @@
                                            {%- else %}{{vars.name}}
                                            {%- endif -%}: {{result_converter.target_type_name}}{{'?' if vars.nullable_return}} {
           get {
-<<<<<<< HEAD
-              let result = _prop_get_{{owner_class.converter.swift.target_type_name}}_{{vars.name}}{{overloading_prefix}}{{template_postfix}}(cself);
+              let result = _prop_get_{{owner_class.converter.swift.target_type_name}}_{{vars.name}}{{overloading_prefix}}{{template_postfix}}(cself)
               {{result_converter.snippet('result', nullable=vars.nullable_return)|indent(8)}}
-=======
-              let result = _prop_get_{{owner_class.converter.swift.target_type_name}}_{{name}}{{overloading_prefix}}{{template_postfix}}(cself)
-              {{result_converter.snippet('result', nullable=nullable_return)|indent(8)}}
->>>>>>> 9ab41b19
               return {{result_converter.converted_name('result')}}
           }
           {% if setter_ctx is defined %}
           {% set converter = setter_ctx.args[0].converter.swift_to_sc %}
           set(value) {
-<<<<<<< HEAD
               {{converter.snippet('value', nullable=vars.nullable_return)|indent(8)}}
               _prop_set_{{owner_class.converter.swift.target_type_name}}_{{vars.name}}{{setter_ctx.overloading_prefix}}{{template_postfix}}(cself, {{converter.converted_name('value')}})
-=======
-              {{converter.snippet('value', nullable=nullable_return)|indent(8)}}
-              _prop_set_{{owner_class.converter.swift.target_type_name}}_{{ctx.api_vars.name}}{{setter_ctx.overloading_prefix}}{{template_postfix}}(cself, {{converter.converted_name('value')}})
               {%- if rconverter.sc_cleanup %}
               {%- set cleanup_code_fragment = rconverter.sc_cleanup.snippet('swift_to_sc_value') %}
               {%- if cleanup_code_fragment %}
                 {{cleanup_code_fragment|indent(8)}}
               {%- endif %}
               {%- endif %}
->>>>>>> 9ab41b19
           }
           {% endif %}
       }
