--- conflicted
+++ resolved
@@ -21,11 +21,8 @@
     content: |
       {{[banner_logo, vars.banner_comment]|make_doxygen_comment}}
 
-<<<<<<< HEAD
       #include <iostream>
-=======
       #include <stdlib.h>
->>>>>>> f347e2ef
       #include <string.h>
       #include <cxxabi.h>
       #include <memory>
@@ -174,14 +171,10 @@
       content: |
         {%- if not base_types_infos|rejectattr('vars.action', 'equalto', 'gen_interface')|list -%}
         void release_{{converter.swift.target_type_name}}({{converter.c.target_type_name}} cself, bool owner) {
-<<<<<<< HEAD
             {%- if (vars.descendants or descendants) %}
             static_assert(std::has_virtual_destructor<{{cxx.pointee_unqualified_name}}>::value, {{'"{} type must have virtual destructor"'.format(cxx.pointee_unqualified_name)}});
             {%- endif %}
-            delete cself.type;
-=======
             free(cself.type);
->>>>>>> f347e2ef
             if (owner) {
                 {%- if root.vars.shared_ref %}
                 delete static_cast<std::shared_ptr<{{cxx.pointee_unqualified_name}}>*>(cself.ptr);
@@ -275,14 +268,10 @@
     body:
       content: |
         void release_{{converter.swift.get_target_type_name(interface_class=True)}}({{converter.c.target_type_name}} cself, bool owner){
-<<<<<<< HEAD
             {%- if (vars.descendants or descendants) %}
             static_assert(std::has_virtual_destructor<{{cxx.pointee_unqualified_name}}>::value, {{'"{} type must have virtual destructor"'.format(cxx.pointee_unqualified_name)}});
             {%- endif %}
-            delete cself.type;
-=======
             free(cself.type);
->>>>>>> f347e2ef
             if (owner) {
                 {%- if root.vars.shared_ref %}
                 delete static_cast<std::shared_ptr<{{cxx.pointee_unqualified_name}}>*>(cself.ptr);
@@ -379,21 +368,13 @@
           {%- for exc_type in vars.throws %}
           case ({{loop.index}}):
             {%- set exc_info = get_type_info(exc_type) %}
-<<<<<<< HEAD
-            throw {{exc_info.vars.name}}(CObject(type: strdup("{{exc_info.cxx.unqualified_canonical_type_name}}"), ptr: err.err_ptr), true)
-=======
-            throw {{exc_info.vars.name}}(IEGenCObject(type: strdup("{{exc_info.cxx.pointee_unqualified_name}}"), ptr: err.err_ptr), true)
->>>>>>> f347e2ef
+            throw {{exc_info.vars.name}}(IEGenCObject(type: strdup("{{exc_info.cxx.unqualified_canonical_type_name}}"), ptr: err.err_ptr), true)
           {%- endfor %}
           {%- endif %}
           {%- if not 'std::exception' in vars.throws %}
           case ({{vars.throws|length + 1 if 'no_throw' not in vars.throws else 1}}):
             {%- set exc_info = get_type_info("std::exception") %}
-<<<<<<< HEAD
-            let excObj = {{exc_info.vars.name}}(CObject(type: strdup("{{exc_info.cxx.unqualified_canonical_type_name}}"), ptr: err.err_ptr), true)
-=======
-            let excObj = {{exc_info.vars.name}}(IEGenCObject(type: strdup("{{exc_info.cxx.pointee_unqualified_name}}"), ptr: err.err_ptr), true)
->>>>>>> f347e2ef
+            let excObj = {{exc_info.vars.name}}(IEGenCObject(type: strdup("{{exc_info.cxx.unqualified_canonical_type_name}}"), ptr: err.err_ptr), true)
             ExceptionHandler.handleUncaughtException(excObj.what())
           {%- endif %}
           default:
@@ -577,21 +558,13 @@
           {%- for exc_type in vars.throws %}
           case ({{loop.index}}):
             {%- set exc_info = get_type_info(exc_type) %}
-<<<<<<< HEAD
-            throw {{exc_info.vars.name}}(CObject(type: strdup("{{exc_info.cxx.unqualified_canonical_type_name}}"), ptr: err.err_ptr), true)
-=======
-            throw {{exc_info.vars.name}}(IEGenCObject(type: strdup("{{exc_info.cxx.pointee_unqualified_name}}"), ptr: err.err_ptr), true)
->>>>>>> f347e2ef
+            throw {{exc_info.vars.name}}(IEGenCObject(type: strdup("{{exc_info.cxx.unqualified_canonical_type_name}}"), ptr: err.err_ptr), true)
           {%- endfor %}
           {%- endif %}
           {%- if not 'std::exception' in vars.throws %}
           case ({{vars.throws|length + 1 if 'no_throw' not in vars.throws else 1}}):
             {%- set exc_info = get_type_info("std::exception") %}
-<<<<<<< HEAD
-            let excObj = {{exc_info.vars.name}}(CObject(type: strdup("{{exc_info.cxx.unqualified_canonical_type_name}}"), ptr: err.err_ptr), true)
-=======
-            let excObj = {{exc_info.vars.name}}(IEGenCObject(type: strdup("{{exc_info.cxx.pointee_unqualified_name}}"), ptr: err.err_ptr), true)
->>>>>>> f347e2ef
+            let excObj = {{exc_info.vars.name}}(IEGenCObject(type: strdup("{{exc_info.cxx.unqualified_canonical_type_name}}"), ptr: err.err_ptr), true)
             ExceptionHandler.handleUncaughtException(excObj.what())
           {%- endif %}
           default:
@@ -804,21 +777,13 @@
           {%- for exc_type in vars.throws %}
           case ({{loop.index}}):
             {%- set exc_info = get_type_info(exc_type) %}
-<<<<<<< HEAD
-            throw {{exc_info.vars.name}}(CObject(type: strdup("{{exc_info.cxx.unqualified_canonical_type_name}}"), ptr: err.err_ptr), true)
-=======
-            throw {{exc_info.vars.name}}(IEGenCObject(type: strdup("{{exc_info.cxx.pointee_unqualified_name}}"), ptr: err.err_ptr), true)
->>>>>>> f347e2ef
+            throw {{exc_info.vars.name}}(IEGenCObject(type: strdup("{{exc_info.cxx.unqualified_canonical_type_name}}"), ptr: err.err_ptr), true)
           {%- endfor %}
           {%- endif %}
           {%- if not 'std::exception' in vars.throws %}
           case ({{vars.throws|length + 1 if 'no_throw' not in vars.throws else 1}}):
             {%- set exc_info = get_type_info("std::exception") %}
-<<<<<<< HEAD
-            let excObj = {{exc_info.vars.name}}(CObject(type: strdup("{{exc_info.cxx.unqualified_canonical_type_name}}"), ptr: err.err_ptr), true)
-=======
-            let excObj = {{exc_info.vars.name}}(IEGenCObject(type: strdup("{{exc_info.cxx.pointee_unqualified_name}}"), ptr: err.err_ptr), true)
->>>>>>> f347e2ef
+            let excObj = {{exc_info.vars.name}}(IEGenCObject(type: strdup("{{exc_info.cxx.unqualified_canonical_type_name}}"), ptr: err.err_ptr), true)
             ExceptionHandler.handleUncaughtException(excObj.what())
           {%- endif %}
           default:
