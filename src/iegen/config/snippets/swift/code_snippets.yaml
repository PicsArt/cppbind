file:
  swift:
    file_path: |
      {{vars.target_file_fullname}}
    scopes:
      - include
      - body
    content: |
      {{[banner_logo, vars.banner_comment]|make_doxygen_comment}}

      {{[include, 'import Foundation', 'import ' + vars.c_wrapper_lib_name]|sort_snippets(cmp=helper.imports_comparator)|join(new_line)}}

      {{body}}
  cc:
    file_path: |
      {{vars.c_file_fullname}}
    scopes:
      - namespace
      - body
      - include
    content: |
      {{[banner_logo, vars.banner_comment]|make_doxygen_comment}}

      #include <iostream>
      #include <stdlib.h>
      #include <string.h>
      #include <cxxabi.h>
      #include <memory>
      #include <type_traits>
      #include "{{path.relpath(vars.h_file_fullname, vars.out_prj_dir)}}"
      {{include}}
      {{namespace}}

      {{body}}{{new_line}}
  ch:
    file_path: |
      {{vars.h_file_fullname}}
    scopes:
      - body
      - include
    content: |
      {{[banner_logo, vars.banner_comment]|make_doxygen_comment}}

      #ifndef _C_{{vars.file}}_WRAPPER_
      #define _C_{{vars.file}}_WRAPPER_

      {{cxx_helper_includes|format_list('#include "{}"')|join(new_line)}}
      {{include}}
      #include <stdbool.h>

      #if __cplusplus
      extern "C" {
      #endif
          {{body | string | indent}}
      #if __cplusplus
      }
      #endif
      #endif /* ifndef _C_{{vars.file}}_WRAPPER_ */{{new_line}}

package:

enum:
  swift:
    body: |
      {%- if vars.header_code_fragment -%}
      {{vars.header_code_fragment}}{{new_line}}
      {% endif -%}
      {%- if vars.comment -%}
      {{vars.comment|make_doxygen_comment}}
      {% endif -%}
      public enum {{vars.name}}: CUnsignedInt{{', ' if vars.bases_list}}{{vars.bases_list|join(', ')}} {
        {%- for case in enum_cases -%}
        {%- if case.name not in vars.enum_excluded_fields -%}
        {%- if case.comment %}
        {{case.comment|make_doxygen_comment|indent(2)}}
        {%- endif %}
        case {{vars.enum_field_name_prefix + case.name}} = {{case.value}}
        {%- endif %}
        {%- endfor %}
        {%- if vars.code_fragment %}

        {{vars.code_fragment|indent(2)}}
        {%- endif %}
      }
      {%- if vars.footer_code_fragment -%}
      {{new_line}}{{vars.footer_code_fragment}}
      {%- endif %}{{new_line}}

var_class_cxx_include: &var_class_cxx_include
    unique_content: |
      {%- if vars.is_proj_type -%}
      #include "{{vars.prj_rel_file_name}}"
      {%- endif -%}
      {%- macro gen_include(type_info) -%}
      {%- if type_info.vars and type_info.vars.is_proj_type -%}
      {{marker}}#include "{{type_info.vars.prj_rel_file_name}}"
      {%- endif -%}
      {%- for arg_type_info in type_info.arg_types_infos -%}
      {{gen_include(arg_type_info)}}
      {%- endfor -%}
      {%- endmacro -%}
      {%- for base in base_types_infos -%}
      {{gen_include(base)}}
      {%- endfor -%}
      {%- if vars.include_cxx -%}
      {{marker}}{{vars.include_cxx|select('match_regexp', '^<.*>$', '^".*"$')|format_list('#include {}')|join_unique}}
      {{marker}}{{vars.include_cxx|reject('match_regexp', '^<.*>$', '^".*"$')|format_list('#include "{}"')|join_unique}}
      {%- endif -%}

class:
  swift:
    include:
      unique_content: |
        {{marker if vars.include}}{{vars.include|format_list("import {}")|join_unique}}
    body:
      scopes:
        - head
        - properties
        - body
        - private_external
      content: |
        {%- if vars.header_code_fragment -%}
        {{vars.header_code_fragment}}{{new_line}}
        {% endif -%}
        {%- set base_interfaces = base_types_converters|map(attribute='swift')|selectattr('vars.action', 'equalto', 'gen_interface')|map(attribute='target_type_name')|list -%}
        {%- set base_classes = base_types_converters|map(attribute='swift')|rejectattr('vars.action', 'equalto', 'gen_interface')|map(attribute='target_type_name')|list -%}
        {%- set bases_specifiers =  base_classes + base_interfaces + vars.bases_list -%}
        {%- if vars.comment -%}
        {{vars.comment|make_doxygen_comment}}
        {% endif -%}
        public class {{converter.swift.target_type_name}}{{': ' + bases_specifiers|join(', ') if bases_specifiers}}
                                {%- if vars.is_exception and not ancestors|selectattr('vars.is_exception', 'equalto', True)|list -%}
                                {{', ' if bases_specifiers else ' : Error'}}
                                {%- endif %} {
          {%- if not base_types_infos|rejectattr('vars.action', 'equalto', 'gen_interface')|list %}

          public let cself: {{converter.sc.target_type_name}}
          public let owner: Bool

          // internal main initializer
          internal required init(_ _cself: {{converter.sc.target_type_name}}, _ _owner: Bool = false) {
            self.cself = _cself
            self.owner = _owner
          }

          deinit {
            release_{{converter.swift.target_type_name}}(cself, owner)
          }{{new_line}}
          {%- endif %}
          {%- if head %}
          {{head|string|indent(2)}}
          {%- endif %}
          {%- if properties %}
          {{properties|string|indent(2)}}
          {%- endif %}
          {%- if body %}
          {{body|string|indent(2)}}
          {%- endif %}
        }
        {%- if vars.footer_code_fragment %}
        {{new_line}}{{vars.footer_code_fragment}}
        {%- endif %}{{new_line}}
  cc:
    include: *var_class_cxx_include
    namespace:
      unique_content: |
        {%- if cxx.namespace %}
        using namespace {{cxx.namespace}};
        {%- endif %}
    body:
      content: |
        {%- if not base_types_infos|rejectattr('vars.action', 'equalto', 'gen_interface')|list -%}
        void release_{{converter.swift.target_type_name}}({{converter.c.target_type_name}} cself, bool owner) {
            {%- if (vars.descendants if vars.descendants is not none else descendants) %}
            static_assert(std::has_virtual_destructor<{{cxx.pointee_unqualified_name}}>::value, {{'"{} type must have virtual destructor"'.format(cxx.pointee_unqualified_name)}});
            {%- endif %}
            free(cself.type);
            if (owner) {
                {%- if root.vars.shared_ref %}
                delete static_cast<std::shared_ptr<{{cxx.pointee_unqualified_name}}>*>(cself.ptr);
                {%- else %}
                delete static_cast<{{cxx.pointee_unqualified_name}}*>(cself.ptr);
                {%- endif %}
            }
        }
        {%- endif -%}
  ch:
    body:
      content: |
        {%- if not base_types_infos|rejectattr('vars.action', 'equalto', 'gen_interface')|list -%}
        void release_{{converter.swift.target_type_name}}({{converter.c.target_type_name}} cself, bool owner);
        {%- endif -%}


interface:
  swift:
    include:
      unique_content: |
        {{vars.include|format_list("import {}")|join_unique}}
    body:
      scopes:
        - interface_head
        - interface_properties
        - interface_body
        - head
        - properties
        - body
      content: |
        {%- if vars.header_code_fragment -%}
        {{vars.header_code_fragment}}{{new_line}}
        {% endif -%}
        {%- set bases_specifiers = base_types_converters|map(attribute='swift.target_type_name')|list + vars.bases_list -%}
        {%- if vars.comment -%}
        {{vars.comment|make_doxygen_comment}}
        {% endif -%}
        public protocol {{converter.swift.target_type_name}}{{': ' + bases_specifiers|join(', ') if bases_specifiers}} {

          {%- if not base_types_converters %}
          var cself: {{converter.sc.target_type_name}} { get }{{new_line}}
          {%- endif %}
          {%- if interface_head %}
          {{interface_head|string|indent(2)}}
          {%- endif %}
          {%- if interface_properties %}
          {{interface_properties|string|indent(2)}}
          {%- endif %}
          {%- if interface_body %}
          {{interface_body|string|indent(2)}}
          {%- endif %}
        }

        extension {{converter.swift.target_type_name}} {
          {%- if properties %}
          {{properties|string|indent(2)}}
          {%- endif %}
          {%- if body %}
          {{body|string|indent(2)}}
          {%- endif %}
        }

        public class {{converter.swift.get_target_type_name(interface_class=True)}}: {{converter.swift.target_type_name}} {
          public let cself: {{converter.sc.target_type_name}}
          public let owner: Bool

          // internal main initializer
          internal required init(_ _cself: {{converter.sc.target_type_name}}, _ _owner: Bool = false) {
            self.cself = _cself
            self.owner = _owner
          }

          deinit {
            release_{{converter.swift.get_target_type_name(interface_class=True)}}(cself, owner)
          }{{new_line}}
          {%- if head %}
          {{head|string|indent(2)}}
          {%- endif %}
        }
        {%- if vars.footer_code_fragment %}
        {{new_line}}{{vars.footer_code_fragment}}
        {%- endif %}{{new_line}}
  cc:
    include: *var_class_cxx_include
    namespace:
      unique_content: |
        {%- if cxx.namespace %}
        using namespace {{cxx.namespace}};
        {%- endif %}
    body:
      content: |
        void release_{{converter.swift.get_target_type_name(interface_class=True)}}({{converter.c.target_type_name}} cself, bool owner){
            {%- if (vars.descendants if vars.descendants is not none else descendants) %}
            static_assert(std::has_virtual_destructor<{{cxx.pointee_unqualified_name}}>::value, {{'"{} type must have virtual destructor"'.format(cxx.pointee_unqualified_name)}});
            {%- endif %}
            free(cself.type);
            if (owner) {
                {%- if root.vars.shared_ref %}
                delete static_cast<std::shared_ptr<{{cxx.pointee_unqualified_name}}>*>(cself.ptr);
                {%- else %}
                delete static_cast<{{cxx.pointee_unqualified_name}}*>(cself.ptr);
                {%- endif %}
            }
        }
  ch:
    body:
      content: |
        void release_{{converter.swift.get_target_type_name(interface_class=True)}}({{converter.c.target_type_name}} cself, bool owner);

var_method_cxx_include: &var_method_cxx_include
  unique_content: |
    {%- if vars.is_proj_type -%}
    #include "{{vars.prj_rel_file_name}}"
    {%- endif -%}
    {%- macro gen_include(type_info, gen_desc_incl=true) -%}
    {%- if type_info.vars and type_info.vars.is_proj_type -%}
    {{marker}}#include "{{type_info.vars.prj_rel_file_name}}"
    {%- endif -%}
    {%- for arg_type_info in type_info.arg_types_infos -%}
    {{gen_include(arg_type_info, gen_desc_incl)}}
    {%- endfor -%}
    {#- `is defined` check is done for enum types (enums don't have descendants) -#}
    {%- if gen_desc_incl and type_info.vars and type_info.vars.descendants is defined and type_info.descendants is defined -%}
    {%- for descendant in (type_info.vars.descendants if type_info.vars.descendants is not none else type_info.descendants) -%}
    {#- generate includes for descendants list of an argument -#}
    {{gen_include(get_type_info(descendant))}}
    {%- endfor -%}
    {%- endif -%}
    {%- endmacro -%}
    {%- for arg in args -%}
    {{gen_include(arg.type_info)}}
    {%- endfor -%}
    {%- if rconverter is defined -%}
    {{gen_include(return_type_info, gen_desc_incl=false)}}
    {%- endif -%}
    {#- generate includes for descendants list of `this` if the node is method -#}
    {%- if owner_class -%}
    {{gen_include(owner_class)}}
    {%- endif -%}

constructor:
  swift:
    head: |
      {%- set incorrect_nullable_args = vars.nullable_arg|reject('in', args|map(attribute='name'))|list -%}
      {%- if incorrect_nullable_args -%}
      {%- do Error.critical("{} arguments are marked as nullable but {}.{} does not have such arguments.".format(', '.join(incorrect_nullable_args), owner_class.cxx.displayname, cxx.displayname)) -%}
      {%- endif -%}
      {%- if vars.comment -%}
      {{vars.comment|make_doxygen_comment}}
      {% endif -%}
      {%- set comma = joiner(', ') -%}
      public convenience init(
      {%- for arg in args -%}{{comma()}}{{arg.name|to_camel_case}}: {{arg.converter.swift.target_type_name}}{{'?' if arg.name in vars.nullable_arg or arg.is_null_ptr}}
      {%- if arg.default -%}
      {%- if arg.is_enum %}
      {%- if arg.default.split('::')|last in arg.type_info.vars.enum_excluded_fields -%}
      {%- do Error.warning("{} field of {} enum is mentioned as excluded field, so it cannot be used as a default value for {}.{} constructor argument. Iegen is skipping default value addition in target language wrappers.".format(arg.default.split('::')|last, arg.default.split('::')[-2], owner_class.cxx.displayname, cxx.displayname)) -%}
      {%- else %} = {{arg.converter.swift.target_type_name}}.{{arg.type_info.vars.enum_field_name_prefix + arg.default.split('::')|last}}
      {%- endif -%}
      {%- else -%}
      {%- if arg.is_literal %} = {{arg.default}}
      {%- elif arg.is_null_ptr %} = nil
      {%- endif %}
      {%- endif %}
      {%- endif -%}
      {%- endfor-%}) {{'throws ' if 'no_throw' not in vars.throws}}{
        {%- set call_args = [] %}
        {%- for arg in args %}
        {%- set converter = arg.converter.swift_to_sc %}
        {%- set conversion = converter.snippet(arg.name|to_camel_case, nullable=arg.name in vars.nullable_arg or arg.is_null_ptr) %}
        {%- if conversion %}
        {{conversion|indent(2)}}
        {%- endif %}
        {%- do call_args.append(converter.converted_name(arg.name|to_camel_case)) %}
        {%- endfor %}
        var err = IEGenCObject()
        self.init(create_{{owner_class.converter.swift.target_type_name}}{{overloading_prefix}}({{call_args|join(', ')}}{{', ' if call_args}}&err), true)
        {%- for arg in args %}
        {%- if arg.converter.sc_cleanup %}
        {%- set cleanup_code_fragment = arg.converter.sc_cleanup.snippet(arg.converter.swift_to_sc.converted_name(arg.name|to_camel_case)) %}
        {%- if cleanup_code_fragment %}
        {{cleanup_code_fragment|indent(2)}}
        {%- endif %}
        {%- endif %}
        {%- endfor %}
        if err.type != nil {
          let errorType = String(cString: err.type!)
          switch errorType {
          {%- if 'no_throw' not in vars.throws %}
          {%- for exc_type in vars.throws %}
          case ("{{exc_type}}"):
            {%- set exc_info = get_type_info(exc_type) %}
<<<<<<< HEAD
            throw {{exc_info.vars.name}}(err, true)
=======
            throw {{exc_info.vars.name}}(IEGenCObject(type: strdup("{{exc_info.cxx.unqualified_canonical_type_name}}"), ptr: err.err_ptr), true)
>>>>>>> 8090cffe
          {%- endfor %}
          {%- endif %}
          {%- if not 'std::exception' in vars.throws %}
          case ("std::exception"):
            {%- set exc_info = get_type_info("std::exception") %}
<<<<<<< HEAD
            let excObj = {{exc_info.vars.name}}(err, true)
=======
            let excObj = {{exc_info.vars.name}}(IEGenCObject(type: strdup("{{exc_info.cxx.unqualified_canonical_type_name}}"), ptr: err.err_ptr), true)
>>>>>>> 8090cffe
            ExceptionHandler.handleUncaughtException(excObj.what())
          {%- endif %}
          default:
            err.type.deallocate()
            ExceptionHandler.handleUncaughtException("Uncaught Exception")
          }
        }
      }{{new_line}}
  cc:
    include: *var_method_cxx_include
    body: |
      {%- set comma = joiner(', ') %}
      {{owner_class.converter.c.target_type_name}} create_{{owner_class.converter.swift.target_type_name}}{{overloading_prefix}}({%- for arg in args -%}{{comma()}}{{arg.converter.c.target_type_name}}
      {%- if arg.converter.c.custom.is_c_pointer_type %} {{'_Nullable' if arg.name in vars.nullable_arg or arg.is_null_ptr else '_Nonnull'}}{% endif %} {{arg.name}}{%- endfor-%}{{', ' if args}}IEGenCObject* _Nonnull err){
        {%- set call_args = [] -%}
        {%- for arg in args -%}
        {% set converter = arg.converter.c_to_cxx %}
          {{converter.snippet(arg.name, nullable=arg.name in vars.nullable_arg or arg.is_null_ptr)|indent}}
        {%- do call_args.append(converter.converted_name(arg.name)) -%}
        {% endfor %}
          try {
              auto this_object = new {{owner_class.cxx.type_name}}({{call_args|join(', ')}});
              {%- if owner_class.root.vars.shared_ref %}
              return {strdup("{{owner_class.cxx.type_name}}"), new std::shared_ptr<{{owner_class.cxx.type_name}}>(this_object)};
              {%- else %}
              return {strdup("{{owner_class.cxx.type_name}}"), this_object};
              {%- endif %}
          }
          {%- if 'no_throw' not in vars.throws %}
          {%- for exc_type in vars.throws -%}
          catch (const {{exc_type}}& e) {
              err->type = strdup("{{exc_type}}");
              err->ptr = new {{exc_type}}(e);
          }
          {%- endfor %}
          {%- endif %}
          {%- if not 'std::exception' in vars.throws %}
          catch (const std::exception& e) {
              err->type = strdup("std::exception");
              err->ptr = new std::exception(e);
          }
          {%- endif %}
          catch (...) {
              err->type = strdup("Uncaught Exception");
          }
          {{owner_class.converter.c.target_type_name}} result {};
          return result;
      }
  ch:
    body:
      content: |
        {%- set comma = joiner(', ') %}
        {{owner_class.converter.c.target_type_name}} create_{{owner_class.converter.swift.target_type_name}}{{overloading_prefix}}({%- for arg in args -%}{{comma()}}{{arg.converter.c.target_type_name}}
        {%- if arg.converter.c.custom.is_c_pointer_type %} {{'_Nullable' if arg.name in vars.nullable_arg or arg.is_null_ptr else '_Nonnull'}}{% endif %} {{arg.name}}{%- endfor-%}{{', ' if args}}IEGenCObject* _Nonnull err);

method:
  swift:
    body: |
      {%- set incorrect_nullable_args = vars.nullable_arg|reject('in', args|map(attribute='name'))|list -%}
      {%- if incorrect_nullable_args -%}
      {%- do Error.critical("{} arguments are marked as nullable but {}.{} does not have such arguments.".format(', '.join(incorrect_nullable_args), owner_class.cxx.displayname, cxx.displayname)) -%}
      {%- endif -%}
      {%- if vars.comment -%}
      {{vars.comment|make_doxygen_comment}}
      {% endif -%}
      {%- set comma = joiner(', ') -%}
      {%- set template_postfix = template_type_converters|format_list("{arg.swift.custom.tname}", 'arg')|join if cxx.is_template else '' -%}
      {%- if vars.is_operator and vars.name == '[]' -%}
      {# subscript operator #}
      public subscript({%- for arg in args -%}{{comma()}}{{arg.name|to_camel_case}}: {{arg.converter.swift.target_type_name}}
                       {%- endfor-%}) -> {{rconverter.swift.target_type_name}}{{'?' if vars.nullable_return}} {
        get {
          {%- set call_args = ['cself'] %}
          {%- for arg in args %}
          {%- set converter = arg.converter.swift_to_sc %}
          {%- set conversion = converter.snippet(arg.name|to_camel_case, nullable=arg.name in vars.nullable_arg or arg.is_null_ptr) %}
          {%- if conversion %}
          {{conversion|indent(4)}}
          {%- endif %}
          {%- do call_args.append(converter.converted_name(arg.name|to_camel_case)) %}
          {%- endfor %}
          let result = {{helper.get_c_func_name(owner_class.converter.swift.target_type_name, vars.name|replace('[]', '_getitem_'), overloading_prefix)}}({{call_args|join(', ')}})
          {%- set conversion = rconverter.sc_to_swift.snippet('result', nullable=vars.nullable_return) %}
          {%- if conversion %}
          {{conversion|indent(2)}}
          {%- endif %}
          {%- for arg in args %}
          {%- if arg.converter.sc_cleanup %}
          {%- set cleanup_code_fragment = arg.converter.sc_cleanup.snippet(arg.converter.swift_to_sc.converted_name(arg.name|to_camel_case)) %}
          {%- if cleanup_code_fragment %}
          {{cleanup_code_fragment|indent(4)}}
          {%- endif %}
          {%- endif %}
          {%- endfor %}
          return {{rconverter.sc_to_swift.converted_name('result')}}
        }
        {%- if not return_type_info.cxx.is_const_qualified and return_type_info.cxx.is_lval_reference %}
        {%- set res_converter = rconverter.swift_to_sc %}

        set(value) {
          {%- set call_args = ['cself'] %}
          {%- for arg in args %}
          {%- set converter = arg.converter.swift_to_sc %}
          {%- set conversion = converter.snippet(arg.name|to_camel_case, nullable=arg.name in vars.nullable_arg or arg.is_null_ptr) %}
          {%- if conversion %}
          {{conversion|indent(4)}}
          {%- endif %}
          {%- do call_args.append(converter.converted_name(arg.name|to_camel_case)) %}
          {%- endfor %}
          {%- set conversion = res_converter.snippet('value', nullable=vars.nullable_return) %}
          {%- if conversion %}
          {{conversion|indent(4)}}
          {%- endif %}
          {%- do call_args.append(res_converter.converted_name('value')) %}
          {{helper.get_c_func_name(owner_class.converter.swift.target_type_name, vars.name|replace('[]', '_setitem_'), overloading_prefix)}}({{call_args|join(', ')}})
          {%- for arg in args %}
          {%- if arg.converter.sc_cleanup %}
          {%- set cleanup_code_fragment = arg.converter.sc_cleanup.snippet(arg.converter.swift_to_sc.converted_name(arg.name|to_camel_case)) %}
          {%- if cleanup_code_fragment %}
          {{cleanup_code_fragment|indent(4)}}
          {%- endif %}
          {%- endif %}
          {%- endfor %}
          {%- if rconverter.sc_cleanup %}
          {%- set cleanup_code_fragment = rconverter.sc_cleanup.snippet(res_converter.converted_name('value')) %}
          {%- if cleanup_code_fragment %}
          {{cleanup_code_fragment|indent(4)}}
          {%- endif %}
          {%- endif %}
        }
        {%- endif %}
      }
      {%- else -%}
      {%- if vars.is_operator -%}
      public static func {{vars.name}}(cself: {{owner_class.vars.name}}{{', ' if args}}{%- for arg in args -%}{{comma()}}{{arg.name|to_camel_case}}: {{arg.converter.swift.target_type_name}}{{'?' if arg.name in vars.nullable_arg or arg.is_null_ptr}}{%- endfor-%}) {{'throws ' if 'no_throw' not in vars.throws}}-> {{rconverter.swift.target_type_name}}{{'?' if vars.nullable_return}} {
      {%- set call_args = ['cself.cself'] -%}
      {%- else -%}
      {%- set override = cxx.is_override and not is_interface_override -%}
      public {{"static " if cxx.is_static}}{{"override " if override}}func {{vars.name}}(
      {%- for arg in args -%}{{comma()}}{{arg.name|to_camel_case}}: {{arg.converter.swift.target_type_name}}{{'?' if arg.name in vars.nullable_arg or arg.is_null_ptr}}
      {%- if arg.default -%}
      {%- if arg.is_enum %}
      {%- if arg.default.split('::')|last in arg.type_info.vars.enum_excluded_fields -%}
      {%- do Error.warning("{} field of {} enum is mentioned as excluded field, so it cannot be used as a default value for {}.{} method argument. Iegen is skipping default value addition in target language wrappers.".format(arg.default.split('::')|last, arg.default.split('::')[-2], owner_class.cxx.displayname, cxx.displayname)) -%}
      {%- else %} = {{arg.converter.swift.target_type_name}}.{{arg.type_info.vars.enum_field_name_prefix + arg.default.split('::')|last}}
      {%- endif -%}
      {%- else -%}
      {%- if arg.is_literal %} = {{arg.default}}
      {%- elif arg.is_null_ptr %} = nil
      {%- endif %}
      {%- endif %}
      {%- endif -%}
      {%- endfor-%}) {{'throws ' if 'no_throw' not in vars.throws}}-> {{rconverter.swift.target_type_name}}{{'?' if vars.nullable_return}} {
      {%- set call_args = ['cself'] if not cxx.is_static else [] %}
      {%endif%}
        {%- for arg in args %}
        {%- set converter = arg.converter.swift_to_sc %}
        {%- set conversion = converter.snippet(arg.name|to_camel_case, nullable=arg.name in vars.nullable_arg or arg.is_null_ptr) %}
        {%- if conversion %}
        {{conversion|indent(2)}}
        {%- endif %}
        {%- do call_args.append(converter.converted_name(arg.name|to_camel_case))%}
        {%- endfor %}
        var err = IEGenCObject()
        {%- if rconverter.c.target_type_name != 'void' %}
        let result = {{helper.get_c_func_name(owner_class.converter.swift.target_type_name, vars.name, overloading_prefix + template_postfix)}}({{call_args|join(', ')}}{{', ' if call_args}}&err)
        {%- else %}
        {{helper.get_c_func_name(owner_class.converter.swift.target_type_name, vars.name, overloading_prefix + template_postfix)}}({{call_args|join(', ')}}{{', ' if call_args}}&err)
        {%- endif %}
        {%- for arg in args %}
        {%- if arg.converter.sc_cleanup %}
        {%- set cleanup_code_fragment = arg.converter.sc_cleanup.snippet(arg.converter.swift_to_sc.converted_name(arg.name|to_camel_case)) %}
        {%- if cleanup_code_fragment %}
        {{cleanup_code_fragment|indent(2)}}
        {%- endif %}
        {%- endif %}
        {%- endfor %}
        if err.type != nil {
          let errorType = String(cString: err.type!)
          switch errorType {
          {%- if 'no_throw' not in vars.throws %}
          {%- for exc_type in vars.throws %}
          case ("{{exc_type}}"):
            {%- set exc_info = get_type_info(exc_type) %}
<<<<<<< HEAD
            throw {{exc_info.vars.name}}(err, true)
=======
            throw {{exc_info.vars.name}}(IEGenCObject(type: strdup("{{exc_info.cxx.unqualified_canonical_type_name}}"), ptr: err.err_ptr), true)
>>>>>>> 8090cffe
          {%- endfor %}
          {%- endif %}
          {%- if not 'std::exception' in vars.throws %}
          case ("std::exception"):
            {%- set exc_info = get_type_info("std::exception") %}
<<<<<<< HEAD
            let excObj = {{exc_info.vars.name}}(err, true)
=======
            let excObj = {{exc_info.vars.name}}(IEGenCObject(type: strdup("{{exc_info.cxx.unqualified_canonical_type_name}}"), ptr: err.err_ptr), true)
>>>>>>> 8090cffe
            ExceptionHandler.handleUncaughtException(excObj.what())
          {%- endif %}
          default:
            err.type.deallocate()
            ExceptionHandler.handleUncaughtException("Uncaught Exception")
          }
        }
        {%- if rconverter.c.target_type_name != 'void' %}
        {%- set conversion = rconverter.sc_to_swift.snippet('result', nullable=vars.nullable_return) %}
        {%- if conversion %}
        {{conversion|indent(2)}}
        {%- endif %}
        return {{rconverter.sc_to_swift.converted_name('result')}}
        {%- endif %}
      }
      {%- endif %}{{new_line}}
    interface_body: |
      {%- if vars.comment -%}
      {{vars.comment|make_doxygen_comment}}
      {% endif %}
      {%- set comma = joiner(', ') -%}
      {%- if vars.is_operator and vars.name == '[]' -%}
      subscript({%- for arg in args -%}{{comma()}}{{arg.name|to_camel_case}}: {{arg.converter.swift.target_type_name}}{% endfor %}) -> {{rconverter.swift.target_type_name}}{{'?' if vars.nullable_return}} { get {{'set ' if not return_type_info.cxx.is_const_qualified and return_type_info.cxx.is_lval_reference}}}
      {%- else -%}
      func {{vars.name}}({%- for arg in args -%}{{comma()}}{{arg.name|to_camel_case}}: {{arg.converter.swift.target_type_name}}{{'?' if arg.name in vars.nullable_arg or arg.is_null_ptr}}{%- endfor-%}) {{'throws ' if 'no_throw' not in vars.throws}}-> {{rconverter.swift.target_type_name}}{{'?' if vars.nullable_return}}
      {%- endif %}
  cc:
    include: *var_method_cxx_include
    body: |
      {%- set template_postfix = template_type_converters|format_list("{arg.swift.custom.tname}", 'arg')|join if cxx.is_template else '' -%}
      {%- set comma = joiner(', ') %}
      {%- set is_subscript_operator = vars.is_operator and vars.name == '[]' %}
      {%- if not is_subscript_operator %}
      {{rconverter.c.target_type_name}}{% if rconverter.c.custom.is_c_pointer_type %}{{' _Nullable' if vars.nullable_return else ' _Nonnull'}}{% endif %} {{helper.get_c_func_name(owner_class.converter.swift.target_type_name, vars.name, overloading_prefix + template_postfix)}}(
      {%- if not cxx.is_static -%}
      {{owner_class.converter.c.target_type_name}} cself, {% endif -%}
      {%- for arg in args -%}{{comma()}}{{arg.converter.c.target_type_name}}{% if arg.converter.c.custom.is_c_pointer_type %}{{' _Nullable' if arg.name in vars.nullable_arg or arg.is_null_ptr else ' _Nonnull'}}{% endif %} {{arg.name}}{%- endfor-%}{{', ' if args}}IEGenCObject* _Nonnull err){
        {%- set call_args = [] %}
        {%- for arg in args -%}
        {%- set converter = arg.converter.c_to_cxx %}
          {{converter.snippet(arg.name, nullable=arg.name in vars.nullable_arg or arg.is_null_ptr)|indent}}
        {%- do call_args.append(converter.converted_name(arg.name))%}
        {% endfor %}
        {%- set this_converter = make_type_converter('std::shared_ptr<' + owner_class.cxx.type_name + '>').c_to_cxx if owner_class.root.vars.shared_ref else owner_class.converter.c_to_cxx -%}
        {%- if not cxx.is_static %}
          {{this_converter.snippet('cself', cxx_is_pointer=True)|indent(4)}}
        {%- endif %}

        {%- if rconverter.c.target_type_name != 'void' %}
          try {
              const auto& result = {%if not cxx.is_static %}{{this_converter.converted_name('cself')}}->
                                   {%- else%}{{owner_class.cxx.type_name}}::{% endif %}{{cxx.name}}
                                   {%- if cxx.is_template -%}
                                   <{{template_choice.values()|format_list("{type}", 'type')|join(', ')}}>{%- endif -%}({{call_args|join(', ')}});
              {{rconverter.cxx_to_c.snippet('result', nullable=vars.nullable_return)|indent(8)}}
              return {{rconverter.cxx_to_c.converted_name('result')}};
          }
        {%- else %}
          try {
              {%if not cxx.is_static %}{{this_converter.converted_name('cself')}}->{%else%}{{owner_class.cxx.type_name}}::{% endif %}{{cxx.name}}({{call_args|join(', ')}});
          }
        {%- endif %}
        {%- if 'no_throw' not in vars.throws %}
          {%- for exc_type in vars.throws -%}
          catch (const {{exc_type}}& e) {
              err->type = strdup("{{exc_type}}");
              err->ptr = new {{exc_type}}(e);
          }
          {%- endfor %}
          {%- endif %}
          {%- if not 'std::exception' in vars.throws %}
          catch (const std::exception& e) {
              err->type = strdup("std::exception");
              err->ptr = new std::exception(e);
          }
          {%- endif %}
          catch (...) {
              err->type = strdup("Uncaught Exception");
          }

          {%- if rconverter.c.target_type_name != 'void' %}
          {{rconverter.c.target_type_name}} result {};
          return result;
          {%- endif %}
      }
      {%- else %}
      {# subscript operator getter #}
      {{rconverter.c.target_type_name}}{% if rconverter.c.custom.is_c_pointer_type %}{{' _Nullable' if vars.nullable_return else ' _Nonnull'}}{% endif %} {{helper.get_c_func_name(owner_class.converter.swift.target_type_name, vars.name|replace('[]', '_getitem_'), overloading_prefix + template_postfix)}}({{owner_class.converter.c.target_type_name}} cself,
      {%- for arg in args -%}{{comma()}}{{arg.converter.c.target_type_name}}{% if arg.converter.c.custom.is_c_pointer_type %}{{' _Nullable' if arg.name in vars.nullable_arg or arg.is_null_ptr else ' _Nonnull'}}{% endif %} {{arg.name}}{%- endfor-%}) {
          {%- set call_args = [] %}
          {%- for arg in args -%}
          {%- set converter = arg.converter.c_to_cxx %}
          {{converter.snippet(arg.name, nullable=arg.name in vars.nullable_arg or arg.is_null_ptr)|indent(4)}}
          {%- do call_args.append(converter.converted_name(arg.name))%}
          {% endfor %}
          {%- set this_converter = make_type_converter('std::shared_ptr<' + owner_class.cxx.type_name + '>').c_to_cxx if owner_class.root.vars.shared_ref else owner_class.converter.c_to_cxx -%}
          {{this_converter.snippet('cself', cxx_is_pointer=True)|indent(4)}}
          {%- if rconverter.c.target_type_name != 'void' %}
          const auto& result = {{this_converter.converted_name('cself')}}->{{cxx.name}}
                               {%- if cxx.is_template -%}
                               <{{template_choice.values()|format_list("{type}", 'type')|join(', ')}}>{%- endif -%}({{call_args|join(', ')}});
          {{rconverter.cxx_to_c.snippet('result', nullable=vars.nullable_return)|indent(8)}}
          return {{rconverter.cxx_to_c.converted_name('result')}};
          {%- else %}
          {{this_converter.converted_name('cself')}}->{{cxx.name}}({{call_args|join(', ')}});
          {%- endif %}
      }
      {%- if not return_type_info.cxx.is_const_qualified and return_type_info.cxx.is_lval_reference%}
      {# subscript operator setter #}
      {%- set comma = joiner(', ') -%}
      void {{helper.get_c_func_name(owner_class.converter.swift.target_type_name, vars.name|replace('[]', '_setitem_'), overloading_prefix + template_postfix)}}({{owner_class.converter.c.target_type_name}} cself, {% for arg in args -%}
          {{comma()}}{{arg.converter.c.target_type_name}}{% if arg.converter.c.custom.is_c_pointer_type %}{{' _Nullable' if arg.name in vars.nullable_arg or arg.is_null_ptr else ' _Nonnull'}}{% endif %} {{arg.name}}{%- endfor-%}{{', ' if args}}{{rconverter.c.target_type_name}}
          {%- if rconverter.c.custom.is_c_pointer_type %}{{' _Nullable' if vars.nullable_return else ' _Nonnull'}}{% endif %} value) {
          {%- set call_args = [] %}
          {%- for arg in args -%}
          {%- set converter = arg.converter.c_to_cxx %}
          {{converter.snippet(arg.name, nullable=arg.name in vars.nullable_arg or arg.is_null_ptr)|indent}}
          {%- do call_args.append(converter.converted_name(arg.name)) %}
          {% endfor %}
          {{rconverter.c_to_cxx.snippet('value', nullable=vars.nullable_return)|indent(4)}}
          {%- set this_converter = make_type_converter('std::shared_ptr<' + owner_class.cxx.type_name + '>').c_to_cxx if owner_class.root.vars.shared_ref else owner_class.converter.c_to_cxx -%}
          {%- if not cxx.is_static %}
          {{this_converter.snippet('cself', cxx_is_pointer=True)|indent(4)}}
          {%- endif %}
          {{this_converter.converted_name('cself')}}->{{cxx.name}}({{call_args|join(', ')}}) = value;
      }
      {%- endif %}
      {%- endif %}
  ch:
    body:
      content: |
        {%- set comma = joiner(', ') -%}
        {%- set template_postfix = template_type_converters|format_list("{arg.swift.custom.tname}", 'arg')|join if cxx.is_template else '' -%}
        {%- set is_subscript_operator = vars.is_operator and vars.name == '[]' -%}
        {%- if not is_subscript_operator -%}
        {{rconverter.c.target_type_name}}{% if rconverter.c.custom.is_c_pointer_type %}{{' _Nullable' if vars.nullable_return else ' _Nonnull'}}{% endif %} {{helper.get_c_func_name(owner_class.converter.swift.target_type_name, vars.name|replace('[]', '_getitem_') if is_subscript_operator else vars.name, overloading_prefix + template_postfix)}}(
        {%- if not cxx.is_static -%}
        {{owner_class.converter.c.target_type_name}} cself, {% endif -%}
        {%- for arg in args -%}{{comma()}}{{arg.converter.c.target_type_name}} {% if arg.converter.c.custom.is_c_pointer_type %}{{'_Nullable' if arg.name in vars.nullable_arg or arg.is_null_ptr else '_Nonnull'}}{% endif %} {{arg.name}}{%- endfor-%}{{', ' if args}}IEGenCObject* _Nonnull err);
        {%- else %}
        {# subscript operator #}
        {%- set comma = joiner(', ') %}
        {{rconverter.c.target_type_name}}{% if rconverter.c.custom.is_c_pointer_type %}{{' _Nullable' if vars.nullable_return else ' _Nonnull'}}
        {%- endif %} {{helper.get_c_func_name(owner_class.converter.swift.target_type_name, vars.name|replace('[]', '_getitem_') if is_subscript_operator else vars.name, overloading_prefix + template_postfix)}}({{owner_class.converter.c.target_type_name}} cself, {% for arg in args -%}
        {{comma()}}{{arg.converter.c.target_type_name}} {% if arg.converter.c.custom.is_c_pointer_type %}{{'_Nullable' if arg.name in vars.nullable_arg or arg.is_null_ptr else '_Nonnull'}}{% endif %} {{arg.name}}{%- endfor-%});
        {# subscript operator setter #}
        {%- if not return_type_info.cxx.is_const_qualified and return_type_info.cxx.is_lval_reference %}
        {% set comma = joiner(', ') %}
        void {{helper.get_c_func_name(owner_class.converter.swift.target_type_name, vars.name|replace('[]', '_setitem_'), overloading_prefix + template_postfix)}}({{owner_class.converter.c.target_type_name}} cself, {% for arg in args -%}
        {{comma()}}{{arg.converter.c.target_type_name}}{% if arg.converter.c.custom.is_c_pointer_type %}{{' _Nullable' if arg.name in vars.nullable_arg or arg.is_null_ptr else ' _Nonnull'}}{% endif %} {{arg.name}}{%- endfor-%}{{', ' if args}}{{rconverter.c.target_type_name}}
        {%- if rconverter.c.custom.is_c_pointer_type %}{{' _Nullable' if vars.nullable_return else ' _Nonnull'}}{% endif %} value);
        {%- endif %}
        {%- endif -%}


function:
  swift:
    body: |
      {%- set incorrect_nullable_args = vars.nullable_arg|reject('in', args|map(attribute='name'))|list -%}
      {%- if incorrect_nullable_args -%}
      {%- do Error.critical("{} arguments are marked as nullable but {} does not have such arguments.".format(', '.join(incorrect_nullable_args), cxx.displayname)) -%}
      {%- endif -%}
      {%- set template_postfix = template_type_converters|format_list("{arg.swift.custom.tname}", 'arg')|join if cxx.is_template else '' -%}
      {%- set comma = joiner(', ') -%}
      {%- if vars.comment -%}
      {{vars.comment|make_doxygen_comment}}
      {% endif -%}
      public func {{vars.name}}({%- for arg in args -%}{{comma()}}{{arg.name|to_camel_case}}: {{arg.converter.swift.target_type_name}}{{'?' if arg.name in vars.nullable_arg or arg.is_null_ptr}}
        {%- if arg.default -%}
        {%- if arg.is_enum %}
        {%- if arg.default.split('::')|last in arg.type_info.vars.enum_excluded_fields -%}
        {%- do Error.warning("{} field of {} enum is mentioned as excluded field, so it cannot be used as a default value for {} function argument. Iegen is skipping default value addition in target language wrappers.".format(arg.default.split('::')|last, arg.default.split('::')[-2], cxx.displayname)) -%}
        {%- else %} = {{arg.converter.swift.target_type_name}}.{{arg.type_info.vars.enum_field_name_prefix + arg.default.split('::')|last}}
        {%- endif -%}
        {%- else -%}
        {%- if arg.is_literal %} = {{arg.default}}
        {%- elif arg.is_null_ptr %} = nil
        {%- endif %}
        {%- endif %}
        {%- endif %}
        {%- endfor-%}) {{'throws ' if 'no_throw' not in vars.throws}}-> {{rconverter.swift.target_type_name}}{{'?' if vars.nullable_return}} {
        {%- set call_args = [] %}
        {%- for arg in args %}
        {%- set converter = arg.converter.swift_to_sc %}
        {%- set conversion = converter.snippet(arg.name|to_camel_case, nullable=arg.name in vars.nullable_arg or arg.is_null_ptr) %}
        {%- if conversion %}
        {{conversion|indent(2)}}
        {%- endif %}
        {%- do call_args.append(converter.converted_name(arg.name|to_camel_case))%}
        {%- endfor %}
        var err = IEGenCObject()
        {%- set namespace = cxx.namespace.split('::')|map('capitalize')|join %}
        {%- set c_func_name = helper.get_c_func_name(namespace, vars.name, overloading_prefix + template_postfix) %}
        {%- if rconverter.c.target_type_name != 'void' %}
        let result = {{c_func_name}}({{call_args|join(', ')}}{{', ' if call_args}}&err)
        {%- else %}
        {{c_func_name}}({{call_args|join(', ')}}{{', ' if call_args}}&err)
        {%- endif %}
        {%- for arg in args %}
        {%- if arg.converter.sc_cleanup %}
        {%- set cleanup_code_fragment = arg.converter.sc_cleanup.snippet(arg.converter.swift_to_sc.converted_name(arg.name|to_camel_case)) %}
        {%- if cleanup_code_fragment %}
        {{cleanup_code_fragment|indent(2)}}
        {%- endif %}
        {%- endif %}
        {%- endfor %}
        if err.type != nil {
          let errorType = String(cString: err.type!)
          switch errorType {
          {%- if 'no_throw' not in vars.throws %}
          {%- for exc_type in vars.throws %}
          case ("{{exc_type}}"):
            {%- set exc_info = get_type_info(exc_type) %}
<<<<<<< HEAD
            throw {{exc_info.vars.name}}(err, true)
=======
            throw {{exc_info.vars.name}}(IEGenCObject(type: strdup("{{exc_info.cxx.unqualified_canonical_type_name}}"), ptr: err.err_ptr), true)
>>>>>>> 8090cffe
          {%- endfor %}
          {%- endif %}
          {%- if not 'std::exception' in vars.throws %}
          case ("std::exception"):
            {%- set exc_info = get_type_info("std::exception") %}
<<<<<<< HEAD
            let excObj = {{exc_info.vars.name}}(err, true)
=======
            let excObj = {{exc_info.vars.name}}(IEGenCObject(type: strdup("{{exc_info.cxx.unqualified_canonical_type_name}}"), ptr: err.err_ptr), true)
>>>>>>> 8090cffe
            ExceptionHandler.handleUncaughtException(excObj.what())
          {%- endif %}
          default:
            err.type.deallocate()
            ExceptionHandler.handleUncaughtException("Uncaught Exception")
          }
        }
        {%- if rconverter.c.target_type_name != 'void' %}
        {%- set conversion = rconverter.sc_to_swift.snippet('result', nullable=vars.nullable_return) %}
        {%- if conversion %}
        {{conversion|indent(2)}}
        {%- endif %}
        return {{rconverter.sc_to_swift.converted_name('result')}}
        {%- endif %}
      }{{new_line}}
  cc:
    include: *var_method_cxx_include
    body: |
      {%- set comma = joiner(', ') %}
      {%- set template_postfix = template_type_converters|format_list("{arg.swift.custom.tname}", 'arg')|join if cxx.is_template else '' %}
      {%- set namespace = cxx.namespace.split('::')|map('capitalize')|join %}
      {{rconverter.c.target_type_name}}{% if rconverter.c.custom.is_c_pointer_type %}{{' _Nullable' if vars.nullable_return else ' _Nonnull'}}{% endif %} {{helper.get_c_func_name(namespace, vars.name, overloading_prefix + template_postfix)}}(
      {%- for arg in args -%}{{comma()}}{{arg.converter.c.target_type_name}}{% if arg.converter.c.custom.is_c_pointer_type -%}
      {{' _Nullable' if arg.name in vars.nullable_arg or arg.is_null_ptr else ' _Nonnull'}}{% endif %} {{arg.name}}{%- endfor-%}{{', ' if args}}IEGenCObject* _Nonnull err) {
          {%- set call_args = [] %}
          {%- for arg in args -%}
          {%- set converter = arg.converter.c_to_cxx %}
          {{converter.snippet(arg.name, nullable=arg.name in vars.nullable_arg or arg.is_null_ptr)|indent(4)}}
          {%- do call_args.append(converter.converted_name(arg.name)) %}
          {%- endfor %}
          {%- if rconverter.c.target_type_name != 'void' %}
          try {
              const auto& result = {{cxx.namespace}}::{{cxx.name}}
                                   {%- if cxx.is_template -%}
                                   <{{template_choice.values()|format_list("{type}", 'type')|join(', ')}}>
                                   {%- endif -%}({{call_args|join(', ')}});
              {{rconverter.cxx_to_c.snippet('result', nullable=vars.nullable_return)|indent(8)}}
              return {{rconverter.cxx_to_c.converted_name('result')}};
          }
          {%- else %}
          try {
              {{cxx.name}}{%- if cxx.is_template -%}
              <{{template_choice.values()|format_list("{type}", 'type')|join(', ')}}>
              {%- endif -%}({{call_args|join(', ')}});
          }
          {%- endif %}
          {%- if 'no_throw' not in vars.throws %}
          {%- for exc_type in vars.throws -%}
          catch (const {{exc_type}}& e) {
              err->type = strdup("{{exc_type}}");
              err->ptr = new {{exc_type}}(e);
          }
          {%- endfor %}
          {%- endif %}
          {%- if not 'std::exception' in vars.throws %}
          catch (const std::exception& e) {
              err->type = strdup("std::exception");
              err->ptr = new std::exception(e);
          }
          {%- endif %}
          catch (...) {
              err->type = strdup("Uncaught Exception");
          }

          {%- if rconverter.c.target_type_name != 'void' %}
          {{rconverter.c.target_type_name}} result {};
          return result;
          {%- endif %}
      }
  ch:
    body:
      content: |
        {%- set comma = joiner(', ') %}
        {%- set template_postfix = template_type_converters|format_list("{arg.swift.custom.tname}", 'arg')|join if cxx.is_template else '' %}
        {%- set namespace = cxx.namespace.split('::')|map('capitalize')|join %}
        {%- set c_func_name = helper.get_c_func_name(namespace, vars.name, overloading_prefix + template_postfix) %}
        {{rconverter.c.target_type_name}}{% if rconverter.c.custom.is_c_pointer_type %}{{' _Nullable' if vars.nullable_return else ' _Nonnull'}}{% endif %} {{c_func_name}}(
        {%- for arg in args -%}
        {{comma()}}{{arg.converter.c.target_type_name}} {% if arg.converter.c.custom.is_c_pointer_type %}{{'_Nullable' if arg.name in vars.nullable_arg or arg.is_null_ptr else '_Nonnull'}}{% endif %} {{arg.name}}
        {%- endfor -%}{{', ' if args}}IEGenCObject* _Nonnull err);


var_getter_cxx_include: &var_getter_cxx_include
  unique_content: |
    {%- macro gen_include(type_info, gen_desc_incl=true) -%}
    {%- if type_info.vars and type_info.vars.is_proj_type -%}
    {{marker}}#include "{{type_info.vars.prj_rel_file_name}}"
    {%- endif -%}
    {%- for arg_type_info in type_info.arg_types_infos -%}
    {{gen_include(arg_type_info, gen_desc_incl)}}
    {%- endfor -%}
    {#- `is defined` check is done for enum types (enums don't have descendants) -#}
    {%- if gen_desc_incl and type_info.vars and type_info.vars.descendants is defined and type_info.descendants is defined -%}
    {%- for descendant in (type_info.vars.descendants if type_info.vars.descendants is not none else type_info.descendants) -%}
    {#- generate includes for descendants list of an argument -#}
    {{gen_include(get_type_info(descendant))}}
    {%- endfor -%}
    {%- endif -%}
    {%- endmacro -%}
    {{gen_include(return_type_info, gen_desc_incl=false)}}{{gen_include(owner_class)}}

property_getter:
  swift:
    properties: |
      {%- if not cxx.is_public -%}
      {%- do Error.critical("{}.{} is not a public field. Make it public or remove iegen API.".format(owner_class.cxx.displayname, cxx.displayname)) -%}
      {%- endif -%}
      {%- set result_converter = rconverter.sc_to_swift -%}
      {%- if vars.comment -%}
      {{vars.comment|make_doxygen_comment}}
      {% endif -%}
      public var {{vars.name}}: {{result_converter.target_type_name}}{{'?' if vars.nullable_return}} {
        get {
          let result = _prop_get_{{owner_class.converter.swift.target_type_name}}_{{vars.name}}(cself)
          {%- set conversion = result_converter.snippet('result', nullable=vars.nullable_return) %}
          {%- if conversion %}
          {{conversion|indent(4)}}
          {%- endif %}
          return {{result_converter.converted_name('result')}}
        }
        {%- if vars.action == 'gen_property_setter' %}
        {%- set converter = rconverter.swift_to_sc %}

        set(value) {
          {%- set conversion = converter.snippet('value', nullable=vars.nullable_return) %}
          {%- if conversion %}
          {{conversion|indent(4)}}
          {%- endif %}
          _prop_set_{{owner_class.converter.swift.target_type_name}}_{{vars.name}}(cself, {{converter.converted_name('value')}})
          {%- if rconverter.sc_cleanup %}
          {%- set cleanup_code_fragment = arg.converter.sc_cleanup.snippet(converter.converted_name('value')) %}
          {%- if cleanup_code_fragment %}
          {{cleanup_code_fragment|indent(4)}}
          {%- endif %}
          {%- endif %}
        }
        {%- endif %}
      }{{new_line}}
    interface_properties: |
      {%- set result_converter = rconverter.sc_to_swift -%}
      {%- if vars.comment -%}
      {{vars.comment|make_doxygen_comment}}
      {% endif -%}
      var {{vars.name}}: {{result_converter.target_type_name}}{{'?' if vars.nullable_return}} { get {% if vars.action == 'gen_property_setter' %}set{% endif %} }
  cc:
    include: *var_getter_cxx_include
    body: |
      {{rconverter.c.target_type_name}}{% if rconverter.c.custom.is_c_pointer_type %}{{' _Nullable' if vars.nullable_return else ' _Nonnull'}}{% endif %} _prop_get_{{owner_class.converter.swift.target_type_name}}_{{vars.name}}({{owner_class.converter.c.target_type_name}} cself){
          {%- set this_converter = make_type_converter('std::shared_ptr<' + owner_class.cxx.type_name + '>').c_to_cxx if owner_class.root.vars.shared_ref else owner_class.converter.c_to_cxx -%}
          {{this_converter.snippet('cself', cxx_is_pointer=True)|indent(4)}}
          const auto& result = {{this_converter.converted_name('cself')}}->{{cxx.name}};
          {{rconverter.cxx_to_c.snippet('result', nullable=vars.nullable_return)|indent(4)}}
          return {{rconverter.cxx_to_c.converted_name('result')}};
      }
      {%- if vars.action == 'gen_property_setter' %}
      void _prop_set_{{owner_class.converter.swift.target_type_name}}_{{vars.name}}({{owner_class.converter.c.target_type_name}} cself, {{rconverter.c.target_type_name}}{% if rconverter.c.custom.is_c_pointer_type %}{{' _Nullable' if vars.nullable_return else ' _Nonnull'}}{% endif %} {{vars.name}}){
          {{this_converter.snippet('cself', cxx_is_pointer=True)|indent(4)}}
          {{rconverter.c_to_cxx.snippet(vars.name, nullable=vars.nullable_return)|indent(4)}}
          {{this_converter.converted_name('cself')}}->{{cxx.name}} = {{rconverter.c_to_cxx.converted_name(vars.name)}};
      }
      {% endif %}
  ch:
    body:
      content: |
        {{rconverter.c.target_type_name}}{% if rconverter.c.custom.is_c_pointer_type %}{{' _Nullable' if vars.nullable_return else ' _Nonnull'}}{% endif %} _prop_get_{{owner_class.converter.swift.target_type_name}}_{{vars.name}}({{owner_class.converter.c.target_type_name}} cself);
        {%- if vars.action == 'gen_property_setter' %}
        void _prop_set_{{owner_class.converter.swift.target_type_name}}_{{vars.name}}({{owner_class.converter.c.target_type_name}} cself, {{rconverter.c.target_type_name}}{% if rconverter.c.custom.is_c_pointer_type %}{{' _Nullable' if vars.nullable_return else ' _Nonnull'}}{% endif %} {{vars.name}});
        {% endif %}

getter:
  swift:
    properties: |
      {%- do helper.validate_getter(cxx, vars, args, owner_class, setter|default(none)) -%}
      {%- do helper.validate_template_getter_setter(cxx, vars, owner_class, setter|default(none)) -%}
      {% set result_converter = rconverter.sc_to_swift -%}
      {%- set template_postfix = template_type_converters|format_list("{arg.swift.custom.tname}", 'arg')|join if cxx.is_template else '' -%}
      {% if vars.comment -%}
      {{vars.comment|make_doxygen_comment}}
      {% endif -%}
      {%- set override = cxx.is_override and not is_interface_override -%}
      public {{'override ' if override}}var {% if cxx.is_template -%}
                                           {%- for name in template_names or [] %}
                                           {%- if name != None %}{{name}}{% else %}{{template_type_converters[loop.index - 1].custom.tname}}{% endif %}
                                           {%- endfor %}
                                           {%- else %}{{vars.name}}
                                           {%- endif -%}: {{result_converter.target_type_name}}{{'?' if vars.nullable_return}} {
        get {
          let result = _prop_get_{{owner_class.converter.swift.target_type_name}}_{{vars.name}}{{overloading_prefix}}{{template_postfix}}(cself)
          {%- set conversion = result_converter.snippet('result', nullable=vars.nullable_return) %}
          {%- if conversion %}
          {{conversion|indent(4)}}
          {%- endif %}
          return {{result_converter.converted_name('result')}}
        }
        {%- if setter is defined %}
        {%- set incorrect_nullable_args = setter.vars.nullable_arg|reject('in', setter.args|map(attribute='name'))|list %}
        {%- if incorrect_nullable_args  %}
        {%- do Error.critical("{} arguments are marked as nullable but {}.{} does not have such arguments.".format(', '.join(incorrect_nullable_args), setter.owner_class.cxx.displayname, setter.cxx.displayname)) %}
        {%- endif %}
        {%- set converter = setter.args[0].converter.swift_to_sc %}

        set(value) {
          {%- set conversion = converter.snippet('value', nullable=vars.nullable_return) %}
          {%- if conversion %}
          {{conversion|indent(4)}}
          {%- endif %}
          _prop_set_{{owner_class.converter.swift.target_type_name}}_{{vars.name}}{{setter.overloading_prefix}}{{template_postfix}}(cself, {{converter.converted_name('value')}})
          {%- if rconverter.sc_cleanup %}
          {%- set cleanup_code_fragment = rconverter.sc_cleanup.snippet(converter.converted_name('value')) %}
          {%- if cleanup_code_fragment %}
          {{cleanup_code_fragment|indent(4)}}
          {%- endif %}
          {%- endif %}
        }
        {%- endif %}
      }{{new_line}}
    interface_properties: |
      {%- set result_converter = rconverter.sc_to_swift -%}
      {%- if vars.comment -%}
      {{vars.comment|make_doxygen_comment}}
      {% endif -%}
      var {{vars.name}}: {{result_converter.target_type_name}}{{'?' if vars.nullable_return}} { get{% if setter is defined %} set{% endif %} }
  cc:
    include: *var_getter_cxx_include
    body: |
      {%- set template_postfix = template_type_converters|format_list("{arg.swift.custom.tname}", 'arg')|join if cxx.is_template else '' -%}
      {%- if cxx.is_template -%}
      {%- set template_args = '<' + template_choice.values()|format_list("{type}", 'type')|join(', ') + '>' %}
      {%- else %}
      {%- set template_args = '' %}
      {%- endif %}
      {{rconverter.c.target_type_name}}{% if rconverter.c.custom.is_c_pointer_type %}{{' _Nullable' if vars.nullable_return else ' _Nonnull'}}{% endif %} _prop_get_{{owner_class.converter.swift.target_type_name}}_{{vars.name}}{{overloading_prefix}}{{template_postfix}}({{owner_class.converter.c.target_type_name}} cself){
          {%- set this_converter = make_type_converter('std::shared_ptr<' + owner_class.cxx.type_name + '>').c_to_cxx if owner_class.root.vars.shared_ref else owner_class.converter.c_to_cxx -%}
          {{this_converter.snippet('cself', cxx_is_pointer=True)|indent(4)}}
          const auto& result = {{this_converter.converted_name('cself')}}->{{cxx.name}}{{template_args}}();
          {{rconverter.cxx_to_c.snippet('result', nullable=vars.nullable_return)|indent(4)}}
          return {{rconverter.cxx_to_c.converted_name('result')}};
      }
      {%- if setter is defined %}
      {% set converter = setter.args[0].converter.c_to_cxx %}
      void _prop_set_{{owner_class.converter.swift.target_type_name}}_{{vars.name}}{{setter.overloading_prefix}}{{template_postfix}}({{owner_class.converter.c.target_type_name}} cself, {{setter.args[0].converter.c.target_type_name}}{% if rconverter.c.custom.is_c_pointer_type %}{{' _Nullable' if vars.nullable_return else ' _Nonnull'}}{% endif %} {{setter.args[0].name}}){
          {{this_converter.snippet('cself', cxx_is_pointer=True)|indent(4)}}
          {{converter.snippet(setter.args[0].name, nullable=vars.nullable_return)|indent(4)}}
          {{this_converter.converted_name('cself')}}->{{setter.cxx.name}}{{template_args}}({{converter.converted_name(setter.args[0].name)}});
      }
      {% endif %}
  ch:
    body:
      content: |
        {%- set template_postfix = template_type_converters|format_list("{arg.swift.custom.tname}", 'arg')|join if cxx.is_template else '' -%}
        {{rconverter.c.target_type_name}}{% if rconverter.c.custom.is_c_pointer_type %}{{' _Nullable' if vars.nullable_return else ' _Nonnull'}}{% endif %} _prop_get_{{owner_class.converter.swift.target_type_name}}_{{vars.name}}{{overloading_prefix}}{{template_postfix}}({{owner_class.converter.c.target_type_name}} cself);
        {%- if setter is defined %}
        {% set converter = setter.args[0].converter.c %}
        void _prop_set_{{owner_class.converter.swift.target_type_name}}_{{vars.name}}{{setter.overloading_prefix}}{{template_postfix}}({{owner_class.converter.c.target_type_name}} cself, {{converter.target_type_name}}
        {%- if rconverter.c.custom.is_c_pointer_type %}{{' _Nullable' if vars.nullable_return else ' _Nonnull'}}{% endif %} {{setter.args[0].name}});
        {% endif %}<|MERGE_RESOLUTION|>--- conflicted
+++ resolved
@@ -368,21 +368,13 @@
           {%- for exc_type in vars.throws %}
           case ("{{exc_type}}"):
             {%- set exc_info = get_type_info(exc_type) %}
-<<<<<<< HEAD
             throw {{exc_info.vars.name}}(err, true)
-=======
-            throw {{exc_info.vars.name}}(IEGenCObject(type: strdup("{{exc_info.cxx.unqualified_canonical_type_name}}"), ptr: err.err_ptr), true)
->>>>>>> 8090cffe
           {%- endfor %}
           {%- endif %}
           {%- if not 'std::exception' in vars.throws %}
           case ("std::exception"):
             {%- set exc_info = get_type_info("std::exception") %}
-<<<<<<< HEAD
             let excObj = {{exc_info.vars.name}}(err, true)
-=======
-            let excObj = {{exc_info.vars.name}}(IEGenCObject(type: strdup("{{exc_info.cxx.unqualified_canonical_type_name}}"), ptr: err.err_ptr), true)
->>>>>>> 8090cffe
             ExceptionHandler.handleUncaughtException(excObj.what())
           {%- endif %}
           default:
@@ -567,21 +559,13 @@
           {%- for exc_type in vars.throws %}
           case ("{{exc_type}}"):
             {%- set exc_info = get_type_info(exc_type) %}
-<<<<<<< HEAD
             throw {{exc_info.vars.name}}(err, true)
-=======
-            throw {{exc_info.vars.name}}(IEGenCObject(type: strdup("{{exc_info.cxx.unqualified_canonical_type_name}}"), ptr: err.err_ptr), true)
->>>>>>> 8090cffe
           {%- endfor %}
           {%- endif %}
           {%- if not 'std::exception' in vars.throws %}
           case ("std::exception"):
             {%- set exc_info = get_type_info("std::exception") %}
-<<<<<<< HEAD
             let excObj = {{exc_info.vars.name}}(err, true)
-=======
-            let excObj = {{exc_info.vars.name}}(IEGenCObject(type: strdup("{{exc_info.cxx.unqualified_canonical_type_name}}"), ptr: err.err_ptr), true)
->>>>>>> 8090cffe
             ExceptionHandler.handleUncaughtException(excObj.what())
           {%- endif %}
           default:
@@ -795,21 +779,13 @@
           {%- for exc_type in vars.throws %}
           case ("{{exc_type}}"):
             {%- set exc_info = get_type_info(exc_type) %}
-<<<<<<< HEAD
             throw {{exc_info.vars.name}}(err, true)
-=======
-            throw {{exc_info.vars.name}}(IEGenCObject(type: strdup("{{exc_info.cxx.unqualified_canonical_type_name}}"), ptr: err.err_ptr), true)
->>>>>>> 8090cffe
           {%- endfor %}
           {%- endif %}
           {%- if not 'std::exception' in vars.throws %}
           case ("std::exception"):
             {%- set exc_info = get_type_info("std::exception") %}
-<<<<<<< HEAD
             let excObj = {{exc_info.vars.name}}(err, true)
-=======
-            let excObj = {{exc_info.vars.name}}(IEGenCObject(type: strdup("{{exc_info.cxx.unqualified_canonical_type_name}}"), ptr: err.err_ptr), true)
->>>>>>> 8090cffe
             ExceptionHandler.handleUncaughtException(excObj.what())
           {%- endif %}
           default:
