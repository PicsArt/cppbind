file:
  swift:
    file_path: |
      {{out_dir + pat_sep + [package_prefix, package, file]|map('replace', '.', pat_sep)|path_join}}.swift
    scopes:
      - include
      - body
    content: |
      {{helper.make_doxygen_comment((banner_logo + new_line + banner_comment).split(new_line))}}

      import Foundation
      import {{c_wrapper_lib_name}}
      {{helper_includes|format_list('import {}')|join(new_line)}}
      {{include}}

      {{body}}
  cc:
    file_path: |
      {{cxx_out_dir + pat_sep + [package_prefix, package, 'c_' + file]|map('replace', '.', pat_sep)|path_join}}.cpp
    scopes:
      - body
      - include
    content: |
      {{helper.make_doxygen_comment((banner_logo + new_line + banner_comment).split(new_line))}}

      #include <string.h>
      #include <memory>
      #include "{{path.relpath(cxx_out_dir + pat_sep + [package_prefix, package]|map('replace', '.', pat_sep)|path_join, out_prj_dir)}}/c_{{file}}.h"
      {{include}}

      {{body}}
  ch:
    file_path: |
      {{cxx_out_dir + pat_sep + [package_prefix, package, 'c_' + file]|map('replace', '.', pat_sep)|path_join}}.h
    scopes:
      - body
      - include
    content: |
      {{helper.make_doxygen_comment((banner_logo + new_line + banner_comment).split(new_line))}}

      #ifndef _C_{{file}}_WRAPPER_
      #define _C_{{file}}_WRAPPER_

      {{cxx_helper_includes|format_list('#include "{}"')|join(new_line)}}
      {{include}}
      #include <stdbool.h>

      #if __cplusplus
      extern "C" {
      #endif
          {{body | string | indent}}
      #if __cplusplus
      }
      #endif
      #endif /* ifndef _C_{{file}}_WRAPPER_ */
  exceptions_utils_swift:
    file_path: |
      {{out_dir + pat_sep + [package_prefix, 'exception_helpers', 'utils']|map('replace', '.', pat_sep)|path_join}}.swift
    scopes:
      - body
    content: |
      {{helper.make_doxygen_comment((banner_logo + new_line + banner_comment).split(new_line))}}

      public class ExceptionHandler {

          static var uncaughtExceptionHandler = defaultHandler;

          static func defaultHandler(_ err_msg: String) {
              print("Uncaught exception is found: \(err_msg)")
              fatalError("Unexpected Exception")
          }

          static func handleUncaughtException(_ err_msg : String) {
              uncaughtExceptionHandler(err_msg)
          }

          public static func setUncaughtExceptionHandler(_ handler: @escaping (String) -> Void) {
              uncaughtExceptionHandler = handler;
          }

          public static func unsetUncaughtExceptionHandler() {
              uncaughtExceptionHandler = defaultHandler;
          }
      }

package:

enum:
  swift:
    body: |

     public enum {{name}}: CUnsignedInt{
        {%- for case in enum_cases -%}
        {%- if case.comment %}
        {{helper.make_enum_case_comment(case.comment)|string|indent(2)}}
        {%- endif %}
        case {{case.name}} = {{case.value}}
        {%- endfor %}
      }

var_class_include: &var_class_include
    unique_content: |
      {%- if ctx.is_proj_type -%}
      #include "{{prj_rel_file_name}}"
      {%- endif -%}
      {%- macro gen_import(converter, current_ctx) -%}
      {%- set type_ctx = converter.ctx -%}
      {%- if type_ctx and type_ctx.is_proj_type and (type_ctx.package != current_ctx.package or type_ctx.file != current_ctx.file) -%}
      {{marker}}#include "{{type_ctx.prj_rel_file_name}}"
      {%- endif -%}
      {%- for tmpl_arg_converter in converter.template_args -%}
      {{gen_import(tmpl_arg_converter, current_ctx)}}
      {%- endfor -%}
      {%- endmacro -%}
      {%- for base in base_types_converters -%}
      {{gen_import(base, ctx)}}
      {%- endfor -%}
      {%- if include_cxx -%}
      {{marker}}{{include_cxx|select('match_regexp', '^<.*>$', '^".*"$')|format_list('#include {}')|join_unique}}
      {{marker}}{{include_cxx|reject('match_regexp', '^<.*>$', '^".*"$')|format_list('#include "{}"')|join_unique}}
      {%- endif -%}

class:
  swift:
    include:
      unique_content: |
        {{include|format_list("import {}")|join_unique}}
    body:
      scopes:
        - head
        - properties
        - body
        - private_external
      content: |
        {%- set bases_specifiers = base_types_converters|map(attribute='swift.target_type_name')|list + ctx.bases_list -%}
        {{helper.make_comment(comment)}}
        public class {{name}}{{template_suffix}} {{': ' + bases_specifiers|join(', ') if bases_specifiers}}
                                {%- if ctx.is_exception and not helper.Exceptions.has_exc_base(ctx) -%}
                                {{', ' if bases_specifiers else ' : Error'}}
                                {%- endif %} {
            {% if not has_non_abstract_base_class and not helper.Exceptions.is_std_custom_exc(ctx)%}
            public let cself : {{converter.sc.target_type_name}}
            public let owner : Bool

            // internal main initializer
            internal required init(_ _cself: {{converter.sc.target_type_name}}, _ _owner: Bool = false) {
              self.cself = _cself
              self.owner = _owner
            }
            deinit {
              if owner {
                release_{{name}}{{template_suffix}}(cself)
              }
            }
            {%endif%}
            {{head|string|indent}}
            {{properties|string|indent}}
            {{body|string|indent}}
        }
  cc:
    include: *var_class_include
    body:
      content: |
        {%- if ctx.namespace %}
        using namespace {{ctx.namespace}};
        {%- endif %}
        void release_{{name}}{{template_suffix}}({{converter.c.target_type_name}} _Nonnull cself) {
            {%- if root.shared_ref %}
            delete static_cast<std::shared_ptr<{{cxx_root_type_name}}>*>(cself);
            {%- else %}
            delete dynamic_cast<{{cxx_type_name}}*>(static_cast<{{cxx_root_type_name}}*>(cself));
            {%- endif %}
        }
  ch:
    body:
      content: |
        void release_{{name}}{{template_suffix}}({{converter.c.target_type_name}} _Nonnull cself);


interface:
  swift:
    include:
      unique_content: |
        {{include|format_list("import {}")|join_unique}}
    body:
      scopes:
        - interface_head
        - interface_properties
        - interface_body
        - head
        - properties
        - body
      content: |
        {%- set bases_specifiers = base_types_converters|map(attribute='swift.target_type_name')|list + ctx.bases_list -%}
        {{helper.make_comment(comment)}}
        public protocol {{interface_name}}{{template_suffix}} {{': ' + bases_specifiers|join(', ') if bases_specifiers}} {

            {% if not base_types_converters %}
            var cself : {{converter.sc.target_type_name}} { get }
            {% endif %}
            {{interface_head|string|indent}}
            {{interface_properties|string|indent}}
            {{interface_body|string|indent}}
        }
        extension {{interface_name}}{{template_suffix}} {
            {{properties|string|indent}}
            {{body|string|indent}}
        }
        public class {{name}}{{template_suffix}} : {{interface_name}}{{template_suffix}} {
            public let cself : {{converter.sc.target_type_name}}
            public let owner : Bool

            // internal main initializer
            internal required init(_ _cself: {{converter.sc.target_type_name}}, _ _owner: Bool = false) {
              self.cself = _cself
              self.owner = _owner
            }
            deinit {
              if owner {
                release_{{name}}{{template_suffix}}(cself)
              }
            }

            {{head|string|indent}}
        }
  cc:
    include: *var_class_include
    body:
      content: |
        using namespace {{ctx.namespace}};
        void release_{{name}}{{template_suffix}}({{converter.c.target_type_name}} _Nonnull cself){
            {%- if root.shared_ref %}
            delete static_cast<std::shared_ptr<{{cxx_root_type_name}}>*>(cself);
            {%- else %}
            delete dynamic_cast<{{cxx_type_name}}*>(static_cast<{{cxx_root_type_name}}*>(cself));
            {%- endif %}
        }
  ch:
    body:
      content: |
        void release_{{name}}{{template_suffix}}({{converter.c.target_type_name}} _Nonnull cself);

var_method_cxx_include: &var_method_cxx_include
  unique_content: |
    {%- macro gen_import(converter, current_ctx) -%}
    {%- set type_ctx = converter.ctx -%}
    {%- if type_ctx and type_ctx.is_proj_type -%}
    {{marker}}#include "{{type_ctx.prj_rel_file_name}}"
    {%- endif -%}
    {%- for tmpl_arg_converter in converter.template_args -%}
    {{gen_import(tmpl_arg_converter, current_ctx)}}
    {%- endfor -%}
    {%- endmacro -%}
    {%- for arg in args -%}
    {{gen_import(arg.converter, ctx)}}
    {%- endfor -%}
    {%- if rconverter is defined -%}
    {{gen_import(rconverter, ctx)}}
    {%- endif -%}

constructor:
  swift:
    head: |
      {{helper.make_comment(comment)}}
      {%- set comma = joiner(', ') %}
      public convenience init({%- for arg in args -%}{{comma()}}{{arg.name}}: {{arg.converter.swift.target_type_name}}{{'?' if arg.nullable}}{%- endfor-%}) {
      {%- set call_args = [] %}
      {% for arg in args -%}
      {%- set converter = arg.converter.swift_to_sc %}
          {{converter.snippet(arg.name, nullable=arg.nullable)|indent}}
      {%- do call_args.append(converter.converted_name(arg.name)) %}
      {%- endfor %}
          self.init(create_{{owner_class.name}}{{owner_class.template_suffix}}{{overloading_prefix}}({{call_args|join(', ')}}), true)
      }
  cc:
    include: *var_method_cxx_include
    body: |
      {%- set comma = joiner(', ') %}
      {{owner_class.converter.c.target_type_name}} _Nonnull create_{{owner_class.name}}{{owner_class.template_suffix}}{{overloading_prefix}}({%- for arg in args -%}{{comma()}}{{arg.converter.c.target_type_name}}
      {%- if arg.converter.c.custom.is_c_pointer_type %} {{'_Nullable' if arg.nullable else '_Nonnull'}}{% endif %} {{arg.name}}{%- endfor-%}){
        {%- set call_args = [] -%}
        {%- for arg in args -%}
        {% set converter = arg.converter.c_to_cxx %}
          {{converter.snippet(arg.name, nullable=arg.nullable)|indent}}
        {%- do call_args.append(converter.converted_name(arg.name)) -%}
        {% endfor %}
          auto this_object = new {{owner_class.cxx_type_name}}({{call_args|join(', ')}});
          {%- if owner_class.root.shared_ref %}
          return new std::shared_ptr<{{owner_class.root.cxx_type_name}}>(this_object);
          {%- else %}
          return static_cast<{{owner_class.root.cxx_type_name}}*>(this_object);
          {%- endif %}
      }
  ch:
    body:
      content: |
        {%- set comma = joiner(', ') %}
        {{owner_class.converter.c.target_type_name}} _Nonnull create_{{owner_class.name}}{{owner_class.template_suffix}}{{overloading_prefix}}({%- for arg in args -%}{{comma()}}{{arg.converter.c.target_type_name}}
        {%- if arg.converter.c.custom.is_c_pointer_type %} {{'_Nullable' if arg.nullable else '_Nonnull'}}{% endif %} {{arg.name}}{%- endfor-%});

function:
  swift:
    body: |
      {{helper.make_comment(comment)}}
      {%- set comma = joiner(', ') %}
      {%- if is_operator %}
      public static func {{helper.get_map_cxx_operator_name(name)}}(cself: {{owner_class.name}}{{', ' if args}}{%- for arg in args -%}{{comma()}}{{arg.name}}: {{arg.converter.swift.target_type_name}}{{'?' if arg.nullable}}{%- endfor-%}) {{'throws ' if helper.Exceptions.can_throw(throws)}}-> {{rconverter.swift.target_type_name}}{{'?' if nullable_return}} {
        {%- set call_args = ['cself.cself']%}
      {%- else%}
      {% set override = is_override and not (original_definition_context and original_definition_context.action == 'gen_interface') -%}
      public {{"static " if is_static}}{{"override " if override}}func {{name}}({%- for arg in args -%}{{comma()}}{{arg.name}}: {{arg.converter.swift.target_type_name}}{{'?' if arg.nullable}}{%- endfor-%}) {{'throws ' if helper.Exceptions.can_throw(throws)}}-> {{rconverter.swift.target_type_name}}{{'?' if nullable_return}} {
        {%- set call_args = ['cself'] if not is_static else [] %}
      {%endif%}
        {%- for arg in args %}
        {%- set converter = arg.converter.swift_to_sc %}
          {{converter.snippet(arg.name, nullable=arg.nullable)|indent}}
        {%- do call_args.append(converter.converted_name(arg.name))%}
        {%- endfor %}
          var err = ErrorObj()
        {%- if rconverter.c.target_type_name != 'void' %}
<<<<<<< HEAD
          let result = {{helper.get_c_func_name("{}{}_{}{}".format(owner_class.name, owner_class.template_suffix, name, overloading_prefix))}}({{call_args|join(', ')}}{{', ' if call_args|length > 0}}&err);
          {{rconverter.sc_to_swift.snippet('result', nullable=nullable_return)|indent}}
=======
          let result = {{helper.get_c_func_name("{}{}_{}{}".format(owner_class.name, owner_class.template_suffix, name, overloading_prefix))}}({{call_args|join(', ')}}{{', ' if call_args}}&err);
          {{rconverter.sc_to_swift.snippet('result')|indent}}
>>>>>>> d27143e9
        {%- else %}
          {{helper.get_c_func_name("{}{}_{}{}".format(owner_class.name, owner_class.template_suffix, name, overloading_prefix))}}({{call_args|join(', ')}}{{', ' if call_args}}&err);
        {%- endif %}
          if (err.is_err) {
              let err_type = Int(err.err_type)
              switch(err_type) {
              {%- if helper.Exceptions.can_throw(throws) %}
              {%- for exc_type in throws %}
                  case({{loop.index}}):
                      throw {{helper.Exceptions.get_exc_name(exc_type)}}(err.err_ptr, true)
              {%- endfor %}
              {%- endif %}
              {%- if not 'std::exception' in throws %}
                  case({{throws|length + 1 if helper.Exceptions.can_throw(throws) else 1}}):
                      let exc_obj = StdException(err.err_ptr, true)
                      ExceptionHandler.handleUncaughtException(exc_obj.what())
              {%- endif %}
                  default:
                      ExceptionHandler.handleUncaughtException("Uncaught Exception")
              }
          }
        {%- if rconverter.c.target_type_name != 'void' %}
          return {{rconverter.sc_to_swift.converted_name('result')}};
        {%- endif %}
      }
    interface_body: |
      {{helper.make_comment(comment)}}
      func {{name}}({%- for arg in args -%}{{comma()}}{{arg.name}}: {{arg.converter.swift.target_type_name}}{{'?' if arg.nullable}}{%- endfor-%}) {{'throws ' if helper.Exceptions.can_throw(throws)}}-> {{rconverter.swift.target_type_name}}{{'?' if nullable_return}}
  cc:
    include: *var_method_cxx_include
    body: |
      {%- set comma = joiner(', ') %}
      {{rconverter.c.target_type_name}}{% if rconverter.c.custom.is_c_pointer_type %}{{' _Nullable' if nullable_return else ' _Nonnull'}}{% endif %} {{helper.get_c_func_name("{}{}_{}{}".format(owner_class.name, owner_class.template_suffix, name, overloading_prefix))}}(
      {%- if not is_static -%}
<<<<<<< HEAD
      {{owner_class.converter.c.target_type_name}} _Nonnull cself, {% endif -%}
      {%- for arg in args -%}{{comma()}}{{arg.converter.c.target_type_name}}{% if arg.converter.c.custom.is_c_pointer_type %}{{' _Nullable' if arg.nullable else ' _Nonnull'}}{% endif %} {{arg.name}}{%- endfor-%}{{', ' if args}}ErrorObj* _Nonnull err){
=======
      {{owner_class.converter.c.target_type_name}} cself {{args|format_list(", {arg.converter.c.target_type_name} {arg.name}", 'arg')|join}}, ErrorObj* _Nonnull err
      {%- else -%}
      {{args|format_list("{arg.converter.c.target_type_name} {arg.name}", 'arg')|join(', ')}}{{', ' if args}}ErrorObj* _Nonnull err
      {%- endif %}){
>>>>>>> d27143e9
        {%- set call_args = [] %}
        {%- for arg in args -%}
        {%- set converter = arg.converter.c_to_cxx %}
          {{converter.snippet(arg.name, nullable=arg.nullable)|indent}}
        {%- do call_args.append(converter.converted_name(arg.name))%}
        {% endfor %}
        {%- if not is_static %}
          {%- if owner_class.root.shared_ref %}
          auto c_to_cxx_cself = std::dynamic_pointer_cast<{{owner_class.cxx_type_name}}>(
                    *static_cast<std::shared_ptr<{{owner_class.cxx_root_type_name}}>*>(cself)
                    );
          {%- else %}
          auto c_to_cxx_cself = dynamic_cast<{{owner_class.cxx_type_name}}*>(static_cast<{{owner_class.cxx_root_type_name}}*>(cself));
          {%- endif %}
        {%- endif %}

        {%- if rconverter.c.target_type_name != 'void' %}
          try {
            const auto& result = {%if not is_static %}c_to_cxx_cself->{%else%}{{owner_class.cxx_type_name}}::{% endif %}{{cxx_name}}{%- if ctx.node.is_function_template -%}
                                                                      <{{template_choice.values()|format_list("{type}", 'type')|join(', ')}}>{%- endif -%}({{call_args|join(', ')}});
            {{rconverter.cxx_to_c.snippet('result', nullable=nullable_return)|indent}}
            return {{rconverter.cxx_to_c.converted_name('result')}};
          }
        {%- else %}
          try {
            {%if not is_static %}c_to_cxx_cself->{%else%}{{owner_class.cxx_type_name}}::{% endif %}{{cxx_name}}({{call_args|join(', ')}});
          }
        {%- endif %}
        {%- if helper.Exceptions.can_throw(throws) %}
          {%- for exc_type in throws -%}
          catch (const {{exc_type}}& e) {
              err->is_err = true;
              err->err_type = {{loop.index}};
              err->err_ptr = new {{exc_type}}(e);
          }
          {%- endfor %}
          {%- endif %}
          {%- if not 'std::exception' in throws %}
          catch (const std::exception& e) {
              err->is_err = true;
              err->err_type = {{throws|length + 1 if helper.Exceptions.can_throw(throws) else 1}};
              err->err_ptr = new std::exception(e);
          }
          {%- endif %}
          catch (...) {
              err->is_err = true;
          }

          {%- if rconverter.c.target_type_name != 'void' %}
          {{rconverter.c.target_type_name}} result;
          return result;
          {%- endif %}
      }
  ch:
    body:
      content: |
        {%- set comma = joiner(', ') %}
        {{rconverter.c.target_type_name}}{% if rconverter.c.custom.is_c_pointer_type %}{{' _Nullable' if nullable_return else ' _Nonnull'}}{% endif %} {{helper.get_c_func_name("{}{}_{}{}".format(owner_class.name, owner_class.template_suffix, name, overloading_prefix))}}(
        {%- if not is_static -%}
<<<<<<< HEAD
        {{owner_class.converter.c.target_type_name}} _Nonnull cself, {% endif -%}
        {%- for arg in args -%}{{comma()}}{{arg.converter.c.target_type_name}} {% if arg.converter.c.custom.is_c_pointer_type %}{{'_Nullable' if arg.nullable else '_Nonnull'}}{% endif %} {{arg.name}}{%- endfor-%}{{', ' if args}}ErrorObj* _Nonnull err);
=======
        {{owner_class.converter.c.target_type_name}} cself {{args|format_list(", {arg.converter.c.target_type_name} {arg.name}", 'arg')|join}}, ErrorObj* _Nonnull err
        {%- else -%}
        {{args|format_list("{arg.converter.c.target_type_name} {arg.name}", 'arg')|join(', ')}}{{', ' if args}}ErrorObj* _Nonnull err
        {%- endif %});
>>>>>>> d27143e9

var_getter_cxx_include: &var_getter_cxx_include
  unique_content: |
    {%- macro gen_import(converter, current_ctx) -%}
    {%- set type_ctx = converter.ctx -%}
    {%- if type_ctx and type_ctx.is_proj_type -%}
    {{marker}}#include "{{type_ctx.prj_rel_file_name}}"
    {%- endif -%}
    {%- for tmpl_arg_converter in converter.template_args -%}
    {{gen_import(tmpl_arg_converter, current_ctx)}}
    {%- endfor -%}
    {%- endmacro -%}
    {{gen_import(rconverter, ctx)}}

property_getter:
  swift:
    properties: |
      {% set result_converter = rconverter.sc_to_swift %}
      {{helper.make_comment(comment)}}
      public var {{name}}: {{result_converter.target_type_name}}{{'?' if nullable_return}} {
            get {
              let result = _prop_get_{{owner_class.name}}{{owner_class.template_suffix}}_{{name}}(cself);
              {{result_converter.snippet('result', nullable=nullable_return)|indent(8)}}
              return {{result_converter.converted_name('result')}}
            }
            {%- if ctx.action == 'gen_property_setter' %}
            {% set converter = rconverter.swift_to_sc %}
            set(value) {
              {{converter.snippet('value', nullable=nullable_return)|indent(8)}}
              _prop_set_{{owner_class.name}}{{owner_class.template_suffix}}_{{name}}(cself, {{converter.converted_name('value')}})
            }
            {% endif %}
      }
    interface_properties: |
      {% set result_converter = rconverter.sc_to_swift %}
      {{helper.make_comment(comment)}}
      var {{name}}: {{result_converter.target_type_name}}{{'?' if nullable_return}} { get {% if ctx.action == 'gen_property_setter' %}set{% endif %} }
  cc:
    include: *var_getter_cxx_include
    body: |
      {{rconverter.c.target_type_name}}{% if rconverter.c.custom.is_c_pointer_type %}{{' _Nullable' if nullable_return else ' _Nonnull'}}{% endif %} _prop_get_{{owner_class.name}}{{owner_class.template_suffix}}_{{name}}({{owner_class.converter.c.target_type_name}} _Nonnull cself){
          {%- if owner_class.root.shared_ref %}
          auto c_to_cxx_cself = std::dynamic_pointer_cast<{{owner_class.cxx_type_name}}>(
                    *static_cast<std::shared_ptr<{{owner_class.cxx_root_type_name}}>*>(cself)
                    );
          {%- else %}
          auto c_to_cxx_cself = dynamic_cast<{{owner_class.cxx_type_name}}*>(static_cast<{{owner_class.cxx_root_type_name}}*>(cself));
          {%- endif %}
          auto result = c_to_cxx_cself->{{cxx_name}};
          {{rconverter.cxx_to_c.snippet('result', nullable=nullable_return)|indent}}
          return {{rconverter.cxx_to_c.converted_name('result')}};
      }
      {%- if ctx.action == 'gen_property_setter' %}
      void _prop_set_{{owner_class.name}}{{owner_class.template_suffix}}_{{name}}({{owner_class.converter.c.target_type_name}} _Nonnull cself, {{rconverter.c.target_type_name}}{% if rconverter.c.custom.is_c_pointer_type %}{{' _Nullable' if nullable_return else ' _Nonnull'}}{% endif %} {{name}}){
          {%- if owner_class.root.shared_ref %}
          auto c_to_cxx_cself = std::dynamic_pointer_cast<{{owner_class.cxx_type_name}}>(
                    *static_cast<std::shared_ptr<{{owner_class.cxx_root_type_name}}>*>(cself)
                    );
          {%- else %}
          auto c_to_cxx_cself = dynamic_cast<{{owner_class.cxx_type_name}}*>(static_cast<{{owner_class.cxx_root_type_name}}*>(cself));
          {%- endif %}
          {{rconverter.c_to_cxx.snippet(name, nullable=nullable_return)|indent}}
          c_to_cxx_cself->{{cxx_name}} = {{rconverter.c_to_cxx.converted_name(name)}};
      }
      {% endif %}
  ch:
    body:
      content: |
        {{rconverter.c.target_type_name}}{% if rconverter.c.custom.is_c_pointer_type %}{{' _Nullable' if nullable_return else ' _Nonnull'}}{% endif %} _prop_get_{{owner_class.name}}{{owner_class.template_suffix}}_{{name}}({{owner_class.converter.c.target_type_name}} _Nonnull cself);
        {%- if ctx.action == 'gen_property_setter' %}
        void _prop_set_{{owner_class.name}}{{owner_class.template_suffix}}_{{name}}({{owner_class.converter.c.target_type_name}} _Nonnull cself, {{rconverter.c.target_type_name}}{% if rconverter.c.custom.is_c_pointer_type %}{{' _Nullable' if nullable_return else ' _Nonnull'}}{% endif %} {{name}});
        {% endif %}

getter:
  swift:
    properties: |
      {% set result_converter = rconverter.sc_to_swift %}
      {{helper.make_comment(comment)}}
      public var {{name}}: {{result_converter.target_type_name}}{{'?' if nullable_return}} {
            get {
              let result = _prop_get_{{owner_class.name}}{{owner_class.template_suffix}}_{{name}}{{overloading_prefix}}(cself);
              {{result_converter.snippet('result', nullable=nullable_return)|indent(8)}}
              return {{result_converter.converted_name('result')}}
            }
            {% if setter_ctx is defined %}
            {% set converter = setter_ctx.args[0].converter.swift_to_sc %}
            set(value) {
              {{converter.snippet('value', nullable=nullable_return)|indent(8)}}
              _prop_set_{{owner_class.name}}{{owner_class.template_suffix}}_{{setter_ctx.name}}{{setter_ctx.overloading_prefix}}(cself, {{converter.converted_name('value')}})
            }
            {% endif %}
      }
    interface_properties: |
      {% set result_converter = rconverter.sc_to_swift %}
      {{helper.make_comment(comment)}}
      var {{name}}: {{result_converter.target_type_name}}{{'?' if nullable_return}} { get{% if setter_ctx is defined %} set{% endif %}
      }
  cc:
    include: *var_getter_cxx_include
    body: |
      {{rconverter.c.target_type_name}}{% if rconverter.c.custom.is_c_pointer_type %}{{' _Nullable' if nullable_return else ' _Nonnull'}}{% endif %} _prop_get_{{owner_class.name}}{{owner_class.template_suffix}}_{{name}}{{overloading_prefix}}({{owner_class.converter.c.target_type_name}} _Nonnull cself){
          {%- if owner_class.root.shared_ref %}
          auto c_to_cxx_cself = std::dynamic_pointer_cast<{{owner_class.cxx_type_name}}>(
                    *static_cast<std::shared_ptr<{{owner_class.cxx_root_type_name}}>*>(cself)
                    );
          {%- else %}
          auto c_to_cxx_cself = dynamic_cast<{{owner_class.cxx_type_name}}*>(static_cast<{{owner_class.cxx_root_type_name}}*>(cself));
          {%- endif %}
          auto result = c_to_cxx_cself->{{cxx_name}}();
          {{rconverter.cxx_to_c.snippet('result', nullable=nullable_return)|indent}}
          return {{rconverter.cxx_to_c.converted_name('result')}};
      }
      {%- if setter_ctx is defined %}
      {% set converter = setter_ctx.args[0].converter.c_to_cxx %}
      void _prop_set_{{owner_class.name}}{{owner_class.template_suffix}}_{{setter_ctx.name}}{{setter_ctx.overloading_prefix}}({{owner_class.converter.c.target_type_name}} _Nonnull cself, {{setter_ctx.args[0].converter.c.target_type_name}}{% if rconverter.c.custom.is_c_pointer_type %}{{' _Nullable' if nullable_return else ' _Nonnull'}}{% endif %} {{setter_ctx.args[0].name}}){
          {%- if owner_class.root.shared_ref %}
          auto c_to_cxx_cself = std::dynamic_pointer_cast<{{owner_class.cxx_type_name}}>(
                    *static_cast<std::shared_ptr<{{owner_class.cxx_root_type_name}}>*>(cself)
                    );
          {%- else %}
          auto c_to_cxx_cself = dynamic_cast<{{owner_class.cxx_type_name}}*>(static_cast<{{owner_class.cxx_root_type_name}}*>(cself));
          {%- endif %}
          {{converter.snippet(setter_ctx.args[0].name, nullable=nullable_return)|indent}}
          c_to_cxx_cself->{{setter_ctx.cxx_name}}({{converter.converted_name(setter_ctx.args[0].name)}});
      }
      {% endif %}
  ch:
    body:
      content: |
        {{rconverter.c.target_type_name}}{% if rconverter.c.custom.is_c_pointer_type %}{{' _Nullable' if nullable_return else ' _Nonnull'}}{% endif %} _prop_get_{{owner_class.name}}{{owner_class.template_suffix}}_{{name}}{{overloading_prefix}}({{owner_class.converter.c.target_type_name}} _Nonnull cself);
        {%- if setter_ctx is defined %}
        {% set converter = setter_ctx.args[0].converter.c %}
        void _prop_set_{{owner_class.name}}{{owner_class.template_suffix}}_{{setter_ctx.name}}{{setter_ctx.overloading_prefix}}({{owner_class.converter.c.target_type_name}} _Nonnull cself, {{converter.target_type_name}}
        {%- if rconverter.c.custom.is_c_pointer_type %}{{' _Nullable' if nullable_return else ' _Nonnull'}}{% endif %} {{setter_ctx.args[0].name}});
        {% endif %}<|MERGE_RESOLUTION|>--- conflicted
+++ resolved
@@ -318,13 +318,8 @@
         {%- endfor %}
           var err = ErrorObj()
         {%- if rconverter.c.target_type_name != 'void' %}
-<<<<<<< HEAD
-          let result = {{helper.get_c_func_name("{}{}_{}{}".format(owner_class.name, owner_class.template_suffix, name, overloading_prefix))}}({{call_args|join(', ')}}{{', ' if call_args|length > 0}}&err);
+          let result = {{helper.get_c_func_name("{}{}_{}{}".format(owner_class.name, owner_class.template_suffix, name, overloading_prefix))}}({{call_args|join(', ')}}{{', ' if call_args}}&err);
           {{rconverter.sc_to_swift.snippet('result', nullable=nullable_return)|indent}}
-=======
-          let result = {{helper.get_c_func_name("{}{}_{}{}".format(owner_class.name, owner_class.template_suffix, name, overloading_prefix))}}({{call_args|join(', ')}}{{', ' if call_args}}&err);
-          {{rconverter.sc_to_swift.snippet('result')|indent}}
->>>>>>> d27143e9
         {%- else %}
           {{helper.get_c_func_name("{}{}_{}{}".format(owner_class.name, owner_class.template_suffix, name, overloading_prefix))}}({{call_args|join(', ')}}{{', ' if call_args}}&err);
         {%- endif %}
@@ -359,15 +354,8 @@
       {%- set comma = joiner(', ') %}
       {{rconverter.c.target_type_name}}{% if rconverter.c.custom.is_c_pointer_type %}{{' _Nullable' if nullable_return else ' _Nonnull'}}{% endif %} {{helper.get_c_func_name("{}{}_{}{}".format(owner_class.name, owner_class.template_suffix, name, overloading_prefix))}}(
       {%- if not is_static -%}
-<<<<<<< HEAD
       {{owner_class.converter.c.target_type_name}} _Nonnull cself, {% endif -%}
       {%- for arg in args -%}{{comma()}}{{arg.converter.c.target_type_name}}{% if arg.converter.c.custom.is_c_pointer_type %}{{' _Nullable' if arg.nullable else ' _Nonnull'}}{% endif %} {{arg.name}}{%- endfor-%}{{', ' if args}}ErrorObj* _Nonnull err){
-=======
-      {{owner_class.converter.c.target_type_name}} cself {{args|format_list(", {arg.converter.c.target_type_name} {arg.name}", 'arg')|join}}, ErrorObj* _Nonnull err
-      {%- else -%}
-      {{args|format_list("{arg.converter.c.target_type_name} {arg.name}", 'arg')|join(', ')}}{{', ' if args}}ErrorObj* _Nonnull err
-      {%- endif %}){
->>>>>>> d27143e9
         {%- set call_args = [] %}
         {%- for arg in args -%}
         {%- set converter = arg.converter.c_to_cxx %}
@@ -427,15 +415,8 @@
         {%- set comma = joiner(', ') %}
         {{rconverter.c.target_type_name}}{% if rconverter.c.custom.is_c_pointer_type %}{{' _Nullable' if nullable_return else ' _Nonnull'}}{% endif %} {{helper.get_c_func_name("{}{}_{}{}".format(owner_class.name, owner_class.template_suffix, name, overloading_prefix))}}(
         {%- if not is_static -%}
-<<<<<<< HEAD
         {{owner_class.converter.c.target_type_name}} _Nonnull cself, {% endif -%}
         {%- for arg in args -%}{{comma()}}{{arg.converter.c.target_type_name}} {% if arg.converter.c.custom.is_c_pointer_type %}{{'_Nullable' if arg.nullable else '_Nonnull'}}{% endif %} {{arg.name}}{%- endfor-%}{{', ' if args}}ErrorObj* _Nonnull err);
-=======
-        {{owner_class.converter.c.target_type_name}} cself {{args|format_list(", {arg.converter.c.target_type_name} {arg.name}", 'arg')|join}}, ErrorObj* _Nonnull err
-        {%- else -%}
-        {{args|format_list("{arg.converter.c.target_type_name} {arg.name}", 'arg')|join(', ')}}{{', ' if args}}ErrorObj* _Nonnull err
-        {%- endif %});
->>>>>>> d27143e9
 
 var_getter_cxx_include: &var_getter_cxx_include
   unique_content: |
