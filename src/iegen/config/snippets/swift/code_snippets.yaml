file:
  swift:
    file_path: |
      {{vars.target_file_fullname}}
    scopes:
      - include
      - body
    content: |
      {{[banner_logo, vars.banner_comment]|make_doxygen_comment}}

      {{[include, 'import Foundation', 'import ' + vars.c_wrapper_lib_name]|sort_snippets(cmp=helper.imports_comparator)|join(new_line)}}

      {{body}}
  cc:
    file_path: |
      {{vars.c_file_fullname}}
    scopes:
      - namespace
      - body
      - include
    content: |
      {{[banner_logo, vars.banner_comment]|make_doxygen_comment}}

      #include <stdlib.h>
      #include <string.h>
      #include <cxxabi.h>
      #include <memory>
      #include "{{path.relpath(vars.h_file_fullname, vars.out_prj_dir)}}"
      {{include}}
      {{namespace}}

      {{body}}{{new_line}}
  ch:
    file_path: |
      {{vars.h_file_fullname}}
    scopes:
      - body
      - include
    content: |
      {{[banner_logo, vars.banner_comment]|make_doxygen_comment}}

      #ifndef _C_{{vars.file}}_WRAPPER_
      #define _C_{{vars.file}}_WRAPPER_

      {{cxx_helper_includes|format_list('#include "{}"')|join(new_line)}}
      {{include}}
      #include <stdbool.h>

      #if __cplusplus
      extern "C" {
      #endif
          {{body | string | indent}}
      #if __cplusplus
      }
      #endif
      #endif /* ifndef _C_{{vars.file}}_WRAPPER_ */{{new_line}}

package:

enum:
  swift:
    body: |
      {%- if vars.header_code_fragment -%}
      {{vars.header_code_fragment}}{{new_line}}
      {% endif -%}
      {%- if vars.comment -%}
      {{vars.comment|make_doxygen_comment}}
      {% endif -%}
      public enum {{vars.name}}: CUnsignedInt{{', ' if vars.bases_list}}{{vars.bases_list|join(', ')}} {
        {%- for case in enum_cases -%}
        {%- if case.name not in vars.enum_excluded_fields -%}
        {%- if case.comment %}
        {{case.comment|make_doxygen_comment|indent(2)}}
        {%- endif %}
        case {{vars.enum_field_name_prefix + case.name}} = {{case.value}}
        {%- endif %}
        {%- endfor %}
        {%- if vars.code_fragment %}

        {{vars.code_fragment|join(2 * new_line)|indent(2)}}
        {%- endif %}
      }
      {%- if vars.footer_code_fragment -%}
      {{new_line}}{{vars.footer_code_fragment}}
      {%- endif %}{{new_line}}

var_class_cxx_include: &var_class_cxx_include
    unique_content: |
      {%- if vars.is_proj_type -%}
      #include "{{vars.prj_rel_file_name}}"
      {%- endif -%}
      {%- macro gen_include(type_info) -%}
      {%- if type_info.vars and type_info.vars.is_proj_type -%}
      {{marker}}#include "{{type_info.vars.prj_rel_file_name}}"
      {%- endif -%}
      {%- for arg_type_info in type_info.arg_types_infos -%}
      {{gen_include(arg_type_info)}}
      {%- endfor -%}
      {%- endmacro -%}
      {%- for base in base_types_infos -%}
      {{gen_include(base)}}
      {%- endfor -%}
      {%- if vars.include_cxx -%}
      {{marker}}{{vars.include_cxx|select('match_regexp', '^<.*>$', '^".*"$')|format_list('#include {}')|join_unique}}
      {{marker}}{{vars.include_cxx|reject('match_regexp', '^<.*>$', '^".*"$')|format_list('#include "{}"')|join_unique}}
      {%- endif -%}

class:
  swift:
    include:
      unique_content: |
        {{marker if vars.include}}{{vars.include|format_list("import {}")|join_unique}}
    body:
      scopes:
        - head
        - properties
        - body
        - private_external
      content: |
        {%- if vars.header_code_fragment -%}
        {{vars.header_code_fragment}}{{new_line}}
        {% endif -%}
        {%- set base_interfaces = base_types_converters|map(attribute='swift')|selectattr('vars.action', 'equalto', 'gen_interface')|map(attribute='target_type_name')|list -%}
        {%- set base_classes = base_types_converters|map(attribute='swift')|rejectattr('vars.action', 'equalto', 'gen_interface')|map(attribute='target_type_name')|list -%}
        {%- set bases_specifiers =  base_classes + base_interfaces + vars.bases_list -%}
        {%- if root_types_infos|length > 1 -%}
        {%- do Error.critical(cxx.type_name + ' has more than one root type.') -%}
        {%- endif -%}
        {%- if vars.comment -%}
        {{vars.comment|make_doxygen_comment}}
        {% endif -%}
        public class {{converter.swift.target_type_name}}{{': ' + bases_specifiers|join(', ') if bases_specifiers}}
                                {%- if vars.is_exception and not ancestors|selectattr('vars.is_exception', 'equalto', True)|list -%}
                                {{', ' if bases_specifiers else ' : Error'}}
                                {%- endif %} {
          {%- if not base_types_infos|rejectattr('vars.action', 'equalto', 'gen_interface')|list %}

          public let cself: {{converter.sc.target_type_name}}
          public let owner: Bool

          // internal main initializer
          internal required init(_ _cself: {{converter.sc.target_type_name}}, _ _owner: Bool = false) {
            self.cself = _cself
            self.owner = _owner
          }

          deinit {
            release_{{converter.swift.target_type_name}}(cself, owner)
          }{{new_line}}
          {%- endif %}
          {%- if head %}
          {{head|string|indent(2)}}
          {%- endif %}
          {%- if properties %}
          {{properties|string|indent(2)}}
          {%- endif %}
          {%- if body %}
          {{body|string|indent(2)}}
          {%- endif %}
        }
        {%- if vars.footer_code_fragment %}
        {{new_line}}{{vars.footer_code_fragment}}
        {%- endif %}{{new_line}}
  cc:
    include: *var_class_cxx_include
    namespace:
      unique_content: |
        {%- if cxx.namespace %}
        using namespace {{cxx.namespace}};
        {%- endif %}
    body:
      content: |
        {%- if not base_types_infos|rejectattr('vars.action', 'equalto', 'gen_interface')|list -%}
        void release_{{converter.swift.target_type_name}}({{converter.c.target_type_name}} cself, bool owner) {
            free(cself.type);
            if (owner) {
                {%- if root.vars.shared_ref %}
                delete static_cast<std::shared_ptr<{{root_types_infos[0].cxx.pointee_unqualified_referenced_name}}>*>(cself.ptr);
                {%- else %}
                delete static_cast<{{root_types_infos[0].cxx.pointee_unqualified_referenced_name}}*>(cself.ptr);
                {%- endif %}
            }
        }
        {%- endif -%}
  ch:
    body:
      content: |
        {%- if not base_types_infos|rejectattr('vars.action', 'equalto', 'gen_interface')|list -%}
        void release_{{converter.swift.target_type_name}}({{converter.c.target_type_name}} cself, bool owner);
        {%- endif -%}


interface:
  swift:
    include:
      unique_content: |
        {{vars.include|format_list("import {}")|join_unique}}
    body:
      scopes:
        - interface_head
        - interface_properties
        - interface_body
        - head
        - properties
        - body
      content: |
        {%- if vars.header_code_fragment -%}
        {{vars.header_code_fragment}}{{new_line}}
        {% endif -%}
        {%- set bases_specifiers = base_types_converters|map(attribute='swift.target_type_name')|list + vars.bases_list -%}
        {%- if root_types_infos|length > 1 -%}
        {%- do Error.critical(cxx.type_name + ' has more than one root type.') -%}
        {%- endif -%}
        {%- if vars.comment -%}
        {{vars.comment|make_doxygen_comment}}
        {% endif -%}
        public protocol {{converter.swift.target_type_name}}{{': ' + bases_specifiers|join(', ') if bases_specifiers}} {

          {%- if not base_types_converters %}
          var cself: {{converter.sc.target_type_name}} { get }{{new_line}}
          {%- endif %}
          {%- if interface_head %}
          {{interface_head|string|indent(2)}}
          {%- endif %}
          {%- if interface_properties %}
          {{interface_properties|string|indent(2)}}
          {%- endif %}
          {%- if interface_body %}
          {{interface_body|string|indent(2)}}
          {%- endif %}
        }

        extension {{converter.swift.target_type_name}} {
          {%- if properties %}
          {{properties|string|indent(2)}}
          {%- endif %}
          {%- if body %}
          {{body|string|indent(2)}}
          {%- endif %}
        }

        public class {{converter.swift.get_target_type_name(interface_class=True)}}: {{converter.swift.target_type_name}} {
          public let cself: {{converter.sc.target_type_name}}
          public let owner: Bool

          // internal main initializer
          internal required init(_ _cself: {{converter.sc.target_type_name}}, _ _owner: Bool = false) {
            self.cself = _cself
            self.owner = _owner
          }

          deinit {
            release_{{converter.swift.get_target_type_name(interface_class=True)}}(cself, owner)
          }{{new_line}}
          {%- if head %}
          {{head|string|indent(2)}}
          {%- endif %}
        }
        {%- if vars.footer_code_fragment %}
        {{new_line}}{{vars.footer_code_fragment}}
        {%- endif %}{{new_line}}
  cc:
    include: *var_class_cxx_include
    namespace:
      unique_content: |
        {%- if cxx.namespace %}
        using namespace {{cxx.namespace}};
        {%- endif %}
    body:
      content: |
        void release_{{converter.swift.get_target_type_name(interface_class=True)}}({{converter.c.target_type_name}} cself, bool owner){
            free(cself.type);
            if (owner) {
                {%- if root.vars.shared_ref %}
                delete static_cast<std::shared_ptr<{{root_types_infos[0].cxx.pointee_unqualified_name}}>*>(cself.ptr);
                {%- else %}
                {%- if cxx.type_name == root_types_infos[0].cxx.pointee_unqualified_name %}
                delete static_cast<{{root_types_infos[0].cxx.pointee_unqualified_referenced_name}}*>(cself.ptr);
                {%- else %}
                delete dynamic_cast<{{cxx.type_name}}*>(static_cast<{{root_types_infos[0].cxx.pointee_unqualified_referenced_name}}*>(cself.ptr));
                {%- endif %}
                {%- endif %}
            }
        }
  ch:
    body:
      content: |
        void release_{{converter.swift.get_target_type_name(interface_class=True)}}({{converter.c.target_type_name}} cself, bool owner);

var_method_cxx_include: &var_method_cxx_include
  unique_content: |
    {%- if vars.is_proj_type -%}
    #include "{{vars.prj_rel_file_name}}"
    {%- endif -%}
    {%- macro gen_include(type_info) -%}
    {%- if type_info.vars and type_info.vars.is_proj_type -%}
    {{marker}}#include "{{type_info.vars.prj_rel_file_name}}"
    {%- endif -%}
    {%- for arg_type_info in type_info.arg_types_infos -%}
    {{gen_include(arg_type_info)}}
    {%- endfor -%}
    {%- endmacro -%}
    {%- for arg in args -%}
    {{gen_include(arg.type_info)}}
    {%- endfor -%}
    {%- if rconverter is defined -%}
    {{gen_include(return_type_info)}}
    {%- endif -%}

constructor:
  swift:
    head: |
      {%- set incorrect_nullable_args = vars.nullable_arg|reject('in', args|map(attribute='name'))|list -%}
      {%- if incorrect_nullable_args -%}
      {%- do Error.critical("{} arguments are marked as nullable but {}.{} does not have such arguments.".format(', '.join(incorrect_nullable_args), owner_class.cxx.displayname, cxx.displayname)) -%}
      {%- endif -%}
      {%- if vars.comment -%}
      {{vars.comment|make_doxygen_comment}}
      {% endif -%}
      {%- set comma = joiner(', ') -%}
      public convenience init(
      {%- for arg in args -%}{{comma()}}{{arg.name|to_camel_case}}: {{arg.converter.swift.target_type_name}}{{'?' if arg.name in vars.nullable_arg or arg.is_null_ptr}}
      {%- if arg.default -%}
      {%- if arg.is_enum %}
      {%- if arg.default.split('::')|last in arg.type_info.vars.enum_excluded_fields -%}
      {%- do Error.warning("{} field of {} enum is mentioned as excluded field, so it cannot be used as a default value for {}.{} constructor argument. Iegen is skipping default value addition in target language wrappers.".format(arg.default.split('::')|last, arg.default.split('::')[-2], owner_class.cxx.displayname, cxx.displayname)) -%}
      {%- else %} = {{arg.converter.swift.target_type_name}}.{{arg.type_info.vars.enum_field_name_prefix + arg.default.split('::')|last}}
      {%- endif -%}
      {%- else -%}
      {%- if arg.is_literal %} = {{arg.default}}
      {%- elif arg.is_null_ptr %} = nil
      {%- endif %}
      {%- endif %}
      {%- endif -%}
      {%- endfor-%}) {{'throws ' if 'no_throw' not in vars.throws}}{
        {%- set call_args = [] %}
        {%- for arg in args %}
        {%- set converter = arg.converter.swift_to_sc %}
        {%- set conversion = converter.snippet(arg.name|to_camel_case, nullable=arg.name in vars.nullable_arg or arg.is_null_ptr) %}
        {%- if conversion %}
        {{conversion|indent(2)}}
        {%- endif %}
        {%- do call_args.append(converter.converted_name(arg.name|to_camel_case)) %}
        {%- endfor %}
        var err = IEGenCErrorObj()
        self.init(create_{{owner_class.converter.swift.target_type_name}}{{overloading_prefix}}({{call_args|join(', ')}}{{', ' if call_args}}&err), true)
        {%- for arg in args %}
        {%- if arg.converter.sc_cleanup %}
        {%- set cleanup_code_fragment = arg.converter.sc_cleanup.snippet(arg.converter.swift_to_sc.converted_name(arg.name|to_camel_case)) %}
        {%- if cleanup_code_fragment %}
        {{cleanup_code_fragment|indent(2)}}
        {%- endif %}
        {%- endif %}
        {%- endfor %}
        let errorType = Int(err.err_type)
        if errorType != 0 {
          switch errorType {
          {%- if 'no_throw' not in vars.throws %}
          {%- for exc_type in vars.throws %}
          case ({{loop.index}}):
            {%- set exc_info = get_type_info(exc_type) %}
<<<<<<< HEAD
            throw {{exc_info.vars.name}}(CObject(type: strdup("{{exc_info.cxx.unqualified_canonical_type_name}}"), ptr: err.err_ptr), true)
=======
            throw {{exc_info.vars.name}}(IEGenCObject(type: strdup("{{exc_info.cxx.pointee_unqualified_name}}"), ptr: err.err_ptr), true)
>>>>>>> f347e2ef
          {%- endfor %}
          {%- endif %}
          {%- if not 'std::exception' in vars.throws %}
          case ({{vars.throws|length + 1 if 'no_throw' not in vars.throws else 1}}):
            {%- set exc_info = get_type_info("std::exception") %}
<<<<<<< HEAD
            let excObj = {{exc_info.vars.name}}(CObject(type: strdup("{{exc_info.cxx.unqualified_canonical_type_name}}"), ptr: err.err_ptr), true)
=======
            let excObj = {{exc_info.vars.name}}(IEGenCObject(type: strdup("{{exc_info.cxx.pointee_unqualified_name}}"), ptr: err.err_ptr), true)
>>>>>>> f347e2ef
            ExceptionHandler.handleUncaughtException(excObj.what())
          {%- endif %}
          default:
            ExceptionHandler.handleUncaughtException("Uncaught Exception")
          }
        }
      }{{new_line}}
  cc:
    include: *var_method_cxx_include
    body: |
      {%- set comma = joiner(', ') %}
      {{owner_class.converter.c.target_type_name}} create_{{owner_class.converter.swift.target_type_name}}{{overloading_prefix}}({%- for arg in args -%}{{comma()}}{{arg.converter.c.target_type_name}}
      {%- if arg.converter.c.custom.is_c_pointer_type %} {{'_Nullable' if arg.name in vars.nullable_arg or arg.is_null_ptr else '_Nonnull'}}{% endif %} {{arg.name}}{%- endfor-%}{{', ' if args}}IEGenCErrorObj* _Nonnull err){
        {%- set call_args = [] -%}
        {%- for arg in args -%}
        {% set converter = arg.converter.c_to_cxx %}
          {{converter.snippet(arg.name, nullable=arg.name in vars.nullable_arg or arg.is_null_ptr)|indent}}
        {%- do call_args.append(converter.converted_name(arg.name)) -%}
        {% endfor %}
          try {
              auto this_object = new {{owner_class.cxx.type_name}}({{call_args|join(', ')}});
              {%- if owner_class.root.vars.shared_ref %}
              return {strdup("{{owner_class.cxx.unqualified_canonical_type_name}}"), new std::shared_ptr<{{owner_class.root.cxx.type_name}}>(this_object)};
              {%- else %}
              {%- if owner_class.root.cxx.type_name == owner_class.cxx.type_name %}
              return {strdup("{{owner_class.cxx.unqualified_canonical_type_name}}"), this_object};
              {%- else %}
              return {strdup("{{owner_class.cxx.unqualified_canonical_type_name}}"), static_cast<{{owner_class.root.cxx.type_name}}*>(this_object)};
              {%- endif %}
              {%- endif %}
          }
          {%- if 'no_throw' not in vars.throws %}
          {%- for exc_type in vars.throws -%}
          catch (const {{exc_type}}& e) {
              err->err_type = {{loop.index}};
              err->err_ptr = new {{exc_type}}(e);
          }
          {%- endfor %}
          {%- endif %}
          {%- if not 'std::exception' in vars.throws %}
          catch (const std::exception& e) {
              err->err_type = {{vars.throws|length + 1 if 'no_throw' not in vars.throws else 1}};
              err->err_ptr = new std::exception(e);
          }
          {%- endif %}
          catch (...) {
              err->err_type = -1;
          }
          {{owner_class.converter.c.target_type_name}} result {};
          return result;
      }
  ch:
    body:
      content: |
        {%- set comma = joiner(', ') %}
        {{owner_class.converter.c.target_type_name}} create_{{owner_class.converter.swift.target_type_name}}{{overloading_prefix}}({%- for arg in args -%}{{comma()}}{{arg.converter.c.target_type_name}}
        {%- if arg.converter.c.custom.is_c_pointer_type %} {{'_Nullable' if arg.name in vars.nullable_arg or arg.is_null_ptr else '_Nonnull'}}{% endif %} {{arg.name}}{%- endfor-%}{{', ' if args}}IEGenCErrorObj* _Nonnull err);

method:
  swift:
    body: |
      {%- set incorrect_nullable_args = vars.nullable_arg|reject('in', args|map(attribute='name'))|list -%}
      {%- if incorrect_nullable_args -%}
      {%- do Error.critical("{} arguments are marked as nullable but {}.{} does not have such arguments.".format(', '.join(incorrect_nullable_args), owner_class.cxx.displayname, cxx.displayname)) -%}
      {%- endif -%}
      {%- if vars.comment -%}
      {{vars.comment|make_doxygen_comment}}
      {% endif -%}
      {%- set comma = joiner(', ') -%}
      {%- set template_postfix = template_type_converters|format_list("{arg.swift.custom.tname}", 'arg')|join if cxx.is_template else '' -%}
      {%- if vars.is_operator and vars.name == '[]' -%}
      {# subscript operator #}
      public subscript({%- for arg in args -%}{{comma()}}{{arg.name|to_camel_case}}: {{arg.converter.swift.target_type_name}}
                       {%- endfor-%}) -> {{rconverter.swift.target_type_name}}{{'?' if vars.nullable_return}} {
        get {
          {%- set call_args = ['cself'] %}
          {%- for arg in args %}
          {%- set converter = arg.converter.swift_to_sc %}
          {%- set conversion = converter.snippet(arg.name|to_camel_case, nullable=arg.name in vars.nullable_arg or arg.is_null_ptr) %}
          {%- if conversion %}
          {{conversion|indent(4)}}
          {%- endif %}
          {%- do call_args.append(converter.converted_name(arg.name|to_camel_case)) %}
          {%- endfor %}
          let result = {{helper.get_c_func_name(owner_class.converter.swift.target_type_name, vars.name|replace('[]', '_getitem_'), overloading_prefix)}}({{call_args|join(', ')}})
          {%- set conversion = rconverter.sc_to_swift.snippet('result', nullable=vars.nullable_return) %}
          {%- if conversion %}
          {{conversion|indent(2)}}
          {%- endif %}
          {%- for arg in args %}
          {%- if arg.converter.sc_cleanup %}
          {%- set cleanup_code_fragment = arg.converter.sc_cleanup.snippet(arg.converter.swift_to_sc.converted_name(arg.name|to_camel_case)) %}
          {%- if cleanup_code_fragment %}
          {{cleanup_code_fragment|indent(4)}}
          {%- endif %}
          {%- endif %}
          {%- endfor %}
          return {{rconverter.sc_to_swift.converted_name('result')}}
        }
        {%- if not return_type_info.cxx.is_const_qualified and return_type_info.cxx.is_lval_reference %}
        {%- set res_converter = rconverter.swift_to_sc %}

        set(value) {
          {%- set call_args = ['cself'] %}
          {%- for arg in args %}
          {%- set converter = arg.converter.swift_to_sc %}
          {%- set conversion = converter.snippet(arg.name|to_camel_case, nullable=arg.name in vars.nullable_arg or arg.is_null_ptr) %}
          {%- if conversion %}
          {{conversion|indent(4)}}
          {%- endif %}
          {%- do call_args.append(converter.converted_name(arg.name|to_camel_case)) %}
          {%- endfor %}
          {%- set conversion = res_converter.snippet('value', nullable=vars.nullable_return) %}
          {%- if conversion %}
          {{conversion|indent(4)}}
          {%- endif %}
          {%- do call_args.append(res_converter.converted_name('value')) %}
          {{helper.get_c_func_name(owner_class.converter.swift.target_type_name, vars.name|replace('[]', '_setitem_'), overloading_prefix)}}({{call_args|join(', ')}})
          {%- for arg in args %}
          {%- if arg.converter.sc_cleanup %}
          {%- set cleanup_code_fragment = arg.converter.sc_cleanup.snippet(arg.converter.swift_to_sc.converted_name(arg.name|to_camel_case)) %}
          {%- if cleanup_code_fragment %}
          {{cleanup_code_fragment|indent(4)}}
          {%- endif %}
          {%- endif %}
          {%- endfor %}
          {%- if rconverter.sc_cleanup %}
          {%- set cleanup_code_fragment = rconverter.sc_cleanup.snippet(res_converter.converted_name('value')) %}
          {%- if cleanup_code_fragment %}
          {{cleanup_code_fragment|indent(4)}}
          {%- endif %}
          {%- endif %}
        }
        {%- endif %}
      }
      {%- else -%}
      {%- if vars.is_operator -%}
      public static func {{vars.name}}(cself: {{owner_class.vars.name}}{{', ' if args}}{%- for arg in args -%}{{comma()}}{{arg.name|to_camel_case}}: {{arg.converter.swift.target_type_name}}{{'?' if arg.name in vars.nullable_arg or arg.is_null_ptr}}{%- endfor-%}) {{'throws ' if 'no_throw' not in vars.throws}}-> {{rconverter.swift.target_type_name}}{{'?' if vars.nullable_return}} {
      {%- set call_args = ['cself.cself'] -%}
      {%- else -%}
      {%- set override = cxx.is_override and not is_interface_override -%}
      public {{"static " if cxx.is_static}}{{"override " if override}}func {{vars.name}}(
      {%- for arg in args -%}{{comma()}}{{arg.name|to_camel_case}}: {{arg.converter.swift.target_type_name}}{{'?' if arg.name in vars.nullable_arg or arg.is_null_ptr}}
      {%- if arg.default -%}
      {%- if arg.is_enum %}
      {%- if arg.default.split('::')|last in arg.type_info.vars.enum_excluded_fields -%}
      {%- do Error.warning("{} field of {} enum is mentioned as excluded field, so it cannot be used as a default value for {}.{} method argument. Iegen is skipping default value addition in target language wrappers.".format(arg.default.split('::')|last, arg.default.split('::')[-2], owner_class.cxx.displayname, cxx.displayname)) -%}
      {%- else %} = {{arg.converter.swift.target_type_name}}.{{arg.type_info.vars.enum_field_name_prefix + arg.default.split('::')|last}}
      {%- endif -%}
      {%- else -%}
      {%- if arg.is_literal %} = {{arg.default}}
      {%- elif arg.is_null_ptr %} = nil
      {%- endif %}
      {%- endif %}
      {%- endif -%}
      {%- endfor-%}) {{'throws ' if 'no_throw' not in vars.throws}}-> {{rconverter.swift.target_type_name}}{{'?' if vars.nullable_return}} {
      {%- set call_args = ['cself'] if not cxx.is_static else [] %}
      {%endif%}
        {%- for arg in args %}
        {%- set converter = arg.converter.swift_to_sc %}
        {%- set conversion = converter.snippet(arg.name|to_camel_case, nullable=arg.name in vars.nullable_arg or arg.is_null_ptr) %}
        {%- if conversion %}
        {{conversion|indent(2)}}
        {%- endif %}
        {%- do call_args.append(converter.converted_name(arg.name|to_camel_case))%}
        {%- endfor %}
        var err = IEGenCErrorObj()
        {%- if rconverter.c.target_type_name != 'void' %}
        let result = {{helper.get_c_func_name(owner_class.converter.swift.target_type_name, vars.name, overloading_prefix + template_postfix)}}({{call_args|join(', ')}}{{', ' if call_args}}&err)
        {%- else %}
        {{helper.get_c_func_name(owner_class.converter.swift.target_type_name, vars.name, overloading_prefix + template_postfix)}}({{call_args|join(', ')}}{{', ' if call_args}}&err)
        {%- endif %}
        {%- for arg in args %}
        {%- if arg.converter.sc_cleanup %}
        {%- set cleanup_code_fragment = arg.converter.sc_cleanup.snippet(arg.converter.swift_to_sc.converted_name(arg.name|to_camel_case)) %}
        {%- if cleanup_code_fragment %}
        {{cleanup_code_fragment|indent(2)}}
        {%- endif %}
        {%- endif %}
        {%- endfor %}
        let errorType = Int(err.err_type)
        if errorType != 0 {
          switch errorType {
          {%- if 'no_throw' not in vars.throws %}
          {%- for exc_type in vars.throws %}
          case ({{loop.index}}):
            {%- set exc_info = get_type_info(exc_type) %}
<<<<<<< HEAD
            throw {{exc_info.vars.name}}(CObject(type: strdup("{{exc_info.cxx.unqualified_canonical_type_name}}"), ptr: err.err_ptr), true)
=======
            throw {{exc_info.vars.name}}(IEGenCObject(type: strdup("{{exc_info.cxx.pointee_unqualified_name}}"), ptr: err.err_ptr), true)
>>>>>>> f347e2ef
          {%- endfor %}
          {%- endif %}
          {%- if not 'std::exception' in vars.throws %}
          case ({{vars.throws|length + 1 if 'no_throw' not in vars.throws else 1}}):
            {%- set exc_info = get_type_info("std::exception") %}
<<<<<<< HEAD
            let excObj = {{exc_info.vars.name}}(CObject(type: strdup("{{exc_info.cxx.unqualified_canonical_type_name}}"), ptr: err.err_ptr), true)
=======
            let excObj = {{exc_info.vars.name}}(IEGenCObject(type: strdup("{{exc_info.cxx.pointee_unqualified_name}}"), ptr: err.err_ptr), true)
>>>>>>> f347e2ef
            ExceptionHandler.handleUncaughtException(excObj.what())
          {%- endif %}
          default:
            ExceptionHandler.handleUncaughtException("Uncaught Exception")
          }
        }
        {%- if rconverter.c.target_type_name != 'void' %}
        {%- set conversion = rconverter.sc_to_swift.snippet('result', nullable=vars.nullable_return) %}
        {%- if conversion %}
        {{conversion|indent(2)}}
        {%- endif %}
        return {{rconverter.sc_to_swift.converted_name('result')}}
        {%- endif %}
      }
      {%- endif %}{{new_line}}
    interface_body: |
      {%- if vars.comment -%}
      {{vars.comment|make_doxygen_comment}}
      {% endif %}
      {%- set comma = joiner(', ') -%}
      {%- if vars.is_operator and vars.name == '[]' -%}
      subscript({%- for arg in args -%}{{comma()}}{{arg.name|to_camel_case}}: {{arg.converter.swift.target_type_name}}{% endfor %}) -> {{rconverter.swift.target_type_name}}{{'?' if vars.nullable_return}} { get {{'set ' if not return_type_info.cxx.is_const_qualified and return_type_info.cxx.is_lval_reference}}}
      {%- else -%}
      func {{vars.name}}({%- for arg in args -%}{{comma()}}{{arg.name|to_camel_case}}: {{arg.converter.swift.target_type_name}}{{'?' if arg.name in vars.nullable_arg or arg.is_null_ptr}}{%- endfor-%}) {{'throws ' if 'no_throw' not in vars.throws}}-> {{rconverter.swift.target_type_name}}{{'?' if vars.nullable_return}}
      {%- endif %}
  cc:
    include: *var_method_cxx_include
    body: |
      {%- set template_postfix = template_type_converters|format_list("{arg.swift.custom.tname}", 'arg')|join if cxx.is_template else '' -%}
      {%- set comma = joiner(', ') %}
      {%- set is_subscript_operator = vars.is_operator and vars.name == '[]' %}
      {%- if not is_subscript_operator %}
      {{rconverter.c.target_type_name}}{% if rconverter.c.custom.is_c_pointer_type %}{{' _Nullable' if vars.nullable_return else ' _Nonnull'}}{% endif %} {{helper.get_c_func_name(owner_class.converter.swift.target_type_name, vars.name, overloading_prefix + template_postfix)}}(
      {%- if not cxx.is_static -%}
      {{owner_class.converter.c.target_type_name}} cself, {% endif -%}
      {%- for arg in args -%}{{comma()}}{{arg.converter.c.target_type_name}}{% if arg.converter.c.custom.is_c_pointer_type %}{{' _Nullable' if arg.name in vars.nullable_arg or arg.is_null_ptr else ' _Nonnull'}}{% endif %} {{arg.name}}{%- endfor-%}{{', ' if args}}IEGenCErrorObj* _Nonnull err){
        {%- set call_args = [] %}
        {%- for arg in args -%}
        {%- set converter = arg.converter.c_to_cxx %}
          {{converter.snippet(arg.name, nullable=arg.name in vars.nullable_arg or arg.is_null_ptr)|indent}}
        {%- do call_args.append(converter.converted_name(arg.name))%}
        {% endfor %}
        {%- set this_converter = make_type_converter('std::shared_ptr<' + owner_class.cxx.type_name + '>').c_to_cxx if owner_class.root.vars.shared_ref else owner_class.converter.c_to_cxx -%}
        {%- if not cxx.is_static %}
          {{this_converter.snippet('cself', cxx_is_pointer=True)|indent(4)}}
        {%- endif %}

        {%- if rconverter.c.target_type_name != 'void' %}
          try {
              const auto& result = {%if not cxx.is_static %}{{this_converter.converted_name('cself')}}->
                                   {%- else%}{{owner_class.cxx.type_name}}::{% endif %}{{cxx.name}}
                                   {%- if cxx.is_template -%}
                                   <{{template_choice.values()|format_list("{type}", 'type')|join(', ')}}>{%- endif -%}({{call_args|join(', ')}});
              {{rconverter.cxx_to_c.snippet('result', nullable=vars.nullable_return)|indent(8)}}
              return {{rconverter.cxx_to_c.converted_name('result')}};
          }
        {%- else %}
          try {
              {%if not cxx.is_static %}{{this_converter.converted_name('cself')}}->{%else%}{{owner_class.cxx.type_name}}::{% endif %}{{cxx.name}}({{call_args|join(', ')}});
          }
        {%- endif %}
        {%- if 'no_throw' not in vars.throws %}
          {%- for exc_type in vars.throws -%}
          catch (const {{exc_type}}& e) {
              err->err_type = {{loop.index}};
              err->err_ptr = new {{exc_type}}(e);
          }
          {%- endfor %}
          {%- endif %}
          {%- if not 'std::exception' in vars.throws %}
          catch (const std::exception& e) {
              err->err_type = {{vars.throws|length + 1 if 'no_throw' not in vars.throws else 1}};
              err->err_ptr = new std::exception(e);
          }
          {%- endif %}
          catch (...) {
              err->err_type = -1;
          }

          {%- if rconverter.c.target_type_name != 'void' %}
          {{rconverter.c.target_type_name}} result {};
          return result;
          {%- endif %}
      }
      {%- else %}
      {# subscript operator getter #}
      {{rconverter.c.target_type_name}}{% if rconverter.c.custom.is_c_pointer_type %}{{' _Nullable' if vars.nullable_return else ' _Nonnull'}}{% endif %} {{helper.get_c_func_name(owner_class.converter.swift.target_type_name, vars.name|replace('[]', '_getitem_'), overloading_prefix + template_postfix)}}({{owner_class.converter.c.target_type_name}} cself,
      {%- for arg in args -%}{{comma()}}{{arg.converter.c.target_type_name}}{% if arg.converter.c.custom.is_c_pointer_type %}{{' _Nullable' if arg.name in vars.nullable_arg or arg.is_null_ptr else ' _Nonnull'}}{% endif %} {{arg.name}}{%- endfor-%}) {
          {%- set call_args = [] %}
          {%- for arg in args -%}
          {%- set converter = arg.converter.c_to_cxx %}
          {{converter.snippet(arg.name, nullable=arg.name in vars.nullable_arg or arg.is_null_ptr)|indent(4)}}
          {%- do call_args.append(converter.converted_name(arg.name))%}
          {% endfor %}
          {%- set this_converter = make_type_converter('std::shared_ptr<' + owner_class.cxx.type_name + '>').c_to_cxx if owner_class.root.vars.shared_ref else owner_class.converter.c_to_cxx -%}
          {{this_converter.snippet('cself', cxx_is_pointer=True)|indent(4)}}
          {%- if rconverter.c.target_type_name != 'void' %}
          const auto& result = {{this_converter.converted_name('cself')}}->{{cxx.name}}
                               {%- if cxx.is_template -%}
                               <{{template_choice.values()|format_list("{type}", 'type')|join(', ')}}>{%- endif -%}({{call_args|join(', ')}});
          {{rconverter.cxx_to_c.snippet('result', nullable=vars.nullable_return)|indent(8)}}
          return {{rconverter.cxx_to_c.converted_name('result')}};
          {%- else %}
          {{this_converter.converted_name('cself')}}->{{cxx.name}}({{call_args|join(', ')}});
          {%- endif %}
      }
      {%- if not return_type_info.cxx.is_const_qualified and return_type_info.cxx.is_lval_reference%}
      {# subscript operator setter #}
      {%- set comma = joiner(', ') -%}
      void {{helper.get_c_func_name(owner_class.converter.swift.target_type_name, vars.name|replace('[]', '_setitem_'), overloading_prefix + template_postfix)}}({{owner_class.converter.c.target_type_name}} cself, {% for arg in args -%}
          {{comma()}}{{arg.converter.c.target_type_name}}{% if arg.converter.c.custom.is_c_pointer_type %}{{' _Nullable' if arg.name in vars.nullable_arg or arg.is_null_ptr else ' _Nonnull'}}{% endif %} {{arg.name}}{%- endfor-%}{{', ' if args}}{{rconverter.c.target_type_name}}
          {%- if rconverter.c.custom.is_c_pointer_type %}{{' _Nullable' if vars.nullable_return else ' _Nonnull'}}{% endif %} value) {
          {%- set call_args = [] %}
          {%- for arg in args -%}
          {%- set converter = arg.converter.c_to_cxx %}
          {{converter.snippet(arg.name, nullable=arg.name in vars.nullable_arg or arg.is_null_ptr)|indent}}
          {%- do call_args.append(converter.converted_name(arg.name)) %}
          {% endfor %}
          {{rconverter.c_to_cxx.snippet('value', nullable=vars.nullable_return)|indent(4)}}
          {%- set this_converter = make_type_converter('std::shared_ptr<' + owner_class.cxx.type_name + '>').c_to_cxx if owner_class.root.vars.shared_ref else owner_class.converter.c_to_cxx -%}
          {%- if not cxx.is_static %}
          {{this_converter.snippet('cself', cxx_is_pointer=True)|indent(4)}}
          {%- endif %}
          {{this_converter.converted_name('cself')}}->{{cxx.name}}({{call_args|join(', ')}}) = value;
      }
      {%- endif %}
      {%- endif %}
  ch:
    body:
      content: |
        {%- set comma = joiner(', ') -%}
        {%- set template_postfix = template_type_converters|format_list("{arg.swift.custom.tname}", 'arg')|join if cxx.is_template else '' -%}
        {%- set is_subscript_operator = vars.is_operator and vars.name == '[]' -%}
        {%- if not is_subscript_operator -%}
        {{rconverter.c.target_type_name}}{% if rconverter.c.custom.is_c_pointer_type %}{{' _Nullable' if vars.nullable_return else ' _Nonnull'}}{% endif %} {{helper.get_c_func_name(owner_class.converter.swift.target_type_name, vars.name|replace('[]', '_getitem_') if is_subscript_operator else vars.name, overloading_prefix + template_postfix)}}(
        {%- if not cxx.is_static -%}
        {{owner_class.converter.c.target_type_name}} cself, {% endif -%}
        {%- for arg in args -%}{{comma()}}{{arg.converter.c.target_type_name}} {% if arg.converter.c.custom.is_c_pointer_type %}{{'_Nullable' if arg.name in vars.nullable_arg or arg.is_null_ptr else '_Nonnull'}}{% endif %} {{arg.name}}{%- endfor-%}{{', ' if args}}IEGenCErrorObj* _Nonnull err);
        {%- else %}
        {# subscript operator #}
        {%- set comma = joiner(', ') %}
        {{rconverter.c.target_type_name}}{% if rconverter.c.custom.is_c_pointer_type %}{{' _Nullable' if vars.nullable_return else ' _Nonnull'}}
        {%- endif %} {{helper.get_c_func_name(owner_class.converter.swift.target_type_name, vars.name|replace('[]', '_getitem_') if is_subscript_operator else vars.name, overloading_prefix + template_postfix)}}({{owner_class.converter.c.target_type_name}} cself, {% for arg in args -%}
        {{comma()}}{{arg.converter.c.target_type_name}} {% if arg.converter.c.custom.is_c_pointer_type %}{{'_Nullable' if arg.name in vars.nullable_arg or arg.is_null_ptr else '_Nonnull'}}{% endif %} {{arg.name}}{%- endfor-%});
        {# subscript operator setter #}
        {%- if not return_type_info.cxx.is_const_qualified and return_type_info.cxx.is_lval_reference %}
        {% set comma = joiner(', ') %}
        void {{helper.get_c_func_name(owner_class.converter.swift.target_type_name, vars.name|replace('[]', '_setitem_'), overloading_prefix + template_postfix)}}({{owner_class.converter.c.target_type_name}} cself, {% for arg in args -%}
        {{comma()}}{{arg.converter.c.target_type_name}}{% if arg.converter.c.custom.is_c_pointer_type %}{{' _Nullable' if arg.name in vars.nullable_arg or arg.is_null_ptr else ' _Nonnull'}}{% endif %} {{arg.name}}{%- endfor-%}{{', ' if args}}{{rconverter.c.target_type_name}}
        {%- if rconverter.c.custom.is_c_pointer_type %}{{' _Nullable' if vars.nullable_return else ' _Nonnull'}}{% endif %} value);
        {%- endif %}
        {%- endif -%}


function:
  swift:
    body: |
      {%- set incorrect_nullable_args = vars.nullable_arg|reject('in', args|map(attribute='name'))|list -%}
      {%- if incorrect_nullable_args -%}
      {%- do Error.critical("{} arguments are marked as nullable but {} does not have such arguments.".format(', '.join(incorrect_nullable_args), cxx.displayname)) -%}
      {%- endif -%}
      {%- set template_postfix = template_type_converters|format_list("{arg.swift.custom.tname}", 'arg')|join if cxx.is_template else '' -%}
      {%- set comma = joiner(', ') -%}
      {%- if vars.comment -%}
      {{vars.comment|make_doxygen_comment}}
      {% endif -%}
      public func {{vars.name}}({%- for arg in args -%}{{comma()}}{{arg.name|to_camel_case}}: {{arg.converter.swift.target_type_name}}{{'?' if arg.name in vars.nullable_arg or arg.is_null_ptr}}
        {%- if arg.default -%}
        {%- if arg.is_enum %}
        {%- if arg.default.split('::')|last in arg.type_info.vars.enum_excluded_fields -%}
        {%- do Error.warning("{} field of {} enum is mentioned as excluded field, so it cannot be used as a default value for {} function argument. Iegen is skipping default value addition in target language wrappers.".format(arg.default.split('::')|last, arg.default.split('::')[-2], cxx.displayname)) -%}
        {%- else %} = {{arg.converter.swift.target_type_name}}.{{arg.type_info.vars.enum_field_name_prefix + arg.default.split('::')|last}}
        {%- endif -%}
        {%- else -%}
        {%- if arg.is_literal %} = {{arg.default}}
        {%- elif arg.is_null_ptr %} = nil
        {%- endif %}
        {%- endif %}
        {%- endif %}
        {%- endfor-%}) {{'throws ' if 'no_throw' not in vars.throws}}-> {{rconverter.swift.target_type_name}}{{'?' if vars.nullable_return}} {
        {%- set call_args = [] %}
        {%- for arg in args %}
        {%- set converter = arg.converter.swift_to_sc %}
        {%- set conversion = converter.snippet(arg.name|to_camel_case, nullable=arg.name in vars.nullable_arg or arg.is_null_ptr) %}
        {%- if conversion %}
        {{conversion|indent(2)}}
        {%- endif %}
        {%- do call_args.append(converter.converted_name(arg.name|to_camel_case))%}
        {%- endfor %}
        var err = IEGenCErrorObj()
        {%- set namespace = cxx.namespace.split('::')|map('capitalize')|join %}
        {%- set c_func_name = helper.get_c_func_name(namespace, vars.name, overloading_prefix + template_postfix) %}
        {%- if rconverter.c.target_type_name != 'void' %}
        let result = {{c_func_name}}({{call_args|join(', ')}}{{', ' if call_args}}&err)
        {%- else %}
        {{c_func_name}}({{call_args|join(', ')}}{{', ' if call_args}}&err)
        {%- endif %}
        {%- for arg in args %}
        {%- if arg.converter.sc_cleanup %}
        {%- set cleanup_code_fragment = arg.converter.sc_cleanup.snippet(arg.converter.swift_to_sc.converted_name(arg.name|to_camel_case)) %}
        {%- if cleanup_code_fragment %}
        {{cleanup_code_fragment|indent(2)}}
        {%- endif %}
        {%- endif %}
        {%- endfor %}
        let errorType = Int(err.err_type)
        if errorType != 0 {
          switch errorType {
          {%- if 'no_throw' not in vars.throws %}
          {%- for exc_type in vars.throws %}
          case ({{loop.index}}):
            {%- set exc_info = get_type_info(exc_type) %}
<<<<<<< HEAD
            throw {{exc_info.vars.name}}(CObject(type: strdup("{{exc_info.cxx.unqualified_canonical_type_name}}"), ptr: err.err_ptr), true)
=======
            throw {{exc_info.vars.name}}(IEGenCObject(type: strdup("{{exc_info.cxx.pointee_unqualified_name}}"), ptr: err.err_ptr), true)
>>>>>>> f347e2ef
          {%- endfor %}
          {%- endif %}
          {%- if not 'std::exception' in vars.throws %}
          case ({{vars.throws|length + 1 if 'no_throw' not in vars.throws else 1}}):
            {%- set exc_info = get_type_info("std::exception") %}
<<<<<<< HEAD
            let excObj = {{exc_info.vars.name}}(CObject(type: strdup("{{exc_info.cxx.unqualified_canonical_type_name}}"), ptr: err.err_ptr), true)
=======
            let excObj = {{exc_info.vars.name}}(IEGenCObject(type: strdup("{{exc_info.cxx.pointee_unqualified_name}}"), ptr: err.err_ptr), true)
>>>>>>> f347e2ef
            ExceptionHandler.handleUncaughtException(excObj.what())
          {%- endif %}
          default:
            ExceptionHandler.handleUncaughtException("Uncaught Exception")
          }
        }
        {%- if rconverter.c.target_type_name != 'void' %}
        {%- set conversion = rconverter.sc_to_swift.snippet('result', nullable=vars.nullable_return) %}
        {%- if conversion %}
        {{conversion|indent(2)}}
        {%- endif %}
        return {{rconverter.sc_to_swift.converted_name('result')}}
        {%- endif %}
      }{{new_line}}
  cc:
    include: *var_method_cxx_include
    body: |
      {%- set comma = joiner(', ') %}
      {%- set template_postfix = template_type_converters|format_list("{arg.swift.custom.tname}", 'arg')|join if cxx.is_template else '' %}
      {%- set namespace = cxx.namespace.split('::')|map('capitalize')|join %}
      {{rconverter.c.target_type_name}}{% if rconverter.c.custom.is_c_pointer_type %}{{' _Nullable' if vars.nullable_return else ' _Nonnull'}}{% endif %} {{helper.get_c_func_name(namespace, vars.name, overloading_prefix + template_postfix)}}(
      {%- for arg in args -%}{{comma()}}{{arg.converter.c.target_type_name}}{% if arg.converter.c.custom.is_c_pointer_type -%}
      {{' _Nullable' if arg.name in vars.nullable_arg or arg.is_null_ptr else ' _Nonnull'}}{% endif %} {{arg.name}}{%- endfor-%}{{', ' if args}}IEGenCErrorObj* _Nonnull err) {
          {%- set call_args = [] %}
          {%- for arg in args -%}
          {%- set converter = arg.converter.c_to_cxx %}
          {{converter.snippet(arg.name, nullable=arg.name in vars.nullable_arg or arg.is_null_ptr)|indent(4)}}
          {%- do call_args.append(converter.converted_name(arg.name)) %}
          {%- endfor %}
          {%- if rconverter.c.target_type_name != 'void' %}
          try {
              const auto& result = {{cxx.namespace}}::{{cxx.name}}
                                   {%- if cxx.is_template -%}
                                   <{{template_choice.values()|format_list("{type}", 'type')|join(', ')}}>
                                   {%- endif -%}({{call_args|join(', ')}});
              {{rconverter.cxx_to_c.snippet('result', nullable=vars.nullable_return)|indent(8)}}
              return {{rconverter.cxx_to_c.converted_name('result')}};
          }
          {%- else %}
          try {
              {{cxx.name}}{%- if cxx.is_template -%}
              <{{template_choice.values()|format_list("{type}", 'type')|join(', ')}}>
              {%- endif -%}({{call_args|join(', ')}});
          }
          {%- endif %}
          {%- if 'no_throw' not in vars.throws %}
          {%- for exc_type in vars.throws -%}
          catch (const {{exc_type}}& e) {
              err->err_type = {{loop.index}};
              err->err_ptr = new {{exc_type}}(e);
          }
          {%- endfor %}
          {%- endif %}
          {%- if not 'std::exception' in vars.throws %}
          catch (const std::exception& e) {
              err->err_type = {{vars.throws|length + 1 if 'no_throw' not in vars.throws else 1}};
              err->err_ptr = new std::exception(e);
          }
          {%- endif %}
          catch (...) {
              err->err_type = -1;
          }

          {%- if rconverter.c.target_type_name != 'void' %}
          {{rconverter.c.target_type_name}} result {};
          return result;
          {%- endif %}
      }
  ch:
    body:
      content: |
        {%- set comma = joiner(', ') %}
        {%- set template_postfix = template_type_converters|format_list("{arg.swift.custom.tname}", 'arg')|join if cxx.is_template else '' %}
        {%- set namespace = cxx.namespace.split('::')|map('capitalize')|join %}
        {%- set c_func_name = helper.get_c_func_name(namespace, vars.name, overloading_prefix + template_postfix) %}
        {{rconverter.c.target_type_name}}{% if rconverter.c.custom.is_c_pointer_type %}{{' _Nullable' if vars.nullable_return else ' _Nonnull'}}{% endif %} {{c_func_name}}(
        {%- for arg in args -%}
        {{comma()}}{{arg.converter.c.target_type_name}} {% if arg.converter.c.custom.is_c_pointer_type %}{{'_Nullable' if arg.name in vars.nullable_arg or arg.is_null_ptr else '_Nonnull'}}{% endif %} {{arg.name}}
        {%- endfor -%}{{', ' if args}}IEGenCErrorObj* _Nonnull err);


var_getter_cxx_include: &var_getter_cxx_include
  unique_content: |
    {%- macro gen_include(type_info) -%}
    {%- if type_info.vars and type_info.vars.is_proj_type -%}
    {{marker}}#include "{{type_info.vars.prj_rel_file_name}}"
    {%- endif -%}
    {%- for arg_type_info in type_info.arg_types_infos -%}
    {{gen_include(arg_type_info)}}
    {%- endfor -%}
    {%- endmacro -%}
    {{gen_include(return_type_info)}}

property_getter:
  swift:
    properties: |
      {%- if not cxx.is_public -%}
      {%- do Error.critical("{}.{} is not a public field. Make it public or remove iegen API.".format(owner_class.cxx.displayname, cxx.displayname)) -%}
      {%- endif -%}
      {%- set result_converter = rconverter.sc_to_swift -%}
      {%- if vars.comment -%}
      {{vars.comment|make_doxygen_comment}}
      {% endif -%}
      public var {{vars.name}}: {{result_converter.target_type_name}}{{'?' if vars.nullable_return}} {
        get {
          let result = _prop_get_{{owner_class.converter.swift.target_type_name}}_{{vars.name}}(cself)
          {%- set conversion = result_converter.snippet('result', nullable=vars.nullable_return) %}
          {%- if conversion %}
          {{conversion|indent(4)}}
          {%- endif %}
          return {{result_converter.converted_name('result')}}
        }
        {%- if vars.action == 'gen_property_setter' %}
        {%- set converter = rconverter.swift_to_sc %}

        set(value) {
          {%- set conversion = converter.snippet('value', nullable=vars.nullable_return) %}
          {%- if conversion %}
          {{conversion|indent(4)}}
          {%- endif %}
          _prop_set_{{owner_class.converter.swift.target_type_name}}_{{vars.name}}(cself, {{converter.converted_name('value')}})
          {%- if rconverter.sc_cleanup %}
          {%- set cleanup_code_fragment = arg.converter.sc_cleanup.snippet(converter.converted_name('value')) %}
          {%- if cleanup_code_fragment %}
          {{cleanup_code_fragment|indent(4)}}
          {%- endif %}
          {%- endif %}
        }
        {%- endif %}
      }{{new_line}}
    interface_properties: |
      {%- set result_converter = rconverter.sc_to_swift -%}
      {%- if vars.comment -%}
      {{vars.comment|make_doxygen_comment}}
      {% endif -%}
      var {{vars.name}}: {{result_converter.target_type_name}}{{'?' if vars.nullable_return}} { get {% if vars.action == 'gen_property_setter' %}set{% endif %} }
  cc:
    include: *var_getter_cxx_include
    body: |
      {{rconverter.c.target_type_name}}{% if rconverter.c.custom.is_c_pointer_type %}{{' _Nullable' if vars.nullable_return else ' _Nonnull'}}{% endif %} _prop_get_{{owner_class.converter.swift.target_type_name}}_{{vars.name}}({{owner_class.converter.c.target_type_name}} cself){
          {%- set this_converter = make_type_converter('std::shared_ptr<' + owner_class.cxx.type_name + '>').c_to_cxx if owner_class.root.vars.shared_ref else owner_class.converter.c_to_cxx -%}
          {{this_converter.snippet('cself', cxx_is_pointer=True)|indent(4)}}
          const auto& result = {{this_converter.converted_name('cself')}}->{{cxx.name}};
          {{rconverter.cxx_to_c.snippet('result', nullable=vars.nullable_return)|indent(4)}}
          return {{rconverter.cxx_to_c.converted_name('result')}};
      }
      {%- if vars.action == 'gen_property_setter' %}
      void _prop_set_{{owner_class.converter.swift.target_type_name}}_{{vars.name}}({{owner_class.converter.c.target_type_name}} cself, {{rconverter.c.target_type_name}}{% if rconverter.c.custom.is_c_pointer_type %}{{' _Nullable' if vars.nullable_return else ' _Nonnull'}}{% endif %} {{vars.name}}){
          {{this_converter.snippet('cself', cxx_is_pointer=True)|indent(4)}}
          {{rconverter.c_to_cxx.snippet(vars.name, nullable=vars.nullable_return)|indent(4)}}
          {{this_converter.converted_name('cself')}}->{{cxx.name}} = {{rconverter.c_to_cxx.converted_name(vars.name)}};
      }
      {% endif %}
  ch:
    body:
      content: |
        {{rconverter.c.target_type_name}}{% if rconverter.c.custom.is_c_pointer_type %}{{' _Nullable' if vars.nullable_return else ' _Nonnull'}}{% endif %} _prop_get_{{owner_class.converter.swift.target_type_name}}_{{vars.name}}({{owner_class.converter.c.target_type_name}} cself);
        {%- if vars.action == 'gen_property_setter' %}
        void _prop_set_{{owner_class.converter.swift.target_type_name}}_{{vars.name}}({{owner_class.converter.c.target_type_name}} cself, {{rconverter.c.target_type_name}}{% if rconverter.c.custom.is_c_pointer_type %}{{' _Nullable' if vars.nullable_return else ' _Nonnull'}}{% endif %} {{vars.name}});
        {% endif %}

getter:
  swift:
    properties: |
      {%- do helper.validate_getter(cxx, vars, args, owner_class, setter|default(none)) -%}
      {%- do helper.validate_template_getter_setter(cxx, vars, owner_class, setter|default(none)) -%}
      {% set result_converter = rconverter.sc_to_swift -%}
      {%- set template_postfix = template_type_converters|format_list("{arg.swift.custom.tname}", 'arg')|join if cxx.is_template else '' -%}
      {% if vars.comment -%}
      {{vars.comment|make_doxygen_comment}}
      {% endif -%}
      {%- set override = cxx.is_override and not is_interface_override -%}
      public {{'override ' if override}}var {% if cxx.is_template -%}
                                           {%- for name in template_names or [] %}
                                           {%- if name != None %}{{name}}{% else %}{{template_type_converters[loop.index - 1].custom.tname}}{% endif %}
                                           {%- endfor %}
                                           {%- else %}{{vars.name}}
                                           {%- endif -%}: {{result_converter.target_type_name}}{{'?' if vars.nullable_return}} {
        get {
          let result = _prop_get_{{owner_class.converter.swift.target_type_name}}_{{vars.name}}{{overloading_prefix}}{{template_postfix}}(cself)
          {%- set conversion = result_converter.snippet('result', nullable=vars.nullable_return) %}
          {%- if conversion %}
          {{conversion|indent(4)}}
          {%- endif %}
          return {{result_converter.converted_name('result')}}
        }
        {%- if setter is defined %}
        {%- set incorrect_nullable_args = setter.vars.nullable_arg|reject('in', setter.args|map(attribute='name'))|list %}
        {%- if incorrect_nullable_args  %}
        {%- do Error.critical("{} arguments are marked as nullable but {}.{} does not have such arguments.".format(', '.join(incorrect_nullable_args), setter.owner_class.cxx.displayname, setter.cxx.displayname)) %}
        {%- endif %}
        {%- set converter = setter.args[0].converter.swift_to_sc %}

        set(value) {
          {%- set conversion = converter.snippet('value', nullable=vars.nullable_return) %}
          {%- if conversion %}
          {{conversion|indent(4)}}
          {%- endif %}
          _prop_set_{{owner_class.converter.swift.target_type_name}}_{{vars.name}}{{setter.overloading_prefix}}{{template_postfix}}(cself, {{converter.converted_name('value')}})
          {%- if rconverter.sc_cleanup %}
          {%- set cleanup_code_fragment = rconverter.sc_cleanup.snippet(converter.converted_name('value')) %}
          {%- if cleanup_code_fragment %}
          {{cleanup_code_fragment|indent(4)}}
          {%- endif %}
          {%- endif %}
        }
        {%- endif %}
      }{{new_line}}
    interface_properties: |
      {%- set result_converter = rconverter.sc_to_swift -%}
      {%- if vars.comment -%}
      {{vars.comment|make_doxygen_comment}}
      {% endif -%}
      var {{vars.name}}: {{result_converter.target_type_name}}{{'?' if vars.nullable_return}} { get{% if setter is defined %} set{% endif %} }
  cc:
    include: *var_getter_cxx_include
    body: |
      {%- set template_postfix = template_type_converters|format_list("{arg.swift.custom.tname}", 'arg')|join if cxx.is_template else '' -%}
      {%- if cxx.is_template -%}
      {%- set template_args = '<' + template_choice.values()|format_list("{type}", 'type')|join(', ') + '>' %}
      {%- else %}
      {%- set template_args = '' %}
      {%- endif %}
      {{rconverter.c.target_type_name}}{% if rconverter.c.custom.is_c_pointer_type %}{{' _Nullable' if vars.nullable_return else ' _Nonnull'}}{% endif %} _prop_get_{{owner_class.converter.swift.target_type_name}}_{{vars.name}}{{overloading_prefix}}{{template_postfix}}({{owner_class.converter.c.target_type_name}} cself){
          {%- set this_converter = make_type_converter('std::shared_ptr<' + owner_class.cxx.type_name + '>').c_to_cxx if owner_class.root.vars.shared_ref else owner_class.converter.c_to_cxx -%}
          {{this_converter.snippet('cself', cxx_is_pointer=True)|indent(4)}}
          const auto& result = {{this_converter.converted_name('cself')}}->{{cxx.name}}{{template_args}}();
          {{rconverter.cxx_to_c.snippet('result', nullable=vars.nullable_return)|indent(4)}}
          return {{rconverter.cxx_to_c.converted_name('result')}};
      }
      {%- if setter is defined %}
      {% set converter = setter.args[0].converter.c_to_cxx %}
      void _prop_set_{{owner_class.converter.swift.target_type_name}}_{{vars.name}}{{setter.overloading_prefix}}{{template_postfix}}({{owner_class.converter.c.target_type_name}} cself, {{setter.args[0].converter.c.target_type_name}}{% if rconverter.c.custom.is_c_pointer_type %}{{' _Nullable' if vars.nullable_return else ' _Nonnull'}}{% endif %} {{setter.args[0].name}}){
          {{this_converter.snippet('cself', cxx_is_pointer=True)|indent(4)}}
          {{converter.snippet(setter.args[0].name, nullable=vars.nullable_return)|indent(4)}}
          {{this_converter.converted_name('cself')}}->{{setter.cxx.name}}{{template_args}}({{converter.converted_name(setter.args[0].name)}});
      }
      {% endif %}
  ch:
    body:
      content: |
        {%- set template_postfix = template_type_converters|format_list("{arg.swift.custom.tname}", 'arg')|join if cxx.is_template else '' -%}
        {{rconverter.c.target_type_name}}{% if rconverter.c.custom.is_c_pointer_type %}{{' _Nullable' if vars.nullable_return else ' _Nonnull'}}{% endif %} _prop_get_{{owner_class.converter.swift.target_type_name}}_{{vars.name}}{{overloading_prefix}}{{template_postfix}}({{owner_class.converter.c.target_type_name}} cself);
        {%- if setter is defined %}
        {% set converter = setter.args[0].converter.c %}
        void _prop_set_{{owner_class.converter.swift.target_type_name}}_{{vars.name}}{{setter.overloading_prefix}}{{template_postfix}}({{owner_class.converter.c.target_type_name}} cself, {{converter.target_type_name}}
        {%- if rconverter.c.custom.is_c_pointer_type %}{{' _Nullable' if vars.nullable_return else ' _Nonnull'}}{% endif %} {{setter.args[0].name}});
        {% endif %}<|MERGE_RESOLUTION|>--- conflicted
+++ resolved
@@ -359,21 +359,13 @@
           {%- for exc_type in vars.throws %}
           case ({{loop.index}}):
             {%- set exc_info = get_type_info(exc_type) %}
-<<<<<<< HEAD
-            throw {{exc_info.vars.name}}(CObject(type: strdup("{{exc_info.cxx.unqualified_canonical_type_name}}"), ptr: err.err_ptr), true)
-=======
-            throw {{exc_info.vars.name}}(IEGenCObject(type: strdup("{{exc_info.cxx.pointee_unqualified_name}}"), ptr: err.err_ptr), true)
->>>>>>> f347e2ef
+            throw {{exc_info.vars.name}}(IEGenCObject(type: strdup("{{exc_info.cxx.unqualified_canonical_type_name}}"), ptr: err.err_ptr), true)
           {%- endfor %}
           {%- endif %}
           {%- if not 'std::exception' in vars.throws %}
           case ({{vars.throws|length + 1 if 'no_throw' not in vars.throws else 1}}):
             {%- set exc_info = get_type_info("std::exception") %}
-<<<<<<< HEAD
-            let excObj = {{exc_info.vars.name}}(CObject(type: strdup("{{exc_info.cxx.unqualified_canonical_type_name}}"), ptr: err.err_ptr), true)
-=======
-            let excObj = {{exc_info.vars.name}}(IEGenCObject(type: strdup("{{exc_info.cxx.pointee_unqualified_name}}"), ptr: err.err_ptr), true)
->>>>>>> f347e2ef
+            let excObj = {{exc_info.vars.name}}(IEGenCObject(type: strdup("{{exc_info.cxx.unqualified_canonical_type_name}}"), ptr: err.err_ptr), true)
             ExceptionHandler.handleUncaughtException(excObj.what())
           {%- endif %}
           default:
@@ -561,21 +553,13 @@
           {%- for exc_type in vars.throws %}
           case ({{loop.index}}):
             {%- set exc_info = get_type_info(exc_type) %}
-<<<<<<< HEAD
-            throw {{exc_info.vars.name}}(CObject(type: strdup("{{exc_info.cxx.unqualified_canonical_type_name}}"), ptr: err.err_ptr), true)
-=======
-            throw {{exc_info.vars.name}}(IEGenCObject(type: strdup("{{exc_info.cxx.pointee_unqualified_name}}"), ptr: err.err_ptr), true)
->>>>>>> f347e2ef
+            throw {{exc_info.vars.name}}(IEGenCObject(type: strdup("{{exc_info.cxx.unqualified_canonical_type_name}}"), ptr: err.err_ptr), true)
           {%- endfor %}
           {%- endif %}
           {%- if not 'std::exception' in vars.throws %}
           case ({{vars.throws|length + 1 if 'no_throw' not in vars.throws else 1}}):
             {%- set exc_info = get_type_info("std::exception") %}
-<<<<<<< HEAD
-            let excObj = {{exc_info.vars.name}}(CObject(type: strdup("{{exc_info.cxx.unqualified_canonical_type_name}}"), ptr: err.err_ptr), true)
-=======
-            let excObj = {{exc_info.vars.name}}(IEGenCObject(type: strdup("{{exc_info.cxx.pointee_unqualified_name}}"), ptr: err.err_ptr), true)
->>>>>>> f347e2ef
+            let excObj = {{exc_info.vars.name}}(IEGenCObject(type: strdup("{{exc_info.cxx.unqualified_canonical_type_name}}"), ptr: err.err_ptr), true)
             ExceptionHandler.handleUncaughtException(excObj.what())
           {%- endif %}
           default:
@@ -788,21 +772,13 @@
           {%- for exc_type in vars.throws %}
           case ({{loop.index}}):
             {%- set exc_info = get_type_info(exc_type) %}
-<<<<<<< HEAD
-            throw {{exc_info.vars.name}}(CObject(type: strdup("{{exc_info.cxx.unqualified_canonical_type_name}}"), ptr: err.err_ptr), true)
-=======
-            throw {{exc_info.vars.name}}(IEGenCObject(type: strdup("{{exc_info.cxx.pointee_unqualified_name}}"), ptr: err.err_ptr), true)
->>>>>>> f347e2ef
+            throw {{exc_info.vars.name}}(IEGenCObject(type: strdup("{{exc_info.cxx.unqualified_canonical_type_name}}"), ptr: err.err_ptr), true)
           {%- endfor %}
           {%- endif %}
           {%- if not 'std::exception' in vars.throws %}
           case ({{vars.throws|length + 1 if 'no_throw' not in vars.throws else 1}}):
             {%- set exc_info = get_type_info("std::exception") %}
-<<<<<<< HEAD
-            let excObj = {{exc_info.vars.name}}(CObject(type: strdup("{{exc_info.cxx.unqualified_canonical_type_name}}"), ptr: err.err_ptr), true)
-=======
-            let excObj = {{exc_info.vars.name}}(IEGenCObject(type: strdup("{{exc_info.cxx.pointee_unqualified_name}}"), ptr: err.err_ptr), true)
->>>>>>> f347e2ef
+            let excObj = {{exc_info.vars.name}}(IEGenCObject(type: strdup("{{exc_info.cxx.unqualified_canonical_type_name}}"), ptr: err.err_ptr), true)
             ExceptionHandler.handleUncaughtException(excObj.what())
           {%- endif %}
           default:
