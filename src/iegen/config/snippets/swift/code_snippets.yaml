file:
  swift:
    file_path: |
      {{out_dir + pat_sep + [package_prefix, package, file]|map('replace', '.', pat_sep)|path_join}}.swift
    scopes:
      - include
      - body
    content: |
      {{helper.make_doxygen_comment((banner_logo + new_line + banner_comment).split(new_line))}}

      import Foundation
      import {{c_wrapper_lib_name}}
      {{helper_includes|format_list('import {}')|join(new_line)}}
      {{include}}

      {{body}}
  cc:
    file_path: |
      {{cxx_out_dir + pat_sep + [package_prefix, package, 'c_' + file]|map('replace', '.', pat_sep)|path_join}}.cpp
    scopes:
      - body
      - include
    content: |
      {{helper.make_doxygen_comment((banner_logo + new_line + banner_comment).split(new_line))}}

      #include <string.h>
      #include <memory>
      #include "{{path.relpath(cxx_out_dir + pat_sep + [package_prefix, package]|map('replace', '.', pat_sep)|path_join, out_prj_dir)}}/c_{{file}}.h"
      {{include}}

      {{body}}
  ch:
    file_path: |
      {{cxx_out_dir + pat_sep + [package_prefix, package, 'c_' + file]|map('replace', '.', pat_sep)|path_join}}.h
    scopes:
      - body
      - include
    content: |
      {{helper.make_doxygen_comment((banner_logo + new_line + banner_comment).split(new_line))}}

      #ifndef _C_{{file}}_WRAPPER_
      #define _C_{{file}}_WRAPPER_

      {{cxx_helper_includes|format_list('#include "{}"')|join(new_line)}}
      {{include}}
      #include <stdbool.h>

      #if __cplusplus
      extern "C" {
      #endif
          {{body | string | indent}}
      #if __cplusplus
      }
      #endif
      #endif /* ifndef _C_{{file}}_WRAPPER_ */
  exceptions_utils_swift:
    file_path: |
      {{out_dir + pat_sep + [package_prefix, 'exception_helpers', 'utils']|map('replace', '.', pat_sep)|path_join}}.swift
    scopes:
      - body
    content: |
      {{helper.make_doxygen_comment((banner_logo + new_line + banner_comment).split(new_line))}}

      public class ExceptionHandler {

          static var uncaughtExceptionHandler = defaultHandler;

          static func defaultHandler(_ err_msg: String) {
              print("Uncaught exception is found: \(err_msg)")
              fatalError("Unexpected Exception")
          }

          static func handleUncaughtException(_ err_msg : String) {
              uncaughtExceptionHandler(err_msg)
          }

          public static func setUncaughtExceptionHandler(_ handler: @escaping (String) -> Void) {
              uncaughtExceptionHandler = handler;
          }

          public static func unsetUncaughtExceptionHandler() {
              uncaughtExceptionHandler = defaultHandler;
          }
      }
<<<<<<< HEAD
=======
  std_exceptions_swift:
    file_path: |
      {{out_dir + pat_sep + [package_prefix, 'exception_helpers', 'std_exc_classes']|map('replace', '.', pat_sep)|path_join}}.swift
    scopes:
      - body
    content: |
      {{helper.make_doxygen_comment((banner_logo + new_line + banner_comment).split(new_line))}}

      import {{c_wrapper_lib_name}}
      public enum Exceptions {
      {% for cls, base_cls in helper.Exceptions.get_std_exc_tree() %}
          {{'public' if base_cls else 'open'}} class {{helper.Exceptions.get_exc_name(cls)}} : {{helper.Exceptions.get_exc_name(base_cls) if base_cls else 'Error'}} {
      {% if not base_cls %}
              public let cself : UnsafeMutableRawPointer
              public let owner : Bool

              public init(_ _cself: UnsafeMutableRawPointer, _ _owner: Bool = false) {
                  self.cself = _cself
                  self.owner = _owner
              }
              deinit {
                  if owner {
                      release_std_exception(cself)
                  }
              }

              open func what() -> String {
                  let result = _func_std_exception_what(cself);
                  let sc_to_swift_result = String(cString: result!)
                  return sc_to_swift_result;
              }
      {% endif %}
          }
      {% endfor %}
      }
  std_exceptions_header:
    file_path: |
      {{cxx_out_dir + pat_sep + [package_prefix, 'exception_helpers', 'c_std_exceptions']|map('replace', '.', pat_sep)|path_join}}.h
    scopes:
      - body
    content: |
      {{helper.make_doxygen_comment((banner_logo + new_line + banner_comment).split(new_line))}}

      #ifndef _C_std_exceptions_WRAPPER_
      #define _C_std_exceptions_WRAPPER_

      #if __cplusplus
      extern "C" {
      #endif
      void release_std_exception(void* _Nonnull cself);
      const char * _Nullable _func_std_exception_what(void* _Nonnull cself);
      #if __cplusplus
      }
      #endif
      #endif /* ifndef _C_std_exceptions_WRAPPER_ */
  std_exceptions_cpp:
    file_path: |
      {{cxx_out_dir + pat_sep + [package_prefix, 'exception_helpers', 'c_std_exceptions']|map('replace', '.', pat_sep)|path_join}}.cpp
    scopes:
      - body
    content: |
      {{helper.make_doxygen_comment((banner_logo + new_line + banner_comment).split(new_line))}}

      #include <string.h>
      #include <memory>
      #include "{{path.relpath(cxx_out_dir + pat_sep + [package_prefix, 'exception_helpers', 'c_std_exceptions']|map('replace', '.', pat_sep)|path_join)}}.h"

      void release_std_exception(void* _Nonnull cself) {
          delete dynamic_cast<std::exception*>(static_cast<std::exception*>(cself));
      }

      const char * _Nullable _func_std_exception_what(void* _Nonnull cself){
          auto c_to_cxx_cself = dynamic_cast<std::exception*>(static_cast<std::exception*>(cself));
          const auto& result = c_to_cxx_cself->what();
          return result;
      }
>>>>>>> 8dc3699c

package:

enum:
  swift:
    body: |

     public enum {{name}}: CUnsignedInt{
        {%- for case in enum_cases -%}
        {%- if case.comment %}
        {{helper.make_enum_case_comment(case.comment)|string|indent(2)}}
        {%- endif %}
        case {{case.name}} = {{case.value}}
        {%- endfor %}
      }

var_class_include: &var_class_include
    unique_content: |
      {%- if ctx.is_proj_type -%}
      #include "{{prj_rel_file_name}}"
      {%- endif -%}
      {%- macro gen_import(converter, current_ctx) -%}
      {%- set type_ctx = converter.ctx -%}
      {%- if type_ctx and type_ctx.is_proj_type and (type_ctx.package != current_ctx.package or type_ctx.file != current_ctx.file) -%}
      {{marker}}#include "{{type_ctx.prj_rel_file_name}}"
      {%- endif -%}
      {%- for tmpl_arg_converter in converter.template_args -%}
      {{gen_import(tmpl_arg_converter, current_ctx)}}
      {%- endfor -%}
      {%- endmacro -%}
      {%- if base_types_converters is defined -%}
      {%- for base in base_types_converters -%}
      {{gen_import(base, ctx)}}
      {%- endfor -%}
      {%- endif -%}
      {%- if include_cxx -%}
      {{marker}}{{include_cxx|format_list('#include "{}"')|join_unique}}
      {%- endif -%}


class:
  swift:
    include:
      unique_content: |
        {{include|format_list("import {}")|join_unique}}
    body:
      scopes:
        - head
        - properties
        - body
        - private_external
      content: |
        {{helper.make_comment(comment)}}
        public class {{name}}{{template_suffix}} {% if base_types_converters is defined -%}
                              {%- set comma = joiner(', ') -%}
                              : {% for base_type_converter in base_types_converters -%}
                                {{comma()}}{{base_type_converter.swift.target_type_name}}
                                {%- endfor -%}
                                {% endif %}{{(', ' if base_types_converters is defined and base_types_converters|length > 0 else ': ') + ctx.bases_list|join(', ') if ctx.bases_list|length > 0}}
<<<<<<< HEAD
                                {%- if ctx.is_exception and not helper.Exceptions.has_exc_base(ctx) -%}
                                {{', ' if base_types_converters is defined and base_types_converters|length > 0 or ctx.bases_list|length > 0 else ' : Error'}}
=======
                                {%- if helper.Exceptions.is_std_custom_exc(ctx) or (ctx.is_exception and not helper.Exceptions.has_exc_base(ctx)) -%}
                                {{', ' if base_types_converters is defined and base_types_converters|length > 0 or ctx.bases_list|length > 0 else ' : '}}{{'Exceptions.StdException ' if helper.Exceptions.is_std_custom_exc(ctx) else 'Error '}}
>>>>>>> 8dc3699c
                                {%- endif %} {
            {% if not has_non_abstract_base_class and not helper.Exceptions.is_std_custom_exc(ctx)%}
            public let cself : {{converter.sc.target_type_name}}
            public let owner : Bool

            // internal main initializer
            internal required init(_ _cself: {{converter.sc.target_type_name}} , _ _owner: Bool = false) {
              self.cself = _cself
              self.owner = _owner
            }
            deinit {
              if owner {
                release_{{name}}{{template_suffix}}(cself)
              }
            }
            {%endif%}
            {{head|string|indent}}
            {{properties|string|indent}}
            {{body|string|indent}}
        }
  cc:
    include: *var_class_include
    body:
      content: |
        {%- if ctx.namespace %}
        using namespace {{ctx.namespace}};
        {%- endif %}
        void release_{{name}}{{template_suffix}}({{converter.c.target_type_name}} cself) {
            {%- if root.shared_ref %}
            delete static_cast<std::shared_ptr<{{cxx_root_type_name}}>*>(cself);
            {%- else %}
            delete dynamic_cast<{{cxx_type_name}}*>(static_cast<{{cxx_root_type_name}}*>(cself));
            {%- endif %}
        }
  ch:
    body:
      content: |
        void release_{{name}}{{template_suffix}}({{converter.c.target_type_name}} cself);


interface:
  swift:
    include:
      unique_content: |
        {{include|format_list("import {}")|join_unique}}
    body:
      scopes:
        - interface_head
        - interface_properties
        - interface_body
        - head
        - properties
        - body
      content: |
        {{helper.make_comment(comment)}}
        public protocol {{interface_name}}{{template_suffix}} {% if base_types_converters is defined -%}
                              {%- set comma = joiner(', ') -%}
                              : {% for base_type_converter in base_types_converters -%}
                                {{comma()}}{{base_type_converter.swift.target_type_name}}
                                {%- endfor -%}
                                {% endif %}{{(', ' if base_types_converters is defined and base_types_converters|length > 0 else ': ') + ctx.bases_list|join(', ') if ctx.bases_list|length > 0}} {

            {% if not base_types_converters is defined %}
            var cself : {{converter.sc.target_type_name}} { get }
            {% endif %}
            {{interface_head|string|indent}}
            {{interface_properties|string|indent}}
            {{interface_body|string|indent}}
        }
        extension {{interface_name}}{{template_suffix}} {
            {{properties|string|indent}}
            {{body|string|indent}}
        }
        public class {{name}}{{template_suffix}} : {{interface_name}}{{template_suffix}} {
            public let cself : {{converter.sc.target_type_name}}
            public let owner : Bool

            // internal main initializer
            internal required init(_ _cself: {{converter.sc.target_type_name}}, _ _owner: Bool = false) {
              self.cself = _cself
              self.owner = _owner
            }
            deinit {
              if owner {
                release_{{name}}{{template_suffix}}(cself)
              }
            }

            {{head|string|indent}}
        }
  cc:
    include: *var_class_include
    body:
      content: |
        using namespace {{ctx.namespace}};
        void release_{{name}}{{template_suffix}}({{converter.c.target_type_name}} cself){
            {%- if root.shared_ref %}
            delete static_cast<std::shared_ptr<{{cxx_root_type_name}}>*>(cself);
            {%- else %}
            delete dynamic_cast<{{cxx_type_name}}*>(static_cast<{{cxx_root_type_name}}*>(cself));
            {%- endif %}
        }
  ch:
    body:
      content: |
        void release_{{name}}{{template_suffix}}({{converter.c.target_type_name}} cself);

var_method_cxx_include: &var_method_cxx_include
  unique_content: |
    {%- macro gen_import(converter, current_ctx) -%}
    {%- set type_ctx = converter.ctx -%}
    {%- if type_ctx and type_ctx.is_proj_type -%}
    {{marker}}#include "{{type_ctx.prj_rel_file_name}}"
    {%- endif -%}
    {%- for tmpl_arg_converter in converter.template_args -%}
    {{gen_import(tmpl_arg_converter, current_ctx)}}
    {%- endfor -%}
    {%- endmacro -%}
    {%- for arg in args -%}
    {{gen_import(arg.converter, ctx)}}
    {%- endfor -%}
    {%- if rconverter is defined -%}
    {{gen_import(rconverter, ctx)}}
    {%- endif -%}
constructor:
  swift:
    head: |
      {{helper.make_comment(comment)}}
      public convenience init({{args|format_list("{arg.name}: {arg.converter.swift.target_type_name}", 'arg')|join(', ')}}) {
      {%- set call_args = [] %}
      {% for arg in args -%}
      {%- set converter = arg.converter.swift_to_sc %}
          {{converter.snippet(arg.name)|indent}}
      {%- do call_args.append(converter.converted_name(arg.name)) %}
      {%- endfor %}
          self.init(create_{{owner_class.name}}{{owner_class.template_suffix}}{{overloading_prefix}}({{call_args|join(', ')}}), true)
      }
  cc:
    include: *var_method_cxx_include
    body: |
      {{owner_class.converter.c.target_type_name}} create_{{owner_class.name}}{{owner_class.template_suffix}}{{overloading_prefix}}({{args|format_list("{arg.converter.c.target_type_name} {arg.name}", 'arg')|join(', ')}}){
        {%- set call_args = [] -%}
        {%- for arg in args -%}
        {% set converter = arg.converter.c_to_cxx %}
          {{converter.snippet(arg.name)|indent}}
        {%- do call_args.append(converter.converted_name(arg.name)) -%}
        {% endfor %}
          auto this_object = new {{owner_class.cxx_type_name}}({{call_args|join(', ')}});
          {%- if owner_class.root.shared_ref %}
          return new std::shared_ptr<{{owner_class.root.cxx_type_name}}>(this_object);
          {%- else %}
          return static_cast<{{owner_class.root.cxx_type_name}}*>(this_object);
          {%- endif %}
      }
  ch:
    body:
      content: |
        {{owner_class.converter.c.target_type_name}} create_{{owner_class.name}}{{owner_class.template_suffix}}{{overloading_prefix}}({{args|format_list("{arg.converter.c.target_type_name} {arg.name}", 'arg')|join(', ')}});

function:
  swift:
    body: |
      {{helper.make_comment(comment)}}
      {%- if is_operator %}
      public static func {{helper.get_map_cxx_operator_name(name)}}(cself: {{owner_class.name}}{{args|format_list(", {arg.name}: {arg.converter.swift.target_type_name}", 'arg')|join}}) {{'throws ' if helper.Exceptions.can_throw(throws)}}-> {{rconverter.swift.target_type_name}} {
        {%- set call_args = ['cself.cself']%}
      {%- else%}
      {% set override = is_override and not (original_definition_context and original_definition_context.action == 'gen_interface') -%}
      public {{"static " if is_static}}{{"override " if override}}func {{name}}({{args|format_list("{arg.name}: {arg.converter.swift.target_type_name}", 'arg')|join(', ')}}) {{'throws ' if helper.Exceptions.can_throw(throws)}}-> {{rconverter.swift.target_type_name}} {
        {%- set call_args = ['cself'] if not is_static else [] %}
      {%endif%}
        {%- for arg in args %}
        {%- set converter = arg.converter.swift_to_sc %}
          {{converter.snippet(arg.name)|indent}}
        {%- do call_args.append(converter.converted_name(arg.name))%}
        {%- endfor %}
          var err = ErrorObj()
        {%- if rconverter.c.target_type_name != 'void' %}
          let result = {{helper.get_c_func_name("{}{}_{}{}".format(owner_class.name, owner_class.template_suffix, name, overloading_prefix))}}({{call_args|join(', ')}}{{', ' if call_args|length > 0}}&err);
          {{rconverter.sc_to_swift.snippet('result')|indent}}
        {%- else %}
          {{helper.get_c_func_name("{}{}_{}{}".format(owner_class.name, owner_class.template_suffix, name, overloading_prefix))}}({{call_args|join(', ')}}{{', ' if call_args|length > 0}}&err);
        {%- endif %}
          if (err.is_err) {
              let err_type = Int(err.err_type)
              switch(err_type) {
              {%- if helper.Exceptions.can_throw(throws) %}
              {%- for exc_type in throws %}
                  case({{loop.index}}):
                      throw {{helper.Exceptions.get_exc_name(exc_type)}}(err.err_ptr, true)
              {%- endfor %}
              {%- endif %}
              {%- if not 'std::exception' in throws %}
                  case({{throws|length + 1 if helper.Exceptions.can_throw(throws) else 1}}):
                      let exc_obj = StdException(err.err_ptr, true)
                      ExceptionHandler.handleUncaughtException(exc_obj.what())
              {%- endif %}
                  default:
                      ExceptionHandler.handleUncaughtException("Uncaught Exception")
              }
          }
        {%- if rconverter.c.target_type_name != 'void' %}
          return {{rconverter.sc_to_swift.converted_name('result')}};
        {%- endif %}
      }
    interface_body: |
      {{helper.make_comment(comment)}}
      func {{name}}({{args|format_list("{arg.name}: {arg.converter.swift.target_type_name}", 'arg')|join(', ')}}) {{'throws ' if helper.Exceptions.can_throw(throws)}}-> {{rconverter.swift.target_type_name}}
  cc:
    include: *var_method_cxx_include
    body: |
      {{rconverter.c.target_type_name}} {{helper.get_c_func_name("{}{}_{}{}".format(owner_class.name, owner_class.template_suffix, name, overloading_prefix))}}(
      {%- if not is_static -%}
      {{owner_class.converter.c.target_type_name}} cself {{args|format_list(", {arg.converter.c.target_type_name} {arg.name}", 'arg')|join}}, ErrorObj* _Nonnull err
      {%- else -%}
      {{args|format_list("{arg.converter.c.target_type_name} {arg.name}", 'arg')|join(', ')}}{{', ' if args|length > 0}}ErrorObj* _Nonnull err
      {%- endif %}){
        {%- set call_args = [] %}
        {%- for arg in args -%}
        {%- set converter = arg.converter.c_to_cxx %}
          {{converter.snippet(arg.name)|indent}}
        {%- do call_args.append(converter.converted_name(arg.name))%}
        {% endfor %}
        {%- if not is_static %}
          {%- if owner_class.root.shared_ref %}
          auto c_to_cxx_cself = std::dynamic_pointer_cast<{{owner_class.cxx_type_name}}>(
                    *static_cast<std::shared_ptr<{{owner_class.cxx_root_type_name}}>*>(cself)
                    );
          {%- else %}
          auto c_to_cxx_cself = dynamic_cast<{{owner_class.cxx_type_name}}*>(static_cast<{{owner_class.cxx_root_type_name}}*>(cself));
          {%- endif %}
        {%- endif %}

        {%- if rconverter.c.target_type_name != 'void' %}
          try {
            const auto& result = {%if not is_static %}c_to_cxx_cself->{%else%}{{owner_class.cxx_type_name}}::{% endif %}{{cxx_name}}{%- if ctx.node.is_function_template -%}
                                                                      <{{template_choice.values()|format_list("{type}", 'type')|join(', ')}}>{%- endif -%}({{call_args|join(', ')}});
            {{rconverter.cxx_to_c.snippet('result')|indent}}
            return {{rconverter.cxx_to_c.converted_name('result')}};
          }
        {%- else %}
          try {
            {%if not is_static %}c_to_cxx_cself->{%else%}{{owner_class.cxx_type_name}}::{% endif %}{{cxx_name}}({{call_args|join(', ')}});
          }
        {%- endif %}
        {%- if helper.Exceptions.can_throw(throws) %}
          {%- for exc_type in throws -%}
          catch (const {{exc_type}}& e) {
              err->is_err = true;
              err->err_type = {{loop.index}};
              err->err_ptr = new {{exc_type}}(e);
          }
          {%- endfor %}
          {%- endif %}
          {%- if not 'std::exception' in throws %}
          catch (const std::exception& e) {
              err->is_err = true;
              err->err_type = {{throws|length + 1 if helper.Exceptions.can_throw(throws) else 1}};
              err->err_ptr = new std::exception(e);
          }
          {%- endif %}
          catch (...) {
              err->is_err = true;
          }

          {%- if rconverter.c.target_type_name != 'void' %}
          {{rconverter.c.target_type_name}} result;
          return result;
          {%- endif %}
      }
  ch:
    body:
      content: |
        {{rconverter.c.target_type_name}} {{helper.get_c_func_name("{}{}_{}{}".format(owner_class.name, owner_class.template_suffix, name, overloading_prefix))}}(
        {%- if not is_static -%}
        {{owner_class.converter.c.target_type_name}} cself {{args|format_list(", {arg.converter.c.target_type_name} {arg.name}", 'arg')|join}}, ErrorObj* _Nonnull err
        {%- else -%}
        {{args|format_list("{arg.converter.c.target_type_name} {arg.name}", 'arg')|join(', ')}}{{', ' if args|length > 0}}ErrorObj* _Nonnull err
        {%- endif %});

var_getter_cxx_include: &var_getter_cxx_include
  unique_content: |
    {%- macro gen_import(converter, current_ctx) -%}
    {%- set type_ctx = converter.ctx -%}
    {%- if type_ctx and type_ctx.is_proj_type -%}
    {{marker}}#include "{{type_ctx.prj_rel_file_name}}"
    {%- endif -%}
    {%- for tmpl_arg_converter in converter.template_args -%}
    {{gen_import(tmpl_arg_converter, current_ctx)}}
    {%- endfor -%}
    {%- endmacro -%}
    {{gen_import(rconverter, ctx)}}

property_getter:
  swift:
    properties: |
      {% set result_converter = rconverter.sc_to_swift %}
      {{helper.make_comment(comment)}}
      public var {{name}}: {{result_converter.target_type_name}} {
            get {
              let result = _prop_get_{{owner_class.name}}{{owner_class.template_suffix}}_{{name}}(cself);
              {{result_converter.snippet('result')|indent(8)}}
              return {{result_converter.converted_name('result')}}
            }
            {%- if ctx.action == 'gen_property_setter' %}
            {% set converter = rconverter.swift_to_sc %}
            set(value) {
              {{converter.snippet('value')|indent(8)}}
              _prop_set_{{owner_class.name}}{{owner_class.template_suffix}}_{{name}}(cself, {{converter.converted_name('value')}})
            }
            {% endif %}
      }
    interface_properties: |
      {% set result_converter = rconverter.sc_to_swift %}
      {{helper.make_comment(comment)}}
      var {{name}}: {{result_converter.target_type_name}} { get {% if ctx.action == 'gen_property_setter' %}set{% endif %} }
  cc:
    include: *var_getter_cxx_include
    body: |
      {{rconverter.c.target_type_name}} _prop_get_{{owner_class.name}}{{owner_class.template_suffix}}_{{name}}({{owner_class.converter.c.target_type_name}} cself){
          {%- if owner_class.root.shared_ref %}
          auto c_to_cxx_cself = std::dynamic_pointer_cast<{{owner_class.cxx_type_name}}>(
                    *static_cast<std::shared_ptr<{{owner_class.cxx_root_type_name}}>*>(cself)
                    );
          {%- else %}
          auto c_to_cxx_cself = dynamic_cast<{{owner_class.cxx_type_name}}*>(static_cast<{{owner_class.cxx_root_type_name}}*>(cself));
          {%- endif %}
          auto result = c_to_cxx_cself->{{cxx_name}};
          {{rconverter.cxx_to_c.snippet('result')|indent}}
          return {{rconverter.cxx_to_c.converted_name('result')}};
      }
      {%- if ctx.action == 'gen_property_setter' %}
      void _prop_set_{{owner_class.name}}{{owner_class.template_suffix}}_{{name}}({{owner_class.converter.c.target_type_name}} cself, {{rconverter.c.target_type_name}} {{name}}){
          {%- if owner_class.root.shared_ref %}
          auto c_to_cxx_cself = std::dynamic_pointer_cast<{{owner_class.cxx_type_name}}>(
                    *static_cast<std::shared_ptr<{{owner_class.cxx_root_type_name}}>*>(cself)
                    );
          {%- else %}
          auto c_to_cxx_cself = dynamic_cast<{{owner_class.cxx_type_name}}*>(static_cast<{{owner_class.cxx_root_type_name}}*>(cself));
          {%- endif %}
          {{rconverter.c_to_cxx.snippet(name)|indent}}
          c_to_cxx_cself->{{cxx_name}} = {{rconverter.c_to_cxx.converted_name(name)}};
      }
      {% endif %}
  ch:
    body:
      content: |
        {{rconverter.c.target_type_name}} _prop_get_{{owner_class.name}}{{owner_class.template_suffix}}_{{name}}({{owner_class.converter.c.target_type_name}} cself);
        {%- if ctx.action == 'gen_property_setter' %}
        void _prop_set_{{owner_class.name}}{{owner_class.template_suffix}}_{{name}}({{owner_class.converter.c.target_type_name}} cself, {{rconverter.c.target_type_name}} {{name}});
        {% endif %}

getter:
  swift:
    properties: |
      {% set result_converter = rconverter.sc_to_swift %}
      {{helper.make_comment(comment)}}
      public var {{name}}: {{result_converter.target_type_name}} {
            get {
              let result = _prop_get_{{owner_class.name}}{{owner_class.template_suffix}}_{{name}}{{overloading_prefix}}(cself);
              {{result_converter.snippet('result')|indent(8)}}
              return {{result_converter.converted_name('result')}}
            }
            {% if setter_ctx is defined %}
            {% set converter = setter_ctx.args[0].converter.swift_to_sc %}
            set(value) {
              {{converter.snippet('value')|indent(8)}}
              _prop_set_{{owner_class.name}}{{owner_class.template_suffix}}_{{setter_ctx.name}}{{setter_ctx.overloading_prefix}}(cself, {{converter.converted_name('value')}})
            }
            {% endif %}
      }
    interface_properties: |
      {% set result_converter = rconverter.sc_to_swift %}
      {{helper.make_comment(comment)}}
      var {{name}}: {{result_converter.target_type_name}} { get{% if setter_ctx is defined %} set{% endif %}
      }
  cc:
    include: *var_getter_cxx_include
    body: |
      {{rconverter.c.target_type_name}} _prop_get_{{owner_class.name}}{{owner_class.template_suffix}}_{{name}}{{overloading_prefix}}({{owner_class.converter.c.target_type_name}} cself){
          {%- if owner_class.root.shared_ref %}
          auto c_to_cxx_cself = std::dynamic_pointer_cast<{{owner_class.cxx_type_name}}>(
                    *static_cast<std::shared_ptr<{{owner_class.cxx_root_type_name}}>*>(cself)
                    );
          {%- else %}
          auto c_to_cxx_cself = dynamic_cast<{{owner_class.cxx_type_name}}*>(static_cast<{{owner_class.cxx_root_type_name}}*>(cself));
          {%- endif %}
          auto result = c_to_cxx_cself->{{cxx_name}}();
          {{rconverter.cxx_to_c.snippet('result')|indent}}
          return {{rconverter.cxx_to_c.converted_name('result')}};
      }
      {%- if setter_ctx is defined %}
      {% set converter = setter_ctx.args[0].converter.c_to_cxx %}
      void _prop_set_{{owner_class.name}}{{owner_class.template_suffix}}_{{setter_ctx.name}}{{setter_ctx.overloading_prefix}}({{owner_class.converter.c.target_type_name}} cself, {{setter_ctx.args[0].converter.c.target_type_name}} {{setter_ctx.args[0].name}}){
          {%- if owner_class.root.shared_ref %}
          auto c_to_cxx_cself = std::dynamic_pointer_cast<{{owner_class.cxx_type_name}}>(
                    *static_cast<std::shared_ptr<{{owner_class.cxx_root_type_name}}>*>(cself)
                    );
          {%- else %}
          auto c_to_cxx_cself = dynamic_cast<{{owner_class.cxx_type_name}}*>(static_cast<{{owner_class.cxx_root_type_name}}*>(cself));
          {%- endif %}
          {{converter.snippet(setter_ctx.args[0].name)|indent}}
          c_to_cxx_cself->{{setter_ctx.cxx_name}}({{converter.converted_name(setter_ctx.args[0].name)}});
      }
      {% endif %}
  ch:
    body:
      content: |
        {{rconverter.c.target_type_name}} _prop_get_{{owner_class.name}}{{owner_class.template_suffix}}_{{name}}{{overloading_prefix}}({{owner_class.converter.c.target_type_name}} cself);
        {%- if setter_ctx is defined %}
        {% set converter = setter_ctx.args[0].converter.c %}
        void _prop_set_{{owner_class.name}}{{owner_class.template_suffix}}_{{setter_ctx.name}}{{setter_ctx.overloading_prefix}}({{owner_class.converter.c.target_type_name}} cself, {{converter.target_type_name}} {{setter_ctx.args[0].name}});
        {% endif %}<|MERGE_RESOLUTION|>--- conflicted
+++ resolved
@@ -82,85 +82,6 @@
               uncaughtExceptionHandler = defaultHandler;
           }
       }
-<<<<<<< HEAD
-=======
-  std_exceptions_swift:
-    file_path: |
-      {{out_dir + pat_sep + [package_prefix, 'exception_helpers', 'std_exc_classes']|map('replace', '.', pat_sep)|path_join}}.swift
-    scopes:
-      - body
-    content: |
-      {{helper.make_doxygen_comment((banner_logo + new_line + banner_comment).split(new_line))}}
-
-      import {{c_wrapper_lib_name}}
-      public enum Exceptions {
-      {% for cls, base_cls in helper.Exceptions.get_std_exc_tree() %}
-          {{'public' if base_cls else 'open'}} class {{helper.Exceptions.get_exc_name(cls)}} : {{helper.Exceptions.get_exc_name(base_cls) if base_cls else 'Error'}} {
-      {% if not base_cls %}
-              public let cself : UnsafeMutableRawPointer
-              public let owner : Bool
-
-              public init(_ _cself: UnsafeMutableRawPointer, _ _owner: Bool = false) {
-                  self.cself = _cself
-                  self.owner = _owner
-              }
-              deinit {
-                  if owner {
-                      release_std_exception(cself)
-                  }
-              }
-
-              open func what() -> String {
-                  let result = _func_std_exception_what(cself);
-                  let sc_to_swift_result = String(cString: result!)
-                  return sc_to_swift_result;
-              }
-      {% endif %}
-          }
-      {% endfor %}
-      }
-  std_exceptions_header:
-    file_path: |
-      {{cxx_out_dir + pat_sep + [package_prefix, 'exception_helpers', 'c_std_exceptions']|map('replace', '.', pat_sep)|path_join}}.h
-    scopes:
-      - body
-    content: |
-      {{helper.make_doxygen_comment((banner_logo + new_line + banner_comment).split(new_line))}}
-
-      #ifndef _C_std_exceptions_WRAPPER_
-      #define _C_std_exceptions_WRAPPER_
-
-      #if __cplusplus
-      extern "C" {
-      #endif
-      void release_std_exception(void* _Nonnull cself);
-      const char * _Nullable _func_std_exception_what(void* _Nonnull cself);
-      #if __cplusplus
-      }
-      #endif
-      #endif /* ifndef _C_std_exceptions_WRAPPER_ */
-  std_exceptions_cpp:
-    file_path: |
-      {{cxx_out_dir + pat_sep + [package_prefix, 'exception_helpers', 'c_std_exceptions']|map('replace', '.', pat_sep)|path_join}}.cpp
-    scopes:
-      - body
-    content: |
-      {{helper.make_doxygen_comment((banner_logo + new_line + banner_comment).split(new_line))}}
-
-      #include <string.h>
-      #include <memory>
-      #include "{{path.relpath(cxx_out_dir + pat_sep + [package_prefix, 'exception_helpers', 'c_std_exceptions']|map('replace', '.', pat_sep)|path_join)}}.h"
-
-      void release_std_exception(void* _Nonnull cself) {
-          delete dynamic_cast<std::exception*>(static_cast<std::exception*>(cself));
-      }
-
-      const char * _Nullable _func_std_exception_what(void* _Nonnull cself){
-          auto c_to_cxx_cself = dynamic_cast<std::exception*>(static_cast<std::exception*>(cself));
-          const auto& result = c_to_cxx_cself->what();
-          return result;
-      }
->>>>>>> 8dc3699c
 
 package:
 
@@ -220,13 +141,8 @@
                                 {{comma()}}{{base_type_converter.swift.target_type_name}}
                                 {%- endfor -%}
                                 {% endif %}{{(', ' if base_types_converters is defined and base_types_converters|length > 0 else ': ') + ctx.bases_list|join(', ') if ctx.bases_list|length > 0}}
-<<<<<<< HEAD
                                 {%- if ctx.is_exception and not helper.Exceptions.has_exc_base(ctx) -%}
                                 {{', ' if base_types_converters is defined and base_types_converters|length > 0 or ctx.bases_list|length > 0 else ' : Error'}}
-=======
-                                {%- if helper.Exceptions.is_std_custom_exc(ctx) or (ctx.is_exception and not helper.Exceptions.has_exc_base(ctx)) -%}
-                                {{', ' if base_types_converters is defined and base_types_converters|length > 0 or ctx.bases_list|length > 0 else ' : '}}{{'Exceptions.StdException ' if helper.Exceptions.is_std_custom_exc(ctx) else 'Error '}}
->>>>>>> 8dc3699c
                                 {%- endif %} {
             {% if not has_non_abstract_base_class and not helper.Exceptions.is_std_custom_exc(ctx)%}
             public let cself : {{converter.sc.target_type_name}}
@@ -351,6 +267,7 @@
     {%- if rconverter is defined -%}
     {{gen_import(rconverter, ctx)}}
     {%- endif -%}
+
 constructor:
   swift:
     head: |
