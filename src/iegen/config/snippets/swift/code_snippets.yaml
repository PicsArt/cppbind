--- conflicted
+++ resolved
@@ -112,13 +112,10 @@
         {%- set base_interfaces = base_types_converters|map(attribute='swift')|selectattr('vars.action', 'equalto', 'gen_interface')|map(attribute='target_type_name')|list -%}
         {%- set base_classes = base_types_converters|map(attribute='swift')|rejectattr('vars.action', 'equalto', 'gen_interface')|map(attribute='target_type_name')|list -%}
         {%- set bases_specifiers =  base_classes + base_interfaces + vars.bases_list -%}
-<<<<<<< HEAD
-        {%- if vars.comment -%}
-=======
         {%- if root_types_infos|length > 1 -%}
         {%- do Error.critical(cxx.type_name + ' has more than one root type.') -%}
         {%- endif -%}
->>>>>>> bc214027
+        {%- if vars.comment -%}
         {{vars.comment|make_doxygen_comment}}
         {% endif -%}
         public class {{converter.swift.target_type_name}}{{': ' + bases_specifiers|join(', ') if bases_specifiers}}
@@ -189,13 +186,10 @@
         - body
       content: |
         {%- set bases_specifiers = base_types_converters|map(attribute='swift.target_type_name')|list + vars.bases_list -%}
-<<<<<<< HEAD
-        {%- if vars.comment -%}
-=======
         {%- if root_types_infos|length > 1 -%}
         {%- do Error.critical(cxx.type_name + ' has more than one root type.') -%}
         {%- endif -%}
->>>>>>> bc214027
+        {%- if vars.comment -%}
         {{vars.comment|make_doxygen_comment}}
         {% endif -%}
         public protocol {{converter.swift.target_type_name}}{{': ' + bases_specifiers|join(', ') if bases_specifiers}} {
@@ -472,15 +466,6 @@
         {%- endfor %}
         var err = ErrorObj()
         {%- if rconverter.c.target_type_name != 'void' %}
-<<<<<<< HEAD
-        let result = {{helper.get_c_func_name("{}_{}{}{}".format(owner_class.converter.swift.target_type_name, vars.name, overloading_prefix, template_postfix))}}({{call_args|join(', ')}}{{', ' if call_args}}&err)
-        {%- set conversion = rconverter.sc_to_swift.snippet('result', nullable=vars.nullable_return) %}
-        {%- if conversion %}
-        {{conversion|indent(2)}}
-        {%- endif %}
-=======
-          let result = {{helper.get_c_func_name("{}_{}{}{}".format(owner_class.converter.swift.target_type_name, vars.name, overloading_prefix, template_postfix))}}({{call_args|join(', ')}}{{', ' if call_args}}&err)
->>>>>>> bc214027
         {%- else %}
         {{helper.get_c_func_name("{}_{}{}".format(owner_class.converter.swift.target_type_name, vars.name, overloading_prefix, template_postfix))}}({{call_args|join(', ')}}{{', ' if call_args}}&err)
         {%- endif %}
@@ -511,12 +496,12 @@
           }
         }
         {%- if rconverter.c.target_type_name != 'void' %}
-<<<<<<< HEAD
+        let result = {{helper.get_c_func_name("{}_{}{}{}".format(owner_class.converter.swift.target_type_name, vars.name, overloading_prefix, template_postfix))}}({{call_args|join(', ')}}{{', ' if call_args}}&err)
+        {%- set conversion = rconverter.sc_to_swift.snippet('result', nullable=vars.nullable_return) %}
+        {%- if conversion %}
+        {{conversion|indent(2)}}
+        {%- endif %}
         return {{rconverter.sc_to_swift.converted_name('result')|to_camel_case}}
-=======
-        {{rconverter.sc_to_swift.snippet('result', nullable=vars.nullable_return)|indent}}
-        return {{rconverter.sc_to_swift.converted_name('result')}}
->>>>>>> bc214027
         {%- endif %}
       }
       {%- endif %}{{new_line}}
@@ -702,10 +687,6 @@
         {%- set c_func_name = helper.get_c_func_name("{}_{}{}{}".format(namespace, vars.name, overloading_prefix, template_postfix)) %}
         {%- if rconverter.c.target_type_name != 'void' %}
         let result = {{c_func_name}}({{call_args|join(', ')}}{{', ' if call_args}}&err)
-        {%- set conversion = rconverter.sc_to_swift.snippet('result', nullable=vars.nullable_return) %}
-        {%- if conversion %}
-        {{conversion|indent(2)}}
-        {%- endif %}
         {%- else %}
         {{c_func_name}}({{call_args|join(', ')}}{{', ' if call_args}}&err)
         {%- endif %}
@@ -725,22 +706,6 @@
           case ({{loop.index}}):
             throw {{get_type_info(exc_type).vars.name}}(err.err_ptr, true)
           {%- endfor %}
-<<<<<<< HEAD
-=======
-          var err = ErrorObj()
-          {%- set namespace = cxx.namespace.split('::')|map('capitalize')|join %}
-          {%- set c_func_name = helper.get_c_func_name("{}_{}{}{}".format(namespace, vars.name, overloading_prefix, template_postfix)) %}
-          {%- if rconverter.c.target_type_name != 'void' %}
-          let result = {{c_func_name}}({{call_args|join(', ')}}{{', ' if call_args}}&err)
-          {%- else %}
-          {{c_func_name}}({{call_args|join(', ')}}{{', ' if call_args}}&err)
-          {%- endif %}
-          {%- for arg in args %}
-          {%- if arg.converter.sc_cleanup %}
-          {%- set cleanup_code_fragment = arg.converter.sc_cleanup.snippet('swift_to_sc_' + arg.name) %}
-          {%- if cleanup_code_fragment %}
-          {{cleanup_code_fragment|indent}}
->>>>>>> bc214027
           {%- endif %}
           {%- if not 'std::exception' in vars.throws %}
           case ({{vars.throws|length + 1 if 'no_throw' not in vars.throws else 1}}):
@@ -750,19 +715,15 @@
           default:
             ExceptionHandler.handleUncaughtException("Uncaught Exception")
           }
-<<<<<<< HEAD
         }
         {%- if rconverter.c.target_type_name != 'void' %}
+        {%- set conversion = rconverter.sc_to_swift.snippet('result', nullable=vars.nullable_return) %}
+        {%- if conversion %}
+        {{conversion|indent(2)}}
+        {%- endif %}
         return {{rconverter.sc_to_swift.converted_name('result')|to_camel_case}}
         {%- endif %}
       }{{new_line}}
-=======
-          {%- if rconverter.c.target_type_name != 'void' %}
-          {{rconverter.sc_to_swift.snippet('result', nullable=vars.nullable_return)|indent}}
-          return {{rconverter.sc_to_swift.converted_name('result')}}
-          {%- endif %}
-      }
->>>>>>> bc214027
   cc:
     include: *var_method_cxx_include
     body: |
