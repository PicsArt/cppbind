file:
  swift:
    file_path: |
      {{vars.target_file_fullname}}
    scopes:
      - include
      - body
    content: |
      {{[banner_logo, vars.banner_comment]|make_doxygen_comment}}

      {{[include, 'import Foundation', 'import ' + vars.c_wrapper_lib_name]|sort_snippets(cmp=helper.imports_comparator)|join(new_line)}}

      {{body}}
  cc:
    file_path: |
      {{vars.c_file_fullname}}
    scopes:
      - namespace
      - body
      - include
    content: |
      {{[banner_logo, vars.banner_comment]|make_doxygen_comment}}

      #include <string.h>
      #include <cxxabi.h>
      #include <memory>
      #include "{{path.relpath(vars.h_file_fullname, vars.out_prj_dir)}}"
      {{include}}
      {{namespace}}

      {{body}}
  ch:
    file_path: |
      {{vars.h_file_fullname}}
    scopes:
      - body
      - include
    content: |
      {{[banner_logo, vars.banner_comment]|make_doxygen_comment}}

      #ifndef _C_{{vars.file}}_WRAPPER_
      #define _C_{{vars.file}}_WRAPPER_

      {{cxx_helper_includes|format_list('#include "{}"')|join(new_line)}}
      {{include}}
      #include <stdbool.h>

      #if __cplusplus
      extern "C" {
      #endif
          {{body | string | indent}}
      #if __cplusplus
      }
      #endif
      #endif /* ifndef _C_{{vars.file}}_WRAPPER_ */

package:

enum:
  swift:
    body: |
      {%- if vars.comment -%}
      {{vars.comment|make_doxygen_comment}}
      {% endif -%}
      public enum {{vars.name}}: CUnsignedInt{{', ' if vars.bases_list}}{{vars.bases_list|join(', ')}} {
        {%- for case in enum_cases -%}
        {%- if case.name not in vars.enum_excluded_fields -%}
        {%- if case.comment %}
        {{case.comment|make_doxygen_comment|indent(2)}}
        {%- endif %}
        case {{vars.enum_field_name_prefix + case.name}} = {{case.value}}
        {%- endif %}
        {%- endfor %}
        {%- if vars.code_fragment %}

        {{vars.code_fragment|join(2 * new_line)|indent(2)}}
        {%- endif %}
      }{{new_line}}

var_class_cxx_include: &var_class_cxx_include
    unique_content: |
      {%- if vars.is_proj_type -%}
      #include "{{vars.prj_rel_file_name}}"
      {%- endif -%}
      {%- macro gen_include(type_info) -%}
      {%- if type_info.vars and type_info.vars.is_proj_type -%}
      {{marker}}#include "{{type_info.vars.prj_rel_file_name}}"
      {%- endif -%}
      {%- for arg_type_info in type_info.arg_types_infos -%}
      {{gen_include(arg_type_info)}}
      {%- endfor -%}
      {%- endmacro -%}
      {%- for base in base_types_infos -%}
      {{gen_include(base)}}
      {%- endfor -%}
      {%- if vars.include_cxx -%}
      {{marker}}{{vars.include_cxx|select('match_regexp', '^<.*>$', '^".*"$')|format_list('#include {}')|join_unique}}
      {{marker}}{{vars.include_cxx|reject('match_regexp', '^<.*>$', '^".*"$')|format_list('#include "{}"')|join_unique}}
      {%- endif -%}

class:
  swift:
    include:
      unique_content: |
        {{marker if vars.include}}{{vars.include|format_list("import {}")|join_unique}}
    body:
      scopes:
        - head
        - properties
        - body
        - private_external
      content: |
        {%- set base_interfaces = base_types_converters|map(attribute='swift')|selectattr('vars.action', 'equalto', 'gen_interface')|map(attribute='target_type_name')|list -%}
        {%- set base_classes = base_types_converters|map(attribute='swift')|rejectattr('vars.action', 'equalto', 'gen_interface')|map(attribute='target_type_name')|list -%}
        {%- set bases_specifiers =  base_classes + base_interfaces + vars.bases_list -%}
        {%- if root_types_infos|length > 1 -%}
        {%- do Error.critical(cxx.type_name + ' has more than one root type.') -%}
        {%- endif -%}
        {%- if vars.comment -%}
        {{vars.comment|make_doxygen_comment}}
        {% endif -%}
        public class {{converter.swift.target_type_name}}{{': ' + bases_specifiers|join(', ') if bases_specifiers}}
                                {%- if vars.is_exception and not ancestors|selectattr('vars.is_exception', 'equalto', True)|list -%}
                                {{', ' if bases_specifiers else ' : Error'}}
                                {%- endif %} {
<<<<<<< HEAD
            {% if not base_types_infos|rejectattr('vars.action', 'equalto', 'gen_interface')|list %}
            public let cself : {{converter.sc.target_type_name}}
            public let owner : Bool

            // internal main initializer
            internal required init(_ _cself: {{converter.sc.target_type_name}}, _ _owner: Bool = false) {
                self.cself = _cself
                self.owner = _owner
            }
            deinit {
              release_{{converter.swift.target_type_name}}(cself, owner)
=======
          {%- if not base_types_infos|rejectattr('vars.action', 'equalto', 'gen_interface')|list %}

          public let cself: {{converter.sc.target_type_name}}
          public let owner: Bool

          // internal main initializer
          internal required init(_ _cself: {{converter.sc.target_type_name}}, _ _owner: Bool = false) {
            self.cself = _cself
            self.owner = _owner
          }

          deinit {
            if owner {
              release_{{converter.swift.target_type_name}}(cself)
>>>>>>> 5f78be1c
            }
          }{{new_line}}
          {%- endif %}
          {%- if head %}
          {{head|string|indent(2)}}
          {%- endif %}
          {%- if properties %}
          {{properties|string|indent(2)}}
          {%- endif %}
          {%- if body %}
          {{body|string|indent(2)}}
          {%- endif %}
        }{{new_line}}
  cc:
    include: *var_class_cxx_include
    namespace:
      unique_content: |
        {%- if cxx.namespace %}
        using namespace {{cxx.namespace}};
        {%- endif %}
    body:
      content: |
        void release_{{converter.swift.target_type_name}}({{converter.c.target_type_name}} cself, bool owner) {
            delete cself.type;
            if (owner) {
                {%- if root.vars.shared_ref %}
                delete static_cast<std::shared_ptr<{{root_types_infos[0].cxx.pointee_unqualified_name}}>*>(cself.ptr);
                {%- else %}
                delete static_cast<{{root_types_infos[0].cxx.pointee_unqualified_name}}*>(cself.ptr);
                {%- endif %}
            }
        }
  ch:
    body:
      content: |
        void release_{{converter.swift.target_type_name}}({{converter.c.target_type_name}} cself, bool owner);


interface:
  swift:
    include:
      unique_content: |
        {{vars.include|format_list("import {}")|join_unique}}
    body:
      scopes:
        - interface_head
        - interface_properties
        - interface_body
        - head
        - properties
        - body
      content: |
        {%- set bases_specifiers = base_types_converters|map(attribute='swift.target_type_name')|list + vars.bases_list -%}
        {%- if root_types_infos|length > 1 -%}
        {%- do Error.critical(cxx.type_name + ' has more than one root type.') -%}
        {%- endif -%}
        {%- if vars.comment -%}
        {{vars.comment|make_doxygen_comment}}
        {% endif -%}
        public protocol {{converter.swift.target_type_name}}{{': ' + bases_specifiers|join(', ') if bases_specifiers}} {

          {%- if not base_types_converters %}
          var cself: {{converter.sc.target_type_name}} { get }{{new_line}}
          {%- endif %}
          {%- if interface_head %}
          {{interface_head|string|indent(2)}}
          {%- endif %}
          {%- if interface_properties %}
          {{interface_properties|string|indent(2)}}
          {%- endif %}
          {%- if interface_body %}
          {{interface_body|string|indent(2)}}
          {%- endif %}
        }

        extension {{converter.swift.target_type_name}} {
          {%- if properties %}
          {{properties|string|indent(2)}}
          {%- endif %}
          {%- if body %}
          {{body|string|indent(2)}}
          {%- endif %}
        }
<<<<<<< HEAD
        public class {{converter.swift.get_target_type_name(interface_class=True)}} : {{converter.swift.target_type_name}} {
            public let cself : {{converter.sc.target_type_name}}
            public let owner : Bool

            // internal main initializer
            internal required init(_ _cself: {{converter.sc.target_type_name}}, _ _owner: Bool = false) {
              self.cself = _cself
              self.owner = _owner
            }
            deinit {
              release_{{converter.swift.get_target_type_name(interface_class=True)}}(cself, owner)
            }
=======
>>>>>>> 5f78be1c

        public class {{converter.swift.get_target_type_name(interface_class=True)}}: {{converter.swift.target_type_name}} {
          public let cself: {{converter.sc.target_type_name}}
          public let owner: Bool

          // internal main initializer
          internal required init(_ _cself: {{converter.sc.target_type_name}}, _ _owner: Bool = false) {
            self.cself = _cself
            self.owner = _owner
          }

          deinit {
            if owner {
              release_{{converter.swift.get_target_type_name(interface_class=True)}}(cself)
            }
          }{{new_line}}
          {%- if head %}
          {{head|string|indent(2)}}
          {%- endif %}
        }{{new_line}}
  cc:
    include: *var_class_cxx_include
    namespace:
      unique_content: |
        {%- if cxx.namespace %}
        using namespace {{cxx.namespace}};
        {%- endif %}
    body:
      content: |
        void release_{{converter.swift.get_target_type_name(interface_class=True)}}({{converter.c.target_type_name}} cself, bool owner){
            delete cself.type;
            if (owner) {
                {%- if root.vars.shared_ref %}
                delete static_cast<std::shared_ptr<{{root_types_infos[0].cxx.pointee_unqualified_name}}>*>(cself.ptr);
                {%- else %}
                {%- if cxx.type_name == root_types_infos[0].cxx.pointee_unqualified_name %}
                delete static_cast<{{root_types_infos[0].cxx.pointee_unqualified_name}}*>(cself.ptr);
                {%- else %}
                delete dynamic_cast<{{cxx.type_name}}*>(static_cast<{{root_types_infos[0].cxx.pointee_unqualified_name}}*>(cself.ptr));
                {%- endif %}
                {%- endif %}
            }
        }
  ch:
    body:
      content: |
        void release_{{converter.swift.get_target_type_name(interface_class=True)}}({{converter.c.target_type_name}} cself, bool owner);

var_method_cxx_include: &var_method_cxx_include
  unique_content: |
    {%- if vars.is_proj_type -%}
    #include "{{vars.prj_rel_file_name}}"
    {%- endif -%}
    {%- macro gen_include(type_info) -%}
    {%- if type_info.vars and type_info.vars.is_proj_type -%}
    {{marker}}#include "{{type_info.vars.prj_rel_file_name}}"
    {%- endif -%}
    {%- for arg_type_info in type_info.arg_types_infos -%}
    {{gen_include(arg_type_info)}}
    {%- endfor -%}
    {%- endmacro -%}
    {%- for arg in args -%}
    {{gen_include(arg.type_info)}}
    {%- endfor -%}
    {%- if rconverter is defined -%}
    {{gen_include(return_type_info)}}
    {%- endif -%}

constructor:
  swift:
    head: |
      {%- set incorrect_nullable_args = vars.nullable_arg|reject('in', args|map(attribute='name'))|list -%}
      {%- if incorrect_nullable_args -%}
      {%- do Error.critical("{} arguments are marked as nullable but {}.{} does not have such arguments.".format(', '.join(incorrect_nullable_args), owner_class.cxx.displayname, cxx.displayname)) -%}
      {%- endif -%}
      {%- if vars.comment -%}
      {{vars.comment|make_doxygen_comment}}
      {% endif -%}
      {%- set comma = joiner(', ') -%}
      public convenience init(
      {%- for arg in args -%}{{comma()}}{{arg.name|to_camel_case}}: {{arg.converter.swift.target_type_name}}{{'?' if arg.name in vars.nullable_arg or arg.is_null_ptr}}
      {%- if arg.default -%}
      {%- if arg.is_enum %}
      {%- if arg.default.split('::')|last in arg.type_info.vars.enum_excluded_fields -%}
      {%- do Error.warning("{} field of {} enum is mentioned as excluded field, so it cannot be used as a default value for {}.{} constructor argument. Iegen is skipping default value addition in target language wrappers.".format(arg.default.split('::')|last, arg.default.split('::')[-2], owner_class.cxx.displayname, cxx.displayname)) -%}
      {%- else %} = {{arg.converter.swift.target_type_name}}.{{arg.type_info.vars.enum_field_name_prefix + arg.default.split('::')|last}}
      {%- endif -%}
      {%- else -%}
      {%- if arg.is_literal %} = {{arg.default}}
      {%- elif arg.is_null_ptr %} = nil
      {%- endif %}
      {%- endif %}
      {%- endif -%}
      {%- endfor-%}) {{'throws ' if 'no_throw' not in vars.throws}}{
        {%- set call_args = [] %}
        {%- for arg in args %}
        {%- set converter = arg.converter.swift_to_sc %}
        {%- set conversion = converter.snippet(arg.name|to_camel_case, nullable=arg.name in vars.nullable_arg or arg.is_null_ptr) %}
        {%- if conversion %}
        {{conversion|indent(2)}}
        {%- endif %}
        {%- do call_args.append(converter.converted_name(arg.name|to_camel_case)) %}
        {%- endfor %}
        var err = ErrorObj()
        self.init(create_{{owner_class.converter.swift.target_type_name}}{{overloading_prefix}}({{call_args|join(', ')}}{{', ' if call_args}}&err), true)
        {%- for arg in args %}
        {%- if arg.converter.sc_cleanup %}
        {%- set cleanup_code_fragment = arg.converter.sc_cleanup.snippet(arg.converter.swift_to_sc.converted_name(arg.name|to_camel_case)) %}
        {%- if cleanup_code_fragment %}
        {{cleanup_code_fragment|indent(2)}}
        {%- endif %}
        {%- endif %}
      {%- endfor %}
<<<<<<< HEAD
          let err_type = Int(err.err_type)
          if (err_type != 0) {
              switch(err_type) {
              {%- if 'no_throw' not in vars.throws %}
              {%- for exc_type in vars.throws %}
                  case({{loop.index}}):
                      {%- set exc_info = get_type_info(exc_type) %}
                      throw {{exc_info.vars.name}}(CObject(type: strdup("{{exc_info.cxx.pointee_unqualified_name}}"), ptr: err.err_ptr), true)
              {%- endfor %}
              {%- endif %}
              {%- if not 'std::exception' in vars.throws %}
                  case({{vars.throws|length + 1 if 'no_throw' not in vars.throws else 1}}):
                      {%- set exc_info = get_type_info("std::exception") %}
                      let exc_obj = {{get_type_info("std::exception").vars.name}}(CObject(type: strdup("{{exc_info.cxx.pointee_unqualified_name}}"), ptr: err.err_ptr), true)
                      ExceptionHandler.handleUncaughtException(exc_obj.what())
              {%- endif %}
                  default:
                      ExceptionHandler.handleUncaughtException("Uncaught Exception")
              }
=======
        let errorType = Int(err.err_type)
        if errorType != 0 {
          switch errorType {
          {%- if 'no_throw' not in vars.throws %}
          {%- for exc_type in vars.throws %}
          case ({{loop.index}}):
            throw {{get_type_info(exc_type).vars.name}}(err.err_ptr, true)
          {%- endfor %}
          {%- endif %}
          {%- if not 'std::exception' in vars.throws %}
          case ({{vars.throws|length + 1 if 'no_throw' not in vars.throws else 1}}):
            let excObj = {{get_type_info("std::exception").vars.name}}(err.err_ptr, true)
            ExceptionHandler.handleUncaughtException(excObj.what())
          {%- endif %}
          default:
            ExceptionHandler.handleUncaughtException("Uncaught Exception")
>>>>>>> 5f78be1c
          }
        }
      }{{new_line}}
  cc:
    include: *var_method_cxx_include
    body: |
      {%- set comma = joiner(', ') %}
      {{owner_class.converter.c.target_type_name}} create_{{owner_class.converter.swift.target_type_name}}{{overloading_prefix}}({%- for arg in args -%}{{comma()}}{{arg.converter.c.target_type_name}}
      {%- if arg.converter.c.custom.is_c_pointer_type %} {{'_Nullable' if arg.name in vars.nullable_arg or arg.is_null_ptr else '_Nonnull'}}{% endif %} {{arg.name}}{%- endfor-%}{{', ' if args}}ErrorObj* _Nonnull err){
        {%- set call_args = [] -%}
        {%- for arg in args -%}
        {% set converter = arg.converter.c_to_cxx %}
          {{converter.snippet(arg.name, nullable=arg.name in vars.nullable_arg or arg.is_null_ptr)|indent}}
        {%- do call_args.append(converter.converted_name(arg.name)) -%}
        {% endfor %}
          try {
              auto this_object = new {{owner_class.cxx.type_name}}({{call_args|join(', ')}});
              {%- if owner_class.root.vars.shared_ref %}
              return {strdup("{{owner_class.cxx.type_name}}"), new std::shared_ptr<{{owner_class.root.cxx.type_name}}>(this_object)};
              {%- else %}
              {%- if owner_class.root.cxx.type_name == owner_class.cxx.type_name %}
              return {strdup("{{owner_class.cxx.type_name}}"), this_object};
              {%- else %}
              return {strdup("{{owner_class.cxx.type_name}}"), static_cast<{{owner_class.root.cxx.type_name}}*>(this_object)};
              {%- endif %}
              {%- endif %}
          }
          {%- if 'no_throw' not in vars.throws %}
          {%- for exc_type in vars.throws -%}
          catch (const {{exc_type}}& e) {
              err->err_type = {{loop.index}};
              err->err_ptr = new {{exc_type}}(e);
          }
          {%- endfor %}
          {%- endif %}
          {%- if not 'std::exception' in vars.throws %}
          catch (const std::exception& e) {
              err->err_type = {{vars.throws|length + 1 if 'no_throw' not in vars.throws else 1}};
              err->err_ptr = new std::exception(e);
          }
          {%- endif %}
          catch (...) {
              err->err_type = -1;
          }
          {{owner_class.converter.c.target_type_name}} result{};
          return result;
      }
  ch:
    body:
      content: |
        {%- set comma = joiner(', ') %}
        {{owner_class.converter.c.target_type_name}} create_{{owner_class.converter.swift.target_type_name}}{{overloading_prefix}}({%- for arg in args -%}{{comma()}}{{arg.converter.c.target_type_name}}
        {%- if arg.converter.c.custom.is_c_pointer_type %} {{'_Nullable' if arg.name in vars.nullable_arg or arg.is_null_ptr else '_Nonnull'}}{% endif %} {{arg.name}}{%- endfor-%}{{', ' if args}}ErrorObj* _Nonnull err);

method:
  swift:
    body: |
      {%- set incorrect_nullable_args = vars.nullable_arg|reject('in', args|map(attribute='name'))|list -%}
      {%- if incorrect_nullable_args -%}
      {%- do Error.critical("{} arguments are marked as nullable but {}.{} does not have such arguments.".format(', '.join(incorrect_nullable_args), owner_class.cxx.displayname, cxx.displayname)) -%}
      {%- endif -%}
      {%- if vars.comment -%}
      {{vars.comment|make_doxygen_comment}}
      {% endif -%}
      {%- set comma = joiner(', ') -%}
      {%- set template_postfix = template_type_converters|format_list("{arg.swift.custom.tname}", 'arg')|join if cxx.is_template else '' -%}
      {%- set operator = helper.get_map_cxx_operator_name(vars.name) -%}
      {%- if vars.is_operator and operator == '[]' -%}
      {# subscript operator #}
      public subscript({%- for arg in args -%}{{comma()}}{{arg.name|to_camel_case}}: {{arg.converter.swift.target_type_name}}
                       {%- endfor-%}) -> {{rconverter.swift.target_type_name}}{{'?' if vars.nullable_return}} {
        get {
          {%- set call_args = ['cself'] %}
          {%- for arg in args %}
          {%- set converter = arg.converter.swift_to_sc %}
          {%- set conversion = converter.snippet(arg.name|to_camel_case, nullable=arg.name in vars.nullable_arg or arg.is_null_ptr) %}
          {%- if conversion %}
          {{conversion|indent(4)}}
          {%- endif %}
          {%- do call_args.append(converter.converted_name(arg.name|to_camel_case)) %}
          {%- endfor %}
          let result = {{helper.get_c_func_name("{}_{}{}".format(owner_class.converter.swift.target_type_name, vars.name|replace('[]', '_getitem_'), overloading_prefix))}}({{call_args|join(', ')}})
          {%- set conversion = rconverter.sc_to_swift.snippet('result', nullable=vars.nullable_return) %}
          {%- if conversion %}
          {{conversion|indent(2)}}
          {%- endif %}
          {%- for arg in args %}
          {%- if arg.converter.sc_cleanup %}
          {%- set cleanup_code_fragment = arg.converter.sc_cleanup.snippet(arg.converter.swift_to_sc.converted_name(arg.name|to_camel_case)) %}
          {%- if cleanup_code_fragment %}
          {{cleanup_code_fragment|indent(4)}}
          {%- endif %}
          {%- endif %}
          {%- endfor %}
          return {{rconverter.sc_to_swift.converted_name('result')}}
        }
        {%- if not return_type_info.cxx.is_const_qualified and return_type_info.cxx.is_reference %}
        {%- set res_converter = rconverter.swift_to_sc %}

        set(value) {
          {%- set call_args = ['cself'] %}
          {%- for arg in args %}
          {%- set converter = arg.converter.swift_to_sc %}
          {%- set conversion = converter.snippet(arg.name|to_camel_case, nullable=arg.name in vars.nullable_arg or arg.is_null_ptr) %}
          {%- if conversion %}
          {{conversion|indent(4)}}
          {%- endif %}
          {%- do call_args.append(converter.converted_name(arg.name|to_camel_case)) %}
          {%- endfor %}
          {%- set conversion = res_converter.snippet('value', nullable=vars.nullable_return) %}
          {%- if conversion %}
          {{conversion|indent(4)}}
          {%- endif %}
          {%- do call_args.append(res_converter.converted_name('value')) %}
          {{helper.get_c_func_name("{}_{}{}".format(owner_class.converter.swift.target_type_name, vars.name|replace('[]', '_setitem_'), overloading_prefix))}}({{call_args|join(', ')}})
          {%- for arg in args %}
          {%- if arg.converter.sc_cleanup %}
          {%- set cleanup_code_fragment = arg.converter.sc_cleanup.snippet(arg.converter.swift_to_sc.converted_name(arg.name|to_camel_case)) %}
          {%- if cleanup_code_fragment %}
          {{cleanup_code_fragment|indent(4)}}
          {%- endif %}
          {%- endif %}
          {%- endfor %}
          {%- if rconverter.sc_cleanup %}
          {%- set cleanup_code_fragment = rconverter.sc_cleanup.snippet(res_converter.converted_name('value')) %}
          {%- if cleanup_code_fragment %}
          {{cleanup_code_fragment|indent(4)}}
          {%- endif %}
          {%- endif %}
        }
        {%- endif %}
      }
      {%- else -%}
      {%- if vars.is_operator -%}
      public static func {{operator}}(cself: {{owner_class.vars.name}}{{', ' if args}}{%- for arg in args -%}{{comma()}}{{arg.name|to_camel_case}}: {{arg.converter.swift.target_type_name}}{{'?' if arg.name in vars.nullable_arg or arg.is_null_ptr}}{%- endfor-%}) {{'throws ' if 'no_throw' not in vars.throws}}-> {{rconverter.swift.target_type_name}}{{'?' if vars.nullable_return}} {
      {%- set call_args = ['cself.cself'] -%}
      {%- else -%}
      {%- set override = cxx.is_override and not is_interface_override -%}
      public {{"static " if cxx.is_static}}{{"override " if override}}func {{vars.name}}(
      {%- for arg in args -%}{{comma()}}{{arg.name|to_camel_case}}: {{arg.converter.swift.target_type_name}}{{'?' if arg.name in vars.nullable_arg or arg.is_null_ptr}}
      {%- if arg.default -%}
      {%- if arg.is_enum %}
      {%- if arg.default.split('::')|last in arg.type_info.vars.enum_excluded_fields -%}
      {%- do Error.warning("{} field of {} enum is mentioned as excluded field, so it cannot be used as a default value for {}.{} method argument. Iegen is skipping default value addition in target language wrappers.".format(arg.default.split('::')|last, arg.default.split('::')[-2], owner_class.cxx.displayname, cxx.displayname)) -%}
      {%- else %} = {{arg.converter.swift.target_type_name}}.{{arg.type_info.vars.enum_field_name_prefix + arg.default.split('::')|last}}
      {%- endif -%}
      {%- else -%}
      {%- if arg.is_literal %} = {{arg.default}}
      {%- elif arg.is_null_ptr %} = nil
      {%- endif %}
      {%- endif %}
      {%- endif -%}
      {%- endfor-%}) {{'throws ' if 'no_throw' not in vars.throws}}-> {{rconverter.swift.target_type_name}}{{'?' if vars.nullable_return}} {
      {%- set call_args = ['cself'] if not cxx.is_static else [] %}
      {%endif%}
        {%- for arg in args %}
        {%- set converter = arg.converter.swift_to_sc %}
        {%- set conversion = converter.snippet(arg.name|to_camel_case, nullable=arg.name in vars.nullable_arg or arg.is_null_ptr) %}
        {%- if conversion %}
        {{conversion|indent(2)}}
        {%- endif %}
        {%- do call_args.append(converter.converted_name(arg.name|to_camel_case))%}
        {%- endfor %}
        var err = ErrorObj()
        {%- if rconverter.c.target_type_name != 'void' %}
        let result = {{helper.get_c_func_name("{}_{}{}{}".format(owner_class.converter.swift.target_type_name, vars.name, overloading_prefix, template_postfix))}}({{call_args|join(', ')}}{{', ' if call_args}}&err)
        {%- else %}
        {{helper.get_c_func_name("{}_{}{}".format(owner_class.converter.swift.target_type_name, vars.name, overloading_prefix, template_postfix))}}({{call_args|join(', ')}}{{', ' if call_args}}&err)
        {%- endif %}
        {%- for arg in args %}
        {%- if arg.converter.sc_cleanup %}
        {%- set cleanup_code_fragment = arg.converter.sc_cleanup.snippet(arg.converter.swift_to_sc.converted_name(arg.name|to_camel_case)) %}
        {%- if cleanup_code_fragment %}
        {{cleanup_code_fragment|indent(2)}}
        {%- endif %}
        {%- endif %}
        {%- endfor %}
        let errorType = Int(err.err_type)
        if errorType != 0 {
          switch errorType {
          {%- if 'no_throw' not in vars.throws %}
          {%- for exc_type in vars.throws %}
          case ({{loop.index}}):
            throw {{get_type_info(exc_type).vars.name}}(err.err_ptr, true)
          {%- endfor %}
          {%- endif %}
          {%- if not 'std::exception' in vars.throws %}
          case ({{vars.throws|length + 1 if 'no_throw' not in vars.throws else 1}}):
            let excObj = {{get_type_info("std::exception").vars.name}}(err.err_ptr, true)
            ExceptionHandler.handleUncaughtException(excObj.what())
          {%- endif %}
<<<<<<< HEAD
        {%- endfor %}
          let err_type = Int(err.err_type)
          if (err_type != 0) {
              switch(err_type) {
              {%- if 'no_throw' not in vars.throws %}
              {%- for exc_type in vars.throws %}
                  case({{loop.index}}):
                      {%- set exc_info = get_type_info(exc_type) %}
                      throw {{exc_info.vars.name}}(CObject(type: strdup("{{exc_info.cxx.pointee_unqualified_name}}"), ptr: err.err_ptr), true)
              {%- endfor %}
              {%- endif %}
              {%- if not 'std::exception' in vars.throws %}
                  case({{vars.throws|length + 1 if 'no_throw' not in vars.throws else 1}}):
                      {%- set exc_info = get_type_info("std::exception") %}
                      let exc_obj = {{exc_info.vars.name}}(CObject(type: strdup("{{exc_info.cxx.pointee_unqualified_name}}"), ptr: err.err_ptr), true)
                      ExceptionHandler.handleUncaughtException(exc_obj.what())
              {%- endif %}
                  default:
                      ExceptionHandler.handleUncaughtException("Uncaught Exception")
              }
=======
          default:
            ExceptionHandler.handleUncaughtException("Uncaught Exception")
>>>>>>> 5f78be1c
          }
        }
        {%- if rconverter.c.target_type_name != 'void' %}
        {%- set conversion = rconverter.sc_to_swift.snippet('result', nullable=vars.nullable_return) %}
        {%- if conversion %}
        {{conversion|indent(2)}}
        {%- endif %}
        return {{rconverter.sc_to_swift.converted_name('result')}}
        {%- endif %}
      }
      {%- endif %}{{new_line}}
    interface_body: |
      {%- if vars.comment -%}
      {{vars.comment|make_doxygen_comment}}
<<<<<<< HEAD
      {%- set operator = helper.get_map_cxx_operator_name(vars.name) %}
      {%- if vars.is_operator and operator == '[]'%}
      subscript({{args|format_list("{arg.name}: {arg.converter.swift.target_type_name}", 'arg')|join(', ')}}) -> {{rconverter.swift.target_type_name}}{{'?' if vars.nullable_return}} { get {{'set ' if not return_type_info.cxx.is_const_qualified and return_type_info.cxx.is_reference}}}
      {%- else %}
      {%- set comma = joiner(', ') %}
      func {{vars.name}}({%- for arg in args -%}{{comma()}}{{arg.name}}: {{arg.converter.swift.target_type_name}}{{'?' if arg.name in vars.nullable_arg or arg.is_null_ptr}}{%- endfor-%}) {{'throws ' if 'no_throw' not in vars.throws}}-> {{rconverter.swift.target_type_name}}{{'?' if vars.nullable_return}}
=======
      {% endif %}
      {%- set operator = helper.get_map_cxx_operator_name(vars.name) -%}
      {%- set comma = joiner(', ') -%}
      {%- if vars.is_operator and operator == '[]' -%}
      subscript({%- for arg in args -%}{{comma()}}{{arg.name|to_camel_case}}: {{arg.converter.swift.target_type_name}}{% endfor %}) -> {{rconverter.swift.target_type_name}}{{'?' if vars.nullable_return}} { get {{'set ' if not return_type_info.cxx.is_const_qualified and return_type_info.cxx.is_reference}}}
      {%- else -%}
      func {{vars.name}}({%- for arg in args -%}{{comma()}}{{arg.name|to_camel_case}}: {{arg.converter.swift.target_type_name}}{{'?' if arg.name in vars.nullable_arg or arg.is_null_ptr}}{%- endfor-%}) {{'throws ' if 'no_throw' not in vars.throws}}-> {{rconverter.swift.target_type_name}}{{'?' if vars.nullable_return}}
>>>>>>> 5f78be1c
      {%- endif %}
  cc:
    include: *var_method_cxx_include
    body: |
      {%- set template_postfix = template_type_converters|format_list("{arg.swift.custom.tname}", 'arg')|join if cxx.is_template else '' -%}
      {%- set comma = joiner(', ') %}
      {%- set operator = helper.get_map_cxx_operator_name(vars.name) %}
      {%- set is_subscript_operator = vars.is_operator and operator == '[]' %}
      {%- if not is_subscript_operator %}
      {{rconverter.c.target_type_name}}{% if rconverter.c.custom.is_c_pointer_type %}{{' _Nullable' if vars.nullable_return else ' _Nonnull'}}{% endif %} {{helper.get_c_func_name("{}_{}{}{}".format(owner_class.converter.swift.target_type_name, vars.name, overloading_prefix, template_postfix))}}(
      {%- if not cxx.is_static -%}
      {{owner_class.converter.c.target_type_name}} cself, {% endif -%}
      {%- for arg in args -%}{{comma()}}{{arg.converter.c.target_type_name}}{% if arg.converter.c.custom.is_c_pointer_type %}{{' _Nullable' if arg.name in vars.nullable_arg or arg.is_null_ptr else ' _Nonnull'}}{% endif %} {{arg.name}}{%- endfor-%}{{', ' if args}}ErrorObj* _Nonnull err){
        {%- set call_args = [] %}
        {%- for arg in args -%}
        {%- set converter = arg.converter.c_to_cxx %}
          {{converter.snippet(arg.name, nullable=arg.name in vars.nullable_arg or arg.is_null_ptr)|indent}}
        {%- do call_args.append(converter.converted_name(arg.name))%}
        {% endfor %}
        {%- set this_converter = make_type_converter('std::shared_ptr<' + owner_class.cxx.type_name + '>').c_to_cxx if owner_class.root.vars.shared_ref else owner_class.converter.c_to_cxx -%}
        {%- if not cxx.is_static %}
          {{this_converter.snippet('cself', cxx_is_pointer=True)|indent(4)}}
        {%- endif %}

        {%- if rconverter.c.target_type_name != 'void' %}
          try {
              const auto& result = {%if not cxx.is_static %}{{this_converter.converted_name('cself')}}->
                                   {%- else%}{{owner_class.cxx.type_name}}::{% endif %}{{cxx.name}}
                                   {%- if cxx.is_template -%}
                                   <{{template_choice.values()|format_list("{type}", 'type')|join(', ')}}>{%- endif -%}({{call_args|join(', ')}});
              {{rconverter.cxx_to_c.snippet('result', nullable=vars.nullable_return)|indent(8)}}
              return {{rconverter.cxx_to_c.converted_name('result')}};
          }
        {%- else %}
          try {
              {%if not cxx.is_static %}{{this_converter.converted_name('cself')}}->{%else%}{{owner_class.cxx.type_name}}::{% endif %}{{cxx.name}}({{call_args|join(', ')}});
          }
        {%- endif %}
        {%- if 'no_throw' not in vars.throws %}
          {%- for exc_type in vars.throws -%}
          catch (const {{exc_type}}& e) {
              err->err_type = {{loop.index}};
              err->err_ptr = new {{exc_type}}(e);
          }
          {%- endfor %}
          {%- endif %}
          {%- if not 'std::exception' in vars.throws %}
          catch (const std::exception& e) {
              err->err_type = {{vars.throws|length + 1 if 'no_throw' not in vars.throws else 1}};
              err->err_ptr = new std::exception(e);
          }
          {%- endif %}
          catch (...) {
              err->err_type = -1;
          }

          {%- if rconverter.c.target_type_name != 'void' %}
          {{rconverter.c.target_type_name}} result{};
          return result;
          {%- endif %}
      }
      {%- else %}
      {# subscript operator getter #}
      {{rconverter.c.target_type_name}}{% if rconverter.c.custom.is_c_pointer_type %}{{' _Nullable' if vars.nullable_return else ' _Nonnull'}}{% endif %} {{helper.get_c_func_name("{}_{}{}{}".format(owner_class.converter.swift.target_type_name, vars.name|replace('[]', '_getitem_'), overloading_prefix, template_postfix))}}({{owner_class.converter.c.target_type_name}} cself,
      {%- for arg in args -%}{{comma()}}{{arg.converter.c.target_type_name}}{% if arg.converter.c.custom.is_c_pointer_type %}{{' _Nullable' if arg.name in vars.nullable_arg or arg.is_null_ptr else ' _Nonnull'}}{% endif %} {{arg.name}}{%- endfor-%}) {
          {%- set call_args = [] %}
          {%- for arg in args -%}
          {%- set converter = arg.converter.c_to_cxx %}
          {{converter.snippet(arg.name, nullable=arg.name in vars.nullable_arg or arg.is_null_ptr)|indent(4)}}
          {%- do call_args.append(converter.converted_name(arg.name))%}
          {% endfor %}
          {%- set this_converter = make_type_converter('std::shared_ptr<' + owner_class.cxx.type_name + '>').c_to_cxx if owner_class.root.vars.shared_ref else owner_class.converter.c_to_cxx -%}
          {{this_converter.snippet('cself', cxx_is_pointer=True)|indent(4)}}
          {%- if rconverter.c.target_type_name != 'void' %}
          const auto& result = {{this_converter.converted_name('cself')}}->{{cxx.name}}
                               {%- if cxx.is_template -%}
                               <{{template_choice.values()|format_list("{type}", 'type')|join(', ')}}>{%- endif -%}({{call_args|join(', ')}});
          {{rconverter.cxx_to_c.snippet('result', nullable=vars.nullable_return)|indent(8)}}
          return {{rconverter.cxx_to_c.converted_name('result')}};
          {%- else %}
          {{this_converter.converted_name('cself')}}->{{cxx.name}}({{call_args|join(', ')}});
          {%- endif %}
      }
      {%- if not return_type_info.cxx.is_const_qualified and return_type_info.cxx.is_reference%}
      {# subscript operator setter #}
      {%- set comma = joiner(', ') -%}
      void {{helper.get_c_func_name("{}_{}{}{}".format(owner_class.converter.swift.target_type_name, vars.name|replace('[]', '_setitem_'), overloading_prefix, template_postfix))}}({{owner_class.converter.c.target_type_name}} cself, {% for arg in args -%}
          {{comma()}}{{arg.converter.c.target_type_name}}{% if arg.converter.c.custom.is_c_pointer_type %}{{' _Nullable' if arg.name in vars.nullable_arg or arg.is_null_ptr else ' _Nonnull'}}{% endif %} {{arg.name}}{%- endfor-%}{{', ' if args}}{{rconverter.c.target_type_name}}
          {%- if rconverter.c.custom.is_c_pointer_type %}{{' _Nullable' if vars.nullable_return else ' _Nonnull'}}{% endif %} value) {
          {%- set call_args = [] %}
          {%- for arg in args -%}
          {%- set converter = arg.converter.c_to_cxx %}
          {{converter.snippet(arg.name, nullable=arg.name in vars.nullable_arg or arg.is_null_ptr)|indent}}
          {%- do call_args.append(converter.converted_name(arg.name)) %}
          {% endfor %}
          {{rconverter.c_to_cxx.snippet('value', nullable=vars.nullable_return)|indent(4)}}
          {%- set this_converter = make_type_converter('std::shared_ptr<' + owner_class.cxx.type_name + '>').c_to_cxx if owner_class.root.vars.shared_ref else owner_class.converter.c_to_cxx -%}
          {%- if not cxx.is_static %}
          {{this_converter.snippet('cself', cxx_is_pointer=True)|indent(4)}}
          {%- endif %}
          {{this_converter.converted_name('cself')}}->{{cxx.name}}({{call_args|join(', ')}}) = value;
      }
      {%- endif %}
      {%- endif %}
  ch:
    body:
      content: |
        {%- set comma = joiner(', ') -%}
        {%- set template_postfix = template_type_converters|format_list("{arg.swift.custom.tname}", 'arg')|join if cxx.is_template else '' -%}
        {%- set operator = helper.get_map_cxx_operator_name(vars.name) -%}
        {%- set is_subscript_operator = vars.is_operator and operator == '[]' -%}
        {%- if not is_subscript_operator -%}
        {{rconverter.c.target_type_name}}{% if rconverter.c.custom.is_c_pointer_type %}{{' _Nullable' if vars.nullable_return else ' _Nonnull'}}{% endif %} {{helper.get_c_func_name("{}_{}{}{}".format(owner_class.converter.swift.target_type_name, vars.name|replace('[]', '_getitem_') if is_subscript_operator else vars.name, overloading_prefix, template_postfix))}}(
        {%- if not cxx.is_static -%}
        {{owner_class.converter.c.target_type_name}} cself, {% endif -%}
        {%- for arg in args -%}{{comma()}}{{arg.converter.c.target_type_name}} {% if arg.converter.c.custom.is_c_pointer_type %}{{'_Nullable' if arg.name in vars.nullable_arg or arg.is_null_ptr else '_Nonnull'}}{% endif %} {{arg.name}}{%- endfor-%}{{', ' if args}}ErrorObj* _Nonnull err);
        {%- else %}
        {# subscript operator #}
        {%- set comma = joiner(', ') %}
        {{rconverter.c.target_type_name}}{% if rconverter.c.custom.is_c_pointer_type %}{{' _Nullable' if vars.nullable_return else ' _Nonnull'}}
        {%- endif %} {{helper.get_c_func_name("{}_{}{}{}".format(owner_class.converter.swift.target_type_name, vars.name|replace('[]', '_getitem_') if is_subscript_operator else vars.name, overloading_prefix, template_postfix))}}({{owner_class.converter.c.target_type_name}} cself, {% for arg in args -%}
        {{comma()}}{{arg.converter.c.target_type_name}} {% if arg.converter.c.custom.is_c_pointer_type %}{{'_Nullable' if arg.name in vars.nullable_arg or arg.is_null_ptr else '_Nonnull'}}{% endif %} {{arg.name}}{%- endfor-%});
        {# subscript operator setter #}
        {%- if not return_type_info.cxx.is_const_qualified and return_type_info.cxx.is_reference %}
        {% set comma = joiner(', ') %}
        void {{helper.get_c_func_name("{}_{}{}{}".format(owner_class.converter.swift.target_type_name, vars.name|replace('[]', '_setitem_'), overloading_prefix, template_postfix))}}({{owner_class.converter.c.target_type_name}} cself, {% for arg in args -%}
        {{comma()}}{{arg.converter.c.target_type_name}}{% if arg.converter.c.custom.is_c_pointer_type %}{{' _Nullable' if arg.name in vars.nullable_arg or arg.is_null_ptr else ' _Nonnull'}}{% endif %} {{arg.name}}{%- endfor-%}{{', ' if args}}{{rconverter.c.target_type_name}}
        {%- if rconverter.c.custom.is_c_pointer_type %}{{' _Nullable' if vars.nullable_return else ' _Nonnull'}}{% endif %} value);
        {%- endif %}
        {%- endif -%}


function:
  swift:
    body: |
      {%- set incorrect_nullable_args = vars.nullable_arg|reject('in', args|map(attribute='name'))|list -%}
      {%- if incorrect_nullable_args -%}
      {%- do Error.critical("{} arguments are marked as nullable but {} does not have such arguments.".format(', '.join(incorrect_nullable_args), cxx.displayname)) -%}
      {%- endif -%}
      {%- set template_postfix = template_type_converters|format_list("{arg.swift.custom.tname}", 'arg')|join if cxx.is_template else '' -%}
      {%- set comma = joiner(', ') -%}
      {%- if vars.comment -%}
      {{vars.comment|make_doxygen_comment}}
      {% endif -%}
      public func {{vars.name}}({%- for arg in args -%}{{comma()}}{{arg.name|to_camel_case}}: {{arg.converter.swift.target_type_name}}{{'?' if arg.name in vars.nullable_arg or arg.is_null_ptr}}
        {%- if arg.default -%}
        {%- if arg.is_enum %}
        {%- if arg.default.split('::')|last in arg.type_info.vars.enum_excluded_fields -%}
        {%- do Error.warning("{} field of {} enum is mentioned as excluded field, so it cannot be used as a default value for {} function argument. Iegen is skipping default value addition in target language wrappers.".format(arg.default.split('::')|last, arg.default.split('::')[-2], cxx.displayname)) -%}
        {%- else %} = {{arg.converter.swift.target_type_name}}.{{arg.type_info.vars.enum_field_name_prefix + arg.default.split('::')|last}}
        {%- endif -%}
        {%- else -%}
        {%- if arg.is_literal %} = {{arg.default}}
        {%- elif arg.is_null_ptr %} = nil
        {%- endif %}
        {%- endif %}
        {%- endif %}
        {%- endfor-%}) {{'throws ' if 'no_throw' not in vars.throws}}-> {{rconverter.swift.target_type_name}}{{'?' if vars.nullable_return}} {
        {%- set call_args = [] %}
        {%- for arg in args %}
        {%- set converter = arg.converter.swift_to_sc %}
        {%- set conversion = converter.snippet(arg.name|to_camel_case, nullable=arg.name in vars.nullable_arg or arg.is_null_ptr) %}
        {%- if conversion %}
        {{conversion|indent(2)}}
        {%- endif %}
        {%- do call_args.append(converter.converted_name(arg.name|to_camel_case))%}
        {%- endfor %}
        var err = ErrorObj()
        {%- set namespace = cxx.namespace.split('::')|map('capitalize')|join %}
        {%- set c_func_name = helper.get_c_func_name("{}_{}{}{}".format(namespace, vars.name, overloading_prefix, template_postfix)) %}
        {%- if rconverter.c.target_type_name != 'void' %}
        let result = {{c_func_name}}({{call_args|join(', ')}}{{', ' if call_args}}&err)
        {%- else %}
        {{c_func_name}}({{call_args|join(', ')}}{{', ' if call_args}}&err)
        {%- endif %}
        {%- for arg in args %}
        {%- if arg.converter.sc_cleanup %}
        {%- set cleanup_code_fragment = arg.converter.sc_cleanup.snippet(arg.converter.swift_to_sc.converted_name(arg.name|to_camel_case)) %}
        {%- if cleanup_code_fragment %}
        {{cleanup_code_fragment|indent(2)}}
        {%- endif %}
        {%- endif %}
        {%- endfor %}
        let errorType = Int(err.err_type)
        if errorType != 0 {
          switch errorType {
          {%- if 'no_throw' not in vars.throws %}
          {%- for exc_type in vars.throws %}
          case ({{loop.index}}):
            throw {{get_type_info(exc_type).vars.name}}(err.err_ptr, true)
          {%- endfor %}
          {%- endif %}
          {%- if not 'std::exception' in vars.throws %}
          case ({{vars.throws|length + 1 if 'no_throw' not in vars.throws else 1}}):
            let excObj = {{get_type_info("std::exception").vars.name}}(err.err_ptr, true)
            ExceptionHandler.handleUncaughtException(excObj.what())
          {%- endif %}
<<<<<<< HEAD
          {%- endfor %}
          let err_type = Int(err.err_type)
          if (err_type != 0) {
              switch(err_type) {
                  {%- if 'no_throw' not in vars.throws %}
                  {%- for exc_type in vars.throws %}
                  case({{loop.index}}):
                      {%- set exc_info = get_type_info(exc_type) %}
                      throw {{exc_info.vars.name}}(CObject(type: strdup("{{exc_info.cxx.pointee_unqualified_name}}"), ptr: err.err_ptr), true)
                  {%- endfor %}
                  {%- endif %}
                  {%- if not 'std::exception' in vars.throws %}
                  case({{vars.throws|length + 1 if 'no_throw' not in vars.throws else 1}}):
                      {%- set exc_info = get_type_info("std::exception") %}
                      let exc_obj = {{get_type_info("std::exception").vars.name}}(CObject(type: strdup("{{exc_info.cxx.pointee_unqualified_name}}"), ptr: err.err_ptr), true)
                      ExceptionHandler.handleUncaughtException(exc_obj.what())
                  {%- endif %}
                  default:
                      ExceptionHandler.handleUncaughtException("Uncaught Exception")
              }
=======
          default:
            ExceptionHandler.handleUncaughtException("Uncaught Exception")
>>>>>>> 5f78be1c
          }
        }
        {%- if rconverter.c.target_type_name != 'void' %}
        {%- set conversion = rconverter.sc_to_swift.snippet('result', nullable=vars.nullable_return) %}
        {%- if conversion %}
        {{conversion|indent(2)}}
        {%- endif %}
        return {{rconverter.sc_to_swift.converted_name('result')}}
        {%- endif %}
      }{{new_line}}
  cc:
    include: *var_method_cxx_include
    body: |
      {%- set comma = joiner(', ') %}
      {%- set template_postfix = template_type_converters|format_list("{arg.swift.custom.tname}", 'arg')|join if cxx.is_template else '' %}
      {%- set namespace = cxx.namespace.split('::')|map('capitalize')|join %}
      {{rconverter.c.target_type_name}}{% if rconverter.c.custom.is_c_pointer_type %}{{' _Nullable' if vars.nullable_return else ' _Nonnull'}}{% endif %} {{helper.get_c_func_name("{}_{}{}{}".format(namespace, vars.name, overloading_prefix, template_postfix))}}(
      {%- for arg in args -%}{{comma()}}{{arg.converter.c.target_type_name}}{% if arg.converter.c.custom.is_c_pointer_type -%}
      {{' _Nullable' if arg.name in vars.nullable_arg or arg.is_null_ptr else ' _Nonnull'}}{% endif %} {{arg.name}}{%- endfor-%}{{', ' if args}}ErrorObj* _Nonnull err) {
          {%- set call_args = [] %}
          {%- for arg in args -%}
          {%- set converter = arg.converter.c_to_cxx %}
          {{converter.snippet(arg.name, nullable=arg.name in vars.nullable_arg or arg.is_null_ptr)|indent(4)}}
          {%- do call_args.append(converter.converted_name(arg.name)) %}
          {%- endfor %}
          {%- if rconverter.c.target_type_name != 'void' %}
          try {
              const auto& result = {{cxx.namespace}}::{{cxx.name}}
                                   {%- if cxx.is_template -%}
                                   <{{template_choice.values()|format_list("{type}", 'type')|join(', ')}}>
                                   {%- endif -%}({{call_args|join(', ')}});
              {{rconverter.cxx_to_c.snippet('result', nullable=vars.nullable_return)|indent(8)}}
              return {{rconverter.cxx_to_c.converted_name('result')}};
          }
          {%- else %}
          try {
              {{cxx.name}}{%- if cxx.is_template -%}
              <{{template_choice.values()|format_list("{type}", 'type')|join(', ')}}>
              {%- endif -%}({{call_args|join(', ')}});
          }
          {%- endif %}
          {%- if 'no_throw' not in vars.throws %}
          {%- for exc_type in vars.throws -%}
          catch (const {{exc_type}}& e) {
              err->err_type = {{loop.index}};
              err->err_ptr = new {{exc_type}}(e);
          }
          {%- endfor %}
          {%- endif %}
          {%- if not 'std::exception' in vars.throws %}
          catch (const std::exception& e) {
              err->err_type = {{vars.throws|length + 1 if 'no_throw' not in vars.throws else 1}};
              err->err_ptr = new std::exception(e);
          }
          {%- endif %}
          catch (...) {
              err->err_type = -1;
          }

          {%- if rconverter.c.target_type_name != 'void' %}
          {{rconverter.c.target_type_name}} result{};
          return result;
          {%- endif %}
      }
  ch:
    body:
      content: |
        {%- set comma = joiner(', ') %}
        {%- set template_postfix = template_type_converters|format_list("{arg.swift.custom.tname}", 'arg')|join if cxx.is_template else '' %}
        {%- set namespace = cxx.namespace.split('::')|map('capitalize')|join %}
        {%- set c_func_name = helper.get_c_func_name("{}_{}{}{}".format(namespace, vars.name, overloading_prefix, template_postfix)) %}
        {{rconverter.c.target_type_name}}{% if rconverter.c.custom.is_c_pointer_type %}{{' _Nullable' if vars.nullable_return else ' _Nonnull'}}{% endif %} {{c_func_name}}(
        {%- for arg in args -%}
        {{comma()}}{{arg.converter.c.target_type_name}} {% if arg.converter.c.custom.is_c_pointer_type %}{{'_Nullable' if arg.name in vars.nullable_arg or arg.is_null_ptr else '_Nonnull'}}{% endif %} {{arg.name}}
        {%- endfor -%}{{', ' if args}}ErrorObj* _Nonnull err);


var_getter_cxx_include: &var_getter_cxx_include
  unique_content: |
    {%- macro gen_include(type_info) -%}
    {%- if type_info.vars and type_info.vars.is_proj_type -%}
    {{marker}}#include "{{type_info.vars.prj_rel_file_name}}"
    {%- endif -%}
    {%- for arg_type_info in type_info.arg_types_infos -%}
    {{gen_include(arg_type_info)}}
    {%- endfor -%}
    {%- endmacro -%}
    {{gen_include(return_type_info)}}

property_getter:
  swift:
    properties: |
      {%- if not cxx.is_public -%}
      {%- do Error.critical("{}.{} is not a public field. Make it public or remove iegen API.".format(owner_class.cxx.displayname, cxx.displayname)) -%}
      {%- endif -%}
      {%- set result_converter = rconverter.sc_to_swift -%}
      {%- if vars.comment -%}
      {{vars.comment|make_doxygen_comment}}
      {% endif -%}
      public var {{vars.name}}: {{result_converter.target_type_name}}{{'?' if vars.nullable_return}} {
        get {
          let result = _prop_get_{{owner_class.converter.swift.target_type_name}}_{{vars.name}}(cself)
          {%- set conversion = result_converter.snippet('result', nullable=vars.nullable_return) %}
          {%- if conversion %}
          {{conversion|indent(4)}}
          {%- endif %}
          return {{result_converter.converted_name('result')}}
        }
        {%- if vars.action == 'gen_property_setter' %}
        {%- set converter = rconverter.swift_to_sc %}

        set(value) {
          {%- set conversion = converter.snippet('value', nullable=vars.nullable_return) %}
          {%- if conversion %}
          {{conversion|indent(4)}}
          {%- endif %}
          _prop_set_{{owner_class.converter.swift.target_type_name}}_{{vars.name}}(cself, {{converter.converted_name('value')}})
          {%- if rconverter.sc_cleanup %}
          {%- set cleanup_code_fragment = arg.converter.sc_cleanup.snippet(converter.converted_name('value')) %}
          {%- if cleanup_code_fragment %}
          {{cleanup_code_fragment|indent(4)}}
          {%- endif %}
          {%- endif %}
        }
        {%- endif %}
      }{{new_line}}
    interface_properties: |
      {%- set result_converter = rconverter.sc_to_swift -%}
      {%- if vars.comment -%}
      {{vars.comment|make_doxygen_comment}}
      {% endif -%}
      var {{vars.name}}: {{result_converter.target_type_name}}{{'?' if vars.nullable_return}} { get {% if vars.action == 'gen_property_setter' %}set{% endif %} }
  cc:
    include: *var_getter_cxx_include
    body: |
      {{rconverter.c.target_type_name}}{% if rconverter.c.custom.is_c_pointer_type %}{{' _Nullable' if vars.nullable_return else ' _Nonnull'}}{% endif %} _prop_get_{{owner_class.converter.swift.target_type_name}}_{{vars.name}}({{owner_class.converter.c.target_type_name}} cself){
          {%- set this_converter = make_type_converter('std::shared_ptr<' + owner_class.cxx.type_name + '>').c_to_cxx if owner_class.root.vars.shared_ref else owner_class.converter.c_to_cxx -%}
          {{this_converter.snippet('cself', cxx_is_pointer=True)|indent(4)}}
          const auto& result = {{this_converter.converted_name('cself')}}->{{cxx.name}};
          {{rconverter.cxx_to_c.snippet('result', nullable=vars.nullable_return)|indent(4)}}
          return {{rconverter.cxx_to_c.converted_name('result')}};
      }
      {%- if vars.action == 'gen_property_setter' %}
<<<<<<< HEAD
      void _prop_set_{{owner_class.converter.swift.target_type_name}}_{{vars.name}}({{owner_class.converter.c.target_type_name}} cself, {{rconverter.c.target_type_name}}{% if rconverter.c.custom.is_c_pointer_type %}{{' _Nullable' if vars.nullable_return else ' _Nonnull'}}{% endif %} {{vars.name}}){
=======
      void _prop_set_{{owner_class.converter.swift.target_type_name}}_{{vars.name}}({{owner_class.converter.c.target_type_name}} _Nonnull cself, {{rconverter.c.target_type_name}}{% if rconverter.c.custom.is_c_pointer_type %}{{' _Nullable' if vars.nullable_return else ' _Nonnull'}}{% endif %} {{vars.name}}){
>>>>>>> 5f78be1c
          {{this_converter.snippet('cself', cxx_is_pointer=True)|indent(4)}}
          {{rconverter.c_to_cxx.snippet(vars.name, nullable=vars.nullable_return)|indent(4)}}
          {{this_converter.converted_name('cself')}}->{{cxx.name}} = {{rconverter.c_to_cxx.converted_name(vars.name)}};
      }
      {% endif %}
  ch:
    body:
      content: |
        {{rconverter.c.target_type_name}}{% if rconverter.c.custom.is_c_pointer_type %}{{' _Nullable' if vars.nullable_return else ' _Nonnull'}}{% endif %} _prop_get_{{owner_class.converter.swift.target_type_name}}_{{vars.name}}({{owner_class.converter.c.target_type_name}} cself);
        {%- if vars.action == 'gen_property_setter' %}
        void _prop_set_{{owner_class.converter.swift.target_type_name}}_{{vars.name}}({{owner_class.converter.c.target_type_name}} cself, {{rconverter.c.target_type_name}}{% if rconverter.c.custom.is_c_pointer_type %}{{' _Nullable' if vars.nullable_return else ' _Nonnull'}}{% endif %} {{vars.name}});
        {% endif %}

getter:
  swift:
    properties: |
      {%- do helper.validate_getter(cxx, vars, args, owner_class, setter|default(none)) -%}
      {%- do helper.validate_template_getter_setter(cxx, vars, owner_class, setter|default(none)) -%}
      {% set result_converter = rconverter.sc_to_swift -%}
      {%- set template_postfix = template_type_converters|format_list("{arg.swift.custom.tname}", 'arg')|join if cxx.is_template else '' -%}
      {% if vars.comment -%}
      {{vars.comment|make_doxygen_comment}}
      {% endif -%}
      {%- set override = cxx.is_override and not is_interface_override -%}
      public {{'override ' if override}}var {% if cxx.is_template -%}
                                           {%- for name in template_names or [] %}
                                           {%- if name != None %}{{name}}{% else %}{{template_type_converters[loop.index - 1].custom.tname}}{% endif %}
                                           {%- endfor %}
                                           {%- else %}{{vars.name}}
                                           {%- endif -%}: {{result_converter.target_type_name}}{{'?' if vars.nullable_return}} {
        get {
          let result = _prop_get_{{owner_class.converter.swift.target_type_name}}_{{vars.name}}{{overloading_prefix}}{{template_postfix}}(cself)
          {%- set conversion = result_converter.snippet('result', nullable=vars.nullable_return) %}
          {%- if conversion %}
          {{conversion|indent(4)}}
          {%- endif %}
          return {{result_converter.converted_name('result')}}
        }
        {%- if setter is defined %}
        {%- set incorrect_nullable_args = setter.vars.nullable_arg|reject('in', setter.args|map(attribute='name'))|list %}
        {%- if incorrect_nullable_args  %}
        {%- do Error.critical("{} arguments are marked as nullable but {}.{} does not have such arguments.".format(', '.join(incorrect_nullable_args), setter.owner_class.cxx.displayname, setter.cxx.displayname)) %}
        {%- endif %}
        {%- set converter = setter.args[0].converter.swift_to_sc %}

        set(value) {
          {%- set conversion = converter.snippet('value', nullable=vars.nullable_return) %}
          {%- if conversion %}
          {{conversion|indent(4)}}
          {%- endif %}
          _prop_set_{{owner_class.converter.swift.target_type_name}}_{{vars.name}}{{setter.overloading_prefix}}{{template_postfix}}(cself, {{converter.converted_name('value')}})
          {%- if rconverter.sc_cleanup %}
          {%- set cleanup_code_fragment = rconverter.sc_cleanup.snippet(converter.converted_name('value')) %}
          {%- if cleanup_code_fragment %}
          {{cleanup_code_fragment|indent(4)}}
          {%- endif %}
          {%- endif %}
        }
        {%- endif %}
      }{{new_line}}
    interface_properties: |
      {%- set result_converter = rconverter.sc_to_swift -%}
      {%- if vars.comment -%}
      {{vars.comment|make_doxygen_comment}}
      {% endif -%}
      var {{vars.name}}: {{result_converter.target_type_name}}{{'?' if vars.nullable_return}} { get{% if setter is defined %} set{% endif %} }
  cc:
    include: *var_getter_cxx_include
    body: |
      {%- set template_postfix = template_type_converters|format_list("{arg.swift.custom.tname}", 'arg')|join if cxx.is_template else '' -%}
      {%- if cxx.is_template -%}
      {%- set template_args = '<' + template_choice.values()|format_list("{type}", 'type')|join(', ') + '>' %}
      {%- else %}
      {%- set template_args = '' %}
      {%- endif %}
      {{rconverter.c.target_type_name}}{% if rconverter.c.custom.is_c_pointer_type %}{{' _Nullable' if vars.nullable_return else ' _Nonnull'}}{% endif %} _prop_get_{{owner_class.converter.swift.target_type_name}}_{{vars.name}}{{overloading_prefix}}{{template_postfix}}({{owner_class.converter.c.target_type_name}} cself){
          {%- set this_converter = make_type_converter('std::shared_ptr<' + owner_class.cxx.type_name + '>').c_to_cxx if owner_class.root.vars.shared_ref else owner_class.converter.c_to_cxx -%}
          {{this_converter.snippet('cself', cxx_is_pointer=True)|indent(4)}}
          const auto& result = {{this_converter.converted_name('cself')}}->{{cxx.name}}{{template_args}}();
          {{rconverter.cxx_to_c.snippet('result', nullable=vars.nullable_return)|indent(4)}}
          return {{rconverter.cxx_to_c.converted_name('result')}};
      }
      {%- if setter is defined %}
      {% set converter = setter.args[0].converter.c_to_cxx %}
<<<<<<< HEAD
      void _prop_set_{{owner_class.converter.swift.target_type_name}}_{{vars.name}}{{setter.overloading_prefix}}{{template_postfix}}({{owner_class.converter.c.target_type_name}} cself, {{setter.args[0].converter.c.target_type_name}}{% if rconverter.c.custom.is_c_pointer_type %}{{' _Nullable' if vars.nullable_return else ' _Nonnull'}}{% endif %} {{setter.args[0].name}}){
=======
      void _prop_set_{{owner_class.converter.swift.target_type_name}}_{{vars.name}}{{setter.overloading_prefix}}{{template_postfix}}({{owner_class.converter.c.target_type_name}} _Nonnull cself, {{setter.args[0].converter.c.target_type_name}}{% if rconverter.c.custom.is_c_pointer_type %}{{' _Nullable' if vars.nullable_return else ' _Nonnull'}}{% endif %} {{setter.args[0].name}}){
>>>>>>> 5f78be1c
          {{this_converter.snippet('cself', cxx_is_pointer=True)|indent(4)}}
          {{converter.snippet(setter.args[0].name, nullable=vars.nullable_return)|indent(4)}}
          {{this_converter.converted_name('cself')}}->{{setter.cxx.name}}{{template_args}}({{converter.converted_name(setter.args[0].name)}});
      }
      {% endif %}
  ch:
    body:
      content: |
        {%- set template_postfix = template_type_converters|format_list("{arg.swift.custom.tname}", 'arg')|join if cxx.is_template else '' -%}
        {{rconverter.c.target_type_name}}{% if rconverter.c.custom.is_c_pointer_type %}{{' _Nullable' if vars.nullable_return else ' _Nonnull'}}{% endif %} _prop_get_{{owner_class.converter.swift.target_type_name}}_{{vars.name}}{{overloading_prefix}}{{template_postfix}}({{owner_class.converter.c.target_type_name}} cself);
        {%- if setter is defined %}
        {% set converter = setter.args[0].converter.c %}
        void _prop_set_{{owner_class.converter.swift.target_type_name}}_{{vars.name}}{{setter.overloading_prefix}}{{template_postfix}}({{owner_class.converter.c.target_type_name}} cself, {{converter.target_type_name}}
        {%- if rconverter.c.custom.is_c_pointer_type %}{{' _Nullable' if vars.nullable_return else ' _Nonnull'}}{% endif %} {{setter.args[0].name}});
        {% endif %}<|MERGE_RESOLUTION|>--- conflicted
+++ resolved
@@ -123,19 +123,6 @@
                                 {%- if vars.is_exception and not ancestors|selectattr('vars.is_exception', 'equalto', True)|list -%}
                                 {{', ' if bases_specifiers else ' : Error'}}
                                 {%- endif %} {
-<<<<<<< HEAD
-            {% if not base_types_infos|rejectattr('vars.action', 'equalto', 'gen_interface')|list %}
-            public let cself : {{converter.sc.target_type_name}}
-            public let owner : Bool
-
-            // internal main initializer
-            internal required init(_ _cself: {{converter.sc.target_type_name}}, _ _owner: Bool = false) {
-                self.cself = _cself
-                self.owner = _owner
-            }
-            deinit {
-              release_{{converter.swift.target_type_name}}(cself, owner)
-=======
           {%- if not base_types_infos|rejectattr('vars.action', 'equalto', 'gen_interface')|list %}
 
           public let cself: {{converter.sc.target_type_name}}
@@ -148,10 +135,8 @@
           }
 
           deinit {
-            if owner {
-              release_{{converter.swift.target_type_name}}(cself)
->>>>>>> 5f78be1c
-            }
+            release_{{converter.swift.target_type_name}}(cself, owner)
+          }
           }{{new_line}}
           {%- endif %}
           {%- if head %}
@@ -234,21 +219,6 @@
           {{body|string|indent(2)}}
           {%- endif %}
         }
-<<<<<<< HEAD
-        public class {{converter.swift.get_target_type_name(interface_class=True)}} : {{converter.swift.target_type_name}} {
-            public let cself : {{converter.sc.target_type_name}}
-            public let owner : Bool
-
-            // internal main initializer
-            internal required init(_ _cself: {{converter.sc.target_type_name}}, _ _owner: Bool = false) {
-              self.cself = _cself
-              self.owner = _owner
-            }
-            deinit {
-              release_{{converter.swift.get_target_type_name(interface_class=True)}}(cself, owner)
-            }
-=======
->>>>>>> 5f78be1c
 
         public class {{converter.swift.get_target_type_name(interface_class=True)}}: {{converter.swift.target_type_name}} {
           public let cself: {{converter.sc.target_type_name}}
@@ -261,9 +231,8 @@
           }
 
           deinit {
-            if owner {
-              release_{{converter.swift.get_target_type_name(interface_class=True)}}(cself)
-            }
+            release_{{converter.swift.get_target_type_name(interface_class=True)}}(cself, owner)
+          }
           }{{new_line}}
           {%- if head %}
           {{head|string|indent(2)}}
@@ -361,45 +330,25 @@
         {{cleanup_code_fragment|indent(2)}}
         {%- endif %}
         {%- endif %}
-      {%- endfor %}
-<<<<<<< HEAD
-          let err_type = Int(err.err_type)
-          if (err_type != 0) {
-              switch(err_type) {
-              {%- if 'no_throw' not in vars.throws %}
-              {%- for exc_type in vars.throws %}
-                  case({{loop.index}}):
-                      {%- set exc_info = get_type_info(exc_type) %}
-                      throw {{exc_info.vars.name}}(CObject(type: strdup("{{exc_info.cxx.pointee_unqualified_name}}"), ptr: err.err_ptr), true)
-              {%- endfor %}
-              {%- endif %}
-              {%- if not 'std::exception' in vars.throws %}
-                  case({{vars.throws|length + 1 if 'no_throw' not in vars.throws else 1}}):
-                      {%- set exc_info = get_type_info("std::exception") %}
-                      let exc_obj = {{get_type_info("std::exception").vars.name}}(CObject(type: strdup("{{exc_info.cxx.pointee_unqualified_name}}"), ptr: err.err_ptr), true)
-                      ExceptionHandler.handleUncaughtException(exc_obj.what())
-              {%- endif %}
-                  default:
-                      ExceptionHandler.handleUncaughtException("Uncaught Exception")
-              }
-=======
+        {%- endfor %}
         let errorType = Int(err.err_type)
         if errorType != 0 {
           switch errorType {
           {%- if 'no_throw' not in vars.throws %}
           {%- for exc_type in vars.throws %}
           case ({{loop.index}}):
-            throw {{get_type_info(exc_type).vars.name}}(err.err_ptr, true)
+            {%- set exc_info = get_type_info(exc_type) %}
+            throw {{exc_info.vars.name}}(CObject(type: strdup("{{exc_info.cxx.pointee_unqualified_name}}"), ptr: err.err_ptr), true)
           {%- endfor %}
           {%- endif %}
           {%- if not 'std::exception' in vars.throws %}
           case ({{vars.throws|length + 1 if 'no_throw' not in vars.throws else 1}}):
-            let excObj = {{get_type_info("std::exception").vars.name}}(err.err_ptr, true)
+            {%- set exc_info = get_type_info("std::exception") %}
+            let excObj = {{exc_info.vars.name}}(CObject(type: strdup("{{exc_info.cxx.pointee_unqualified_name}}"), ptr: err.err_ptr), true)
             ExceptionHandler.handleUncaughtException(excObj.what())
           {%- endif %}
           default:
             ExceptionHandler.handleUncaughtException("Uncaught Exception")
->>>>>>> 5f78be1c
           }
         }
       }{{new_line}}
@@ -583,39 +532,18 @@
           {%- if 'no_throw' not in vars.throws %}
           {%- for exc_type in vars.throws %}
           case ({{loop.index}}):
-            throw {{get_type_info(exc_type).vars.name}}(err.err_ptr, true)
+            {%- set exc_info = get_type_info(exc_type) %}
+            throw {{exc_info.vars.name}}(CObject(type: strdup("{{exc_info.cxx.pointee_unqualified_name}}"), ptr: err.err_ptr), true)
           {%- endfor %}
           {%- endif %}
           {%- if not 'std::exception' in vars.throws %}
           case ({{vars.throws|length + 1 if 'no_throw' not in vars.throws else 1}}):
-            let excObj = {{get_type_info("std::exception").vars.name}}(err.err_ptr, true)
+            {%- set exc_info = get_type_info("std::exception") %}
+            let excObj = {{exc_info.vars.name}}(CObject(type: strdup("{{exc_info.cxx.pointee_unqualified_name}}"), ptr: err.err_ptr), true)
             ExceptionHandler.handleUncaughtException(excObj.what())
           {%- endif %}
-<<<<<<< HEAD
-        {%- endfor %}
-          let err_type = Int(err.err_type)
-          if (err_type != 0) {
-              switch(err_type) {
-              {%- if 'no_throw' not in vars.throws %}
-              {%- for exc_type in vars.throws %}
-                  case({{loop.index}}):
-                      {%- set exc_info = get_type_info(exc_type) %}
-                      throw {{exc_info.vars.name}}(CObject(type: strdup("{{exc_info.cxx.pointee_unqualified_name}}"), ptr: err.err_ptr), true)
-              {%- endfor %}
-              {%- endif %}
-              {%- if not 'std::exception' in vars.throws %}
-                  case({{vars.throws|length + 1 if 'no_throw' not in vars.throws else 1}}):
-                      {%- set exc_info = get_type_info("std::exception") %}
-                      let exc_obj = {{exc_info.vars.name}}(CObject(type: strdup("{{exc_info.cxx.pointee_unqualified_name}}"), ptr: err.err_ptr), true)
-                      ExceptionHandler.handleUncaughtException(exc_obj.what())
-              {%- endif %}
-                  default:
-                      ExceptionHandler.handleUncaughtException("Uncaught Exception")
-              }
-=======
           default:
             ExceptionHandler.handleUncaughtException("Uncaught Exception")
->>>>>>> 5f78be1c
           }
         }
         {%- if rconverter.c.target_type_name != 'void' %}
@@ -630,14 +558,6 @@
     interface_body: |
       {%- if vars.comment -%}
       {{vars.comment|make_doxygen_comment}}
-<<<<<<< HEAD
-      {%- set operator = helper.get_map_cxx_operator_name(vars.name) %}
-      {%- if vars.is_operator and operator == '[]'%}
-      subscript({{args|format_list("{arg.name}: {arg.converter.swift.target_type_name}", 'arg')|join(', ')}}) -> {{rconverter.swift.target_type_name}}{{'?' if vars.nullable_return}} { get {{'set ' if not return_type_info.cxx.is_const_qualified and return_type_info.cxx.is_reference}}}
-      {%- else %}
-      {%- set comma = joiner(', ') %}
-      func {{vars.name}}({%- for arg in args -%}{{comma()}}{{arg.name}}: {{arg.converter.swift.target_type_name}}{{'?' if arg.name in vars.nullable_arg or arg.is_null_ptr}}{%- endfor-%}) {{'throws ' if 'no_throw' not in vars.throws}}-> {{rconverter.swift.target_type_name}}{{'?' if vars.nullable_return}}
-=======
       {% endif %}
       {%- set operator = helper.get_map_cxx_operator_name(vars.name) -%}
       {%- set comma = joiner(', ') -%}
@@ -645,7 +565,6 @@
       subscript({%- for arg in args -%}{{comma()}}{{arg.name|to_camel_case}}: {{arg.converter.swift.target_type_name}}{% endfor %}) -> {{rconverter.swift.target_type_name}}{{'?' if vars.nullable_return}} { get {{'set ' if not return_type_info.cxx.is_const_qualified and return_type_info.cxx.is_reference}}}
       {%- else -%}
       func {{vars.name}}({%- for arg in args -%}{{comma()}}{{arg.name|to_camel_case}}: {{arg.converter.swift.target_type_name}}{{'?' if arg.name in vars.nullable_arg or arg.is_null_ptr}}{%- endfor-%}) {{'throws ' if 'no_throw' not in vars.throws}}-> {{rconverter.swift.target_type_name}}{{'?' if vars.nullable_return}}
->>>>>>> 5f78be1c
       {%- endif %}
   cc:
     include: *var_method_cxx_include
@@ -835,39 +754,18 @@
           {%- if 'no_throw' not in vars.throws %}
           {%- for exc_type in vars.throws %}
           case ({{loop.index}}):
-            throw {{get_type_info(exc_type).vars.name}}(err.err_ptr, true)
+            {%- set exc_info = get_type_info(exc_type) %}
+            throw {{exc_info.vars.name}}(CObject(type: strdup("{{exc_info.cxx.pointee_unqualified_name}}"), ptr: err.err_ptr), true)
           {%- endfor %}
           {%- endif %}
           {%- if not 'std::exception' in vars.throws %}
           case ({{vars.throws|length + 1 if 'no_throw' not in vars.throws else 1}}):
-            let excObj = {{get_type_info("std::exception").vars.name}}(err.err_ptr, true)
+            {%- set exc_info = get_type_info("std::exception") %}
+            let excObj = {{exc_info.vars.name}}(CObject(type: strdup("{{exc_info.cxx.pointee_unqualified_name}}"), ptr: err.err_ptr), true)
             ExceptionHandler.handleUncaughtException(excObj.what())
           {%- endif %}
-<<<<<<< HEAD
-          {%- endfor %}
-          let err_type = Int(err.err_type)
-          if (err_type != 0) {
-              switch(err_type) {
-                  {%- if 'no_throw' not in vars.throws %}
-                  {%- for exc_type in vars.throws %}
-                  case({{loop.index}}):
-                      {%- set exc_info = get_type_info(exc_type) %}
-                      throw {{exc_info.vars.name}}(CObject(type: strdup("{{exc_info.cxx.pointee_unqualified_name}}"), ptr: err.err_ptr), true)
-                  {%- endfor %}
-                  {%- endif %}
-                  {%- if not 'std::exception' in vars.throws %}
-                  case({{vars.throws|length + 1 if 'no_throw' not in vars.throws else 1}}):
-                      {%- set exc_info = get_type_info("std::exception") %}
-                      let exc_obj = {{get_type_info("std::exception").vars.name}}(CObject(type: strdup("{{exc_info.cxx.pointee_unqualified_name}}"), ptr: err.err_ptr), true)
-                      ExceptionHandler.handleUncaughtException(exc_obj.what())
-                  {%- endif %}
-                  default:
-                      ExceptionHandler.handleUncaughtException("Uncaught Exception")
-              }
-=======
           default:
             ExceptionHandler.handleUncaughtException("Uncaught Exception")
->>>>>>> 5f78be1c
           }
         }
         {%- if rconverter.c.target_type_name != 'void' %}
@@ -1011,11 +909,7 @@
           return {{rconverter.cxx_to_c.converted_name('result')}};
       }
       {%- if vars.action == 'gen_property_setter' %}
-<<<<<<< HEAD
       void _prop_set_{{owner_class.converter.swift.target_type_name}}_{{vars.name}}({{owner_class.converter.c.target_type_name}} cself, {{rconverter.c.target_type_name}}{% if rconverter.c.custom.is_c_pointer_type %}{{' _Nullable' if vars.nullable_return else ' _Nonnull'}}{% endif %} {{vars.name}}){
-=======
-      void _prop_set_{{owner_class.converter.swift.target_type_name}}_{{vars.name}}({{owner_class.converter.c.target_type_name}} _Nonnull cself, {{rconverter.c.target_type_name}}{% if rconverter.c.custom.is_c_pointer_type %}{{' _Nullable' if vars.nullable_return else ' _Nonnull'}}{% endif %} {{vars.name}}){
->>>>>>> 5f78be1c
           {{this_converter.snippet('cself', cxx_is_pointer=True)|indent(4)}}
           {{rconverter.c_to_cxx.snippet(vars.name, nullable=vars.nullable_return)|indent(4)}}
           {{this_converter.converted_name('cself')}}->{{cxx.name}} = {{rconverter.c_to_cxx.converted_name(vars.name)}};
@@ -1100,11 +994,7 @@
       }
       {%- if setter is defined %}
       {% set converter = setter.args[0].converter.c_to_cxx %}
-<<<<<<< HEAD
       void _prop_set_{{owner_class.converter.swift.target_type_name}}_{{vars.name}}{{setter.overloading_prefix}}{{template_postfix}}({{owner_class.converter.c.target_type_name}} cself, {{setter.args[0].converter.c.target_type_name}}{% if rconverter.c.custom.is_c_pointer_type %}{{' _Nullable' if vars.nullable_return else ' _Nonnull'}}{% endif %} {{setter.args[0].name}}){
-=======
-      void _prop_set_{{owner_class.converter.swift.target_type_name}}_{{vars.name}}{{setter.overloading_prefix}}{{template_postfix}}({{owner_class.converter.c.target_type_name}} _Nonnull cself, {{setter.args[0].converter.c.target_type_name}}{% if rconverter.c.custom.is_c_pointer_type %}{{' _Nullable' if vars.nullable_return else ' _Nonnull'}}{% endif %} {{setter.args[0].name}}){
->>>>>>> 5f78be1c
           {{this_converter.snippet('cself', cxx_is_pointer=True)|indent(4)}}
           {{converter.snippet(setter.args[0].name, nullable=vars.nullable_return)|indent(4)}}
           {{this_converter.converted_name('cself')}}->{{setter.cxx.name}}{{template_args}}({{converter.converted_name(setter.args[0].name)}});
