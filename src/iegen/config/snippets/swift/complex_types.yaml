std::string:
  std::__cxx11::basic_string

std::__1::pair:
  std::pair

std::__1::shared_ptr:
  std::shared_ptr

std::__1::vector:
  std::vector

std::__1::map:
  std::map

std::__1::unordered_map:
  std::map

std::__1::basic_string:
  std::__cxx11::basic_string

$Object:
  custom:
    is_c_pointer_type: False
    tpostfix: |
      {%- for name in template_names or [] -%}
      {%- if name != None %}{{name}}{% else %}{{args_converters[loop.index - 1].swift.custom.tname}}{% endif -%}
      {%- endfor -%}
    tname: |
      {{vars.interface_name if vars.action == 'gen_interface' else vars.name}}{{custom.tpostfix}}
  types:
    swift: |
      {%- if interface_class|default(False) -%}
      {{vars.interface_class_name}}{{custom.tpostfix}}
      {%- else -%}
      {{custom.tname}}
      {%- endif -%}
    c: "IEGenCObject"
    sc: "IEGenCObject"
  converters:
    c_to_cxx: |
<<<<<<< HEAD
      {%- set pointee = cxx.unqualified_resolved_type_name -%}
      {%- set pointee_base = root_types_infos[0].cxx.unqualified_resolved_type_name -%}
=======
      {%- set pointee = cxx.pointee_unqualified_name -%}
      {%- set descendants = vars.descendants if vars.descendants is not none else descendants -%}
>>>>>>> 6f8801bc
      {%- if root_types_infos[0].vars.shared_ref -%}
      {%- set is_nullable = nullable|default(False) -%}
      {%- set shared_ptr_conv = make_type_converter('std::shared_ptr<{}>'.format(pointee)) -%}
      {{shared_ptr_conv.c_to_cxx.snippet(name, target_name=target_name + '_shared_ptr', nullable=is_nullable)}}
      auto{{'&' if not (cxx_is_pointer or cxx.canonical_type.is_pointer)}} {{target_name}} = {{'*' if not (cxx_is_pointer or cxx.canonical_type.is_pointer)}}{{target_name}}_shared_ptr.get();
      {%- else %}
<<<<<<< HEAD
      {%- if pointee_base == pointee %}
      auto{{'&' if not (cxx_is_pointer or cxx.canonical_type.is_pointer)}} {{target_name}} = {{'*' if not (cxx_is_pointer or cxx.canonical_type.is_pointer)}}static_cast<{{pointee}}*>({{name}}.ptr);
      {%- else %}
      // we might need to avoid dynamic_cast if there is no multiple inheritance
      auto{{'&' if not (cxx_is_pointer or cxx.canonical_type.is_pointer)}} {{target_name}} = {{'*' if not (cxx_is_pointer or cxx.canonical_type.is_pointer)}}dynamic_cast<{{pointee}}*>(static_cast<{{pointee_base}}*>({{name}}.ptr));
      {%- endif %}
      {%- endif %}
    cxx_to_c: |
      {%- set pointee = cxx.unqualified_resolved_type_name -%}
      {%- set pointee_base = root_types_infos[0].cxx.unqualified_resolved_type_name -%}
=======
      {%- if descendants -%}
      {{pointee}}* {{target_name}}_ptr = nullptr;
      if ({{name}}.ptr) {
          if (strcmp({{name}}.type, "{{cxx.unqualified_canonical_type_name}}") == 0)
              {{target_name}}_ptr = static_cast<{{pointee}}*>({{name}}.ptr);
          {%- for descendant in descendants %}
          else if (strcmp({{name}}.type, "{{descendant}}") == 0)
              {{target_name}}_ptr = static_cast<{{descendant}}*>({{name}}.ptr);
          {%- endfor %}
          else {
              std::cerr << "Unexpected object type: " << {{name}}.type << std::endl;
              exit(1);
          }
      }
      auto{{'&' if not cxx_is_pointer}} {{target_name}} = {{'*' if not cxx_is_pointer}}{{target_name}}_ptr;
      {%- else %}
      auto{{'&' if not cxx_is_pointer}} {{target_name}} = {{'*' if not cxx_is_pointer}}static_cast<{{pointee}}*>({{name}}.ptr);
      {%- endif %}
      {%- endif %}
    cxx_to_c: |
      {%- set pointee = cxx.pointee_unqualified_name -%}
>>>>>>> 6f8801bc
      {%- set is_nullable = nullable|default(False) -%}
      {%- set descendants = vars.descendants if vars.descendants is not none else descendants -%}
      {%- if root_types_infos[0].vars.shared_ref -%}
      {%- if not cxx.is_value_type -%}
      {%- do Error.critical('shared_ref variable is set for ' + pointee + '. In this case iegen supports object return only by value or wrapped into shared_ptr') -%}
      {%- else %}
      std::shared_ptr<{{pointee}}> {{name}}_shared_ptr = std::make_shared<{{pointee}}>({{name}});
      {%- set shared_ptr_conv = make_type_converter('std::shared_ptr<{}>'.format(pointee)) -%}
      {{shared_ptr_conv.cxx_to_c.snippet(name + '_shared_ptr', target_name=target_name, nullable=is_nullable)}}
      {%- endif %}
      {%- else %}
      {%- if not descendants %}
      char* type_{{name}} = strdup("{{cxx.unqualified_canonical_type_name}}");
      {%- else %}
      char* type_{{name}} = nullptr;
      {%- endif %}
      {%- if descendants %}
      {%- macro demangle() -%}
      const char * name_{{name}} = typeid({{'*' if cxx_is_pointer or cxx.canonical_type.is_pointer}}{{name}}).name();
      int status = 0;
      char* demangled_{{name}} = abi::__cxa_demangle(name_{{name}}, NULL, NULL, &status);
      if (status == 0) {
          type_{{name}} = demangled_{{name}};
      } else {
          type_{{name}} = strdup("{{cxx.unqualified_canonical_type_name}}");
      }
      {%- endmacro %}
      {%- if is_nullable %}
      if ({{name}}) {
          {{demangle()|indent(4)}}
      } else {
          type_result = strdup("{{cxx.unqualified_canonical_type_name}}");
      }
      {%- else %}
      {{demangle()}}
      {%- endif %}
      {%- endif %}
<<<<<<< HEAD
      {%- if pointee_base == pointee %}
      {{target_type_name}} {{target_name}} = {type_{{name}}, const_cast<{{pointee}}*>({%if cxx_is_pointer or cxx.canonical_type.is_pointer%}{{name}}{%elif cxx_is_lval_reference%} &{{name}} {%else%} new {{pointee}}({{name}}) {%endif%})};
      {%- else %}
      auto value_ptr_{{name}} = const_cast<{{pointee}}*>({%if cxx_is_pointer or cxx.canonical_type.is_pointer%}{{name}}{%elif cxx_is_lval_reference%} &{{name}} {%else%} new {{pointee}}({{name}}) {%endif%});
      {{target_type_name}} {{target_name}} = {type_{{name}}, static_cast<{{pointee_base}}*>(value_ptr_{{name}})};
      {%- endif %}
=======
      auto value_ptr_{{name}} = const_cast<{{pointee}}*>({%if cxx_is_pointer%}{{name}}{%elif cxx_is_lval_reference%} &{{name}} {%else%} new {{pointee}}({{name}}) {%endif%});
      {# FIXME: `if descendants` check is done temporarily in order not to spoil our examples for not polymorphic return types (fix this after #389) -#}
      {{target_type_name}} {{target_name}} = {type_{{name}}, {{'dynamic_cast<void*>(value_ptr_{})'.format(name) if descendants else 'value_ptr_' + name}}};
>>>>>>> 6f8801bc
      {%- endif %}
    swift_to_sc: |
      {%- if nullable|default(False) -%}
      let {{target_name}} = {{name}}?.cself ?? IEGenCObject(type: nil, ptr: nil){# when the swift object is null we pass IEGenCObject with nulls to not deallocate the type name in c#}
      {%- else -%}
      let {{target_name}} = {{name}}.cself
      {%- endif -%}
    sc_to_swift: |
      {%- macro create_instance(type_name) -%}
      {%- if nullable|default(False) -%}
      if ({{name}}.ptr != nil) {
        {{target_name}} = {{type_name}}({{name}}{% if cxx_is_value_type%}, true{%endif%})
      }
      {%- else -%}
      {{target_name}} = {{type_name}}({{name}}{% if cxx_is_value_type%}, true{%endif%})
      {%- endif -%}
      {%- endmacro -%}
      {%- set descendants = vars.descendants if vars.descendants is not none else descendants -%}
      var {{target_name}}: {{target_type_name}}{{'? = nil' if nullable|default(False)}}
      {%- if descendants %}
      let {{name|to_camel_case}}Index = String(cString: {{name}}.type)
      switch({{name|to_camel_case}}Index) {
      {%- for descendant in descendants %}
      case("{{descendant}}"):
        {%- set converter = make_type_converter(descendant).swift %}
        {%- set type = converter.get_target_type_name(interface_class=converter.vars.action == 'gen_interface') %}
        {{create_instance(type)|indent(2)}}
      {%- endfor %}
      default:
        {%- set type = vars.interface_class_name if vars.action == 'gen_interface' else vars.name %}
        {{create_instance(type + custom.tpostfix)|indent(2)}}
      }
      {%- else %}
      {%- set type = vars.interface_class_name if vars.action == 'gen_interface' else vars.name %}
      {{create_instance(type + custom.tpostfix)}}
      {%- endif %}

$Enum:
  custom:
    is_c_pointer_type: False
    tname: "{{vars.name}}"
  types:
    swift: "{{custom.tname}}"
    c: unsigned int
    sc: CUnsignedInt
  converters:
    c_to_cxx: |
      auto {{target_name}} = static_cast<{{target_type_name}}>({{name}});
    cxx_to_c: |
      {{target_type_name}} {{target_name}} = static_cast<{{target_type_name}}>({{name}});
    swift_to_sc: |
      let {{target_name}} = {{name}}.rawValue
    sc_to_swift: |
      let {{target_name}}Optional = {{target_type_name}}(rawValue: {{name}})
      if ({{target_name}}Optional == nil) {
        {{"ExceptionHandler.handleUncaughtException(
        \"Internal error: unresolved reference to non existing field of " + target_type_name + " enum.\")"}}
      }
      let {{target_name}} = {{target_name}}Optional!

std::__cxx11::basic_string:
  custom:
    is_c_pointer_type: True
    tname: String
  types:
    swift: String
    c: char*
    sc: UnsafeMutablePointer<CChar>
  converters:
    c_to_cxx: |
      auto {{target_name}} = std::string({{name}});
      free({{name}});
    cxx_to_c: |
      auto {{target_name}} = strdup({{name}}.data());
    swift_to_sc: |
      let {{target_name}} = strdup({{name}})!
    sc_to_swift: |
      let {{target_name}} = String(cString: {{name}})
      defer {
        {{name}}.deallocate()
      }

std::string_view:
  custom:
    is_c_pointer_type: True
    tname: String
  types:
    swift: String
    c: char*
    sc: UnsafeMutablePointer<CChar>
  converters:
    c_to_cxx: |
      {{make_type_converter('std::string').c_to_cxx.snippet(name)}}
    cxx_to_c: |
      {{make_type_converter('std::string').cxx_to_c.snippet(name)}}
    swift_to_sc: |
      {{make_type_converter('std::string').swift_to_sc.snippet(name)}}
    sc_to_swift: |
      {{make_type_converter('std::string').sc_to_swift.snippet(name)}}

char *:
  custom:
    is_c_pointer_type: True
    tname: String
  types:
    swift: String
    c: const char *
    sc: UnsafePointer<CChar>?
  converters:
    c_to_cxx:
    cxx_to_c:
    swift_to_sc: |
      let {{target_name}} = {{name}}.cString(using: String.Encoding.utf8){{'!' if not nullable|default(False)}}
    sc_to_swift: |
      let {{target_name}} = String(cString: {{name}}{{'!' if nullable|default(False)}})

std::vector:
  custom:
    is_c_pointer_type: False
    tname: "Array{{args_converters[0].swift.custom.tname}}"
  types:
    swift: "Array<{{args[0].target_type_name}}>"
    c: "IEGenCDataArray"
    sc: "IEGenCDataArray"
  converters:
    c_to_cxx: |
      {{cxx.unqualified_resolved_type_name}} {{target_name}};

      auto data_{{name}} = reinterpret_cast<{{args_converters[0].c.target_type_name}}*>({{name}}.data);

      for (size_t _i_{{name}} = 0; _i_{{name}} < {{name}}.size; ++_i_{{name}}) {
          auto& value_{{name}} = data_{{name}}[_i_{{name}}];
          {{args[0].snippet('value_{}'.format(name))|indent(4)}}
          {{target_name}}.emplace_back({{args[0].converted_name('value_{}'.format(name))}});
      }
    cxx_to_c: |
      auto _data_{{target_name}} = new {{args_converters[0].c.target_type_name}} [{{name}}.size()];
      {{target_type_name}} {{target_name}} = { _data_{{target_name}}, static_cast<long long>({{name}}.size()) };
      for (int _i_{{name}} = 0; _i_{{name}} < {{name}}.size(); ++_i_{{name}}) {
          auto& value_{{name}} = {{name}}[_i_{{name}}];
          {{args[0].snippet('value_{}'.format(name))|indent(4)}}
          _data_{{target_name}}[_i_{{name}}] = {{args[0].converted_name('value_{}'.format(name))}};
      }
    swift_to_sc: |
      let _{{target_name}}Data = UnsafeMutablePointer<{{args_converters[0].sc.target_type_name}}>.allocate(capacity: {{name}}.count)
      var {{target_name}} = {{target_type_name}}()
      {{target_name}}.data = UnsafeMutableRawPointer(_{{target_name}}Data)
      {{target_name}}.size = Int64({{name}}.count)
      for i in 0..<{{name}}.count {
        let {{name}}Val = {{name}}[i]
        {{args[0].snippet('{}Val'.format(name))|indent(2)}}
        _{{target_name}}Data[i] = {{args[0].converted_name('{}Val'.format(name))|to_camel_case}}
      }
    sc_to_swift: |
      let _{{name}}Buffer = UnsafeBufferPointer<{{args_converters[0].sc.target_type_name}}>(
        start: {{name}}.data.assumingMemoryBound(to: {{args_converters[0].sc.target_type_name}}.self),
        count: Int({{name}}.size))
      var {{target_name}}: [{{args[0].target_type_name}}] = []
      defer {
        _{{name}}Buffer.deallocate()
      }
      for i in 0..<Int({{name}}.size) {
        let {{name}}Value = _{{name}}Buffer[i]
        {{args[0].snippet('{}Value'.format(name))|indent(2)}}
        {{target_name}}.append({{args[0].converted_name('{}Value'.format(name))|to_camel_case}})
      }
    sc_cleanup:
      source: swift
      target: sc
      snippet: |
        {%- if args[0] %}
        {%- set cleanup_code_fragment = args[0].snippet('{}Item'.format(name)) %}
        {%- if cleanup_code_fragment %}
        let {{name}}Data = {{name}}.data.assumingMemoryBound(to: {{args_converters[0].sc.target_type_name}}.self)
        for i in 0..<Int({{name}}.size) {
          let {{name}}Item = {{name}}Data[i]
          {{cleanup_code_fragment|indent(2)}}
        }
        {%- endif %}
        {%- endif %}
        {{name}}.data.deallocate()

std::map:
  custom:
    is_c_pointer_type: False
    tname: "Dictionary{{args_converters[0].swift.custom.tname}}{{args_converters[1].swift.custom.tname}}"
  types:
    swift: "Dictionary<{{args[0].target_type_name}}, {{args[1].target_type_name}}>"
    c: "IEGenCDataMap"
    sc: "IEGenCDataMap"
  converters:
    c_to_cxx: |
      {{cxx.unqualified_resolved_type_name}} {{target_name}};

      for (size_t _i_{{name}} = 0; _i_{{name}} < {{name}}.size; ++_i_{{name}}) {
          auto ktmp_{{name}} = reinterpret_cast<{{args_converters[0].c.target_type_name}}*>({{name}}.keys)[_i_{{name}}];
          auto vtmp_{{name}} = reinterpret_cast<{{args_converters[1].c.target_type_name}}*>({{name}}.values)[_i_{{name}}];
          {{args[0].snippet('ktmp_{}'.format(name))|indent(4)}}
          {{args[1].snippet('vtmp_{}'.format(name))|indent(4)}}
          {{target_name}}.insert({ {{args[0].converted_name('ktmp_{}'.format(name))}}, {{args[1].converted_name('vtmp_{}'.format(name))}} });
      }
    cxx_to_c: |
      auto _k_data_{{target_name}} = new {{args_converters[0].c.target_type_name}} [{{name}}.size()];
      auto _v_data_{{target_name}} = new {{args_converters[1].c.target_type_name}} [{{name}}.size()];
      {{target_type_name}} {{target_name}} = { _k_data_{{target_name}}, _v_data_{{target_name}}, static_cast<long long>({{name}}.size()) };
      size_t _i_{{name}} = 0;
      for (auto& value_{{name}} : {{name}}) {
          const auto& key_{{name}} = value_{{name}}.first;
          const auto& val_{{name}} = value_{{name}}.second;
          {
              {{args[0].snippet('key_{}'.format(name))|indent(8)}}
              {{args[1].snippet('val_{}'.format(name))|indent(8)}}
              _k_data_{{target_name}}[_i_{{name}}] = {{args[0].converted_name('key_{}'.format(name))}};
              _v_data_{{target_name}}[_i_{{name}}] = {{args[1].converted_name('val_{}'.format(name))}};
              _i_{{name}} += 1;
          }
      }
    swift_to_sc: |
      let _{{target_name}}Key = UnsafeMutablePointer<{{args_converters[0].sc.target_type_name}}>.allocate(
        capacity: {{name}}.count)
      let _{{target_name}}Val = UnsafeMutablePointer<{{args_converters[1].sc.target_type_name}}>.allocate(
        capacity: {{name}}.count)
      var {{target_name}} = {{target_type_name}}()
      {{target_name}}.keys = UnsafeMutableRawPointer(_{{target_name}}Key)
      {{target_name}}.values = UnsafeMutableRawPointer(_{{target_name}}Val)
      {{target_name}}.size = Int64({{name}}.count)
      var {{name}}Idx = 0
      for ({{name}}Key, {{name}}Val) in {{name}} {
        {{args[0].snippet('{}Key'.format(name))|indent(2)}}
        {{args[1].snippet('{}Val'.format(name))|indent(2)}}
        _{{target_name}}Key[{{name}}Idx] = {{args[0].converted_name('{}Key'.format(name))|to_camel_case}}
        _{{target_name}}Val[{{name}}Idx] = {{args[1].converted_name('{}Val'.format(name))|to_camel_case}}
        {{name}}Idx += 1
      }
    sc_to_swift: |
      let {{name}}BufferKey = UnsafeBufferPointer<{{args_converters[0].sc.target_type_name}}>(
        start: {{name}}.keys.assumingMemoryBound(to: {{args_converters[0].sc.target_type_name}}.self),
        count: Int({{name}}.size))
      let {{name}}BufferVal = UnsafeBufferPointer<{{args_converters[1].sc.target_type_name}}>(
        start: {{name}}.values.assumingMemoryBound(to: {{args_converters[1].sc.target_type_name}}.self),
        count: Int({{name}}.size))
      var {{target_name}}: [{{args_converters[0].swift.target_type_name}}:{{args_converters[1].swift.target_type_name}}] = [:]
      defer {
        {{name}}BufferKey.deallocate()
        {{name}}BufferVal.deallocate()
      }
      for {{name}}Idx in 0..<Int({{name}}.size) {
        let {{name}}Key = {{name}}BufferKey[{{name}}Idx]
        let {{name}}Val = {{name}}BufferVal[{{name}}Idx]
        do {
          {{args[0].snippet('{}Key'.format(name))|indent(4)}}
          {{args[1].snippet('{}Val'.format(name))|indent(4)}}
          {{target_name}}[{{args[0].converted_name('{}Key'.format(name))|to_camel_case}}] = {{args[1].converted_name('{}Val'.format(name))|to_camel_case}}
        }
      }
    sc_cleanup:
      source: swift
      target: sc
      snippet: |
        {%- if args[1] %}
        {%- set cleanup_code_fragment = args[1].snippet('{}Item'.format(name)) %}
        {%- if cleanup_code_fragment %}
        let {{name}}Data = {{name}}.values.assumingMemoryBound(to: {{args_converters[1].sc.target_type_name}}.self)
        for i in 0..<Int({{name}}.size) {
          let {{name}}Item = {{name}}Data[i]
          {{args[1].snippet('{}Item'.format(name))|indent(2)}}
        }
        {%- endif %}
        {%- endif %}
        {{name}}.keys.deallocate()
        {{name}}.values.deallocate()

std::unordered_map:
  std::map

std::shared_ptr:
  custom:
    is_c_pointer_type: False
    tname: "{{args_converters[0].swift.custom.tname}}"
  types:
    swift: "{{args[0].target_type_name}}"
    c: "{{args[0].target_type_name}}"
    sc: "{{args[0].target_type_name}}"
  converters:
    c_to_cxx: |
<<<<<<< HEAD
      {%- if args[0].vars and not args[0].root_types_infos[0].vars.shared_ref -%}
      {%- do Error.critical(args[0].cxx.unqualified_resolved_type_name + ' has an invalid value for shared_ref variable.') -%}
=======
      {%- if args[0].vars and args[0].root_types_infos|rejectattr('vars.shared_ref', 'equalto', True)|list -%}
      {%- do Error.critical(args[0].cxx.pointee_unqualified_name + ' has an invalid value for shared_ref variable.') -%}
>>>>>>> 6f8801bc
      {%- endif -%}
      {%- set pointee_unqualified = args[0].cxx.unqualified_resolved_type_name %}
      {%- set pointee = args[0].target_type_name %}
<<<<<<< HEAD
      {%- set pointee_root = args[0].root_types_infos[0].cxx.unqualified_resolved_type_name %}
=======
>>>>>>> 6f8801bc
      {%- set const_qualifier = 'const ' if args[0].cxx.is_const_qualified else '' %}
      {%- set args0_descendants = args[0].vars.descendants if args[0].vars.descendants is not none else args[0].descendants %}
      {%- set is_nullable = nullable|default(False) %}
      {%- macro gen_cast_block() -%}
      {%- if args0_descendants -%}
      if (strcmp({{name}}.type, "{{args[0].cxx.unqualified_canonical_type_name}}") == 0)
          {{target_name}} = *static_cast<std::shared_ptr<{{pointee}}>*>({{name}}.ptr);
      {%- for args0_descendant in args0_descendants %}
      else if (strcmp({{name}}.type, "{{args0_descendant}}") == 0)
          {{target_name}} = *static_cast<std::shared_ptr<{{args0_descendant}}>*>({{name}}.ptr);
      {%- endfor %}
      else {
          std::cerr << "Unexpected object type: " << {{name}}.type << std::endl;
          exit(1);
      }
      {%- else -%}
      {{target_name}} = *static_cast<std::shared_ptr<{{pointee}}>*>({{name}}.ptr);
      {%- endif -%}
      {%- endmacro %}
      std::shared_ptr<{{pointee}}> {{target_name}}{{' = nullptr' if is_nullable}};
      {%- if is_nullable %}
      if ({{name}}.ptr) {
          {{gen_cast_block()}}
      }
      {%- else %}
      {{gen_cast_block()}}
      {%- endif %}
    cxx_to_c: |
<<<<<<< HEAD
      {%- if args[0].vars and not args[0].root_types_infos[0].vars.shared_ref -%}
      {%- do Error.critical(args[0].cxx.unqualified_resolved_type_name + ' has an invalid value for shared_ref variable.') -%}
      {%- endif -%}
      {%- set pointee_root = args[0].root_types_infos[0].cxx.unqualified_resolved_type_name %}
      {%- set pointee_unqualified = args[0].cxx.unqualified_resolved_type_name %}
=======
      {%- if args[0].vars and args[0].root_types_infos|rejectattr('vars.shared_ref', 'equalto', True)|list -%}
      {%- do Error.critical(args[0].cxx.pointee_unqualified_name + ' has an invalid value for shared_ref variable.') -%}
      {%- endif -%}
      {%- set pointee_unqualified = args[0].cxx.unqualified_type_name %}
>>>>>>> 6f8801bc
      {%- set pointee = args[0].cxx.type_name %}
      {%- set const_qualifier = 'const ' if args[0].cxx.is_const_qualified else '' %}
      {%- set is_nullable = nullable|default(False) %}
      {%- set args0_descendants = args[0].vars.descendants if args[0].vars.descendants is not none else args[0].descendants -%}
      {%- if not args0_descendants %}
      char* type_{{name}} = strdup("{{args[0].cxx.unqualified_canonical_type_name}}");
      {%- else %}
      char* type_{{name}} = nullptr;
      {%- endif %}
      {%- macro demangle() %}
      auto& arg_pointee_{{name}} = *{{name}}.get();
      const char * name_{{name}} = typeid({{'*' if cxx_is_pointer or cxx.canonical_type.is_pointer}}arg_pointee_{{name}}).name();
      int status = 0;
      char* demangled_{{name}} = abi::__cxa_demangle(name_{{name}}, NULL, NULL, &status);
      if (status == 0) {
          type_{{name}} = demangled_{{name}};
      } else {
          type_{{name}} = strdup("{{args[0].cxx.unqualified_canonical_type_name}}");
      }
      {%- endmacro %}
      void* {{target_name}}_ptr{{' = nullptr' if is_nullable}};
      {%- if is_nullable %}
      if ({{name}}) {
          {%- if args0_descendants %}
          {{demangle()|indent(4)}}
          {# FIXME: `if args0_descendants` check is done temporarily in order not to spoil our examples for not polymorphic return types (fix this after #389) -#}
          {{target_name}}_ptr = new std::shared_ptr<void>(std::dynamic_pointer_cast<void>({{name}}));
          {%- else %}
          {{target_name}}_ptr = new std::shared_ptr<{{pointee}}>({{name}});
          {%- endif %}
      } else {
          type_{{name}} = strdup("{{args[0].cxx.unqualified_canonical_type_name}}");
      }
      {%- else %}
      {%- if args0_descendants %}
      {{demangle()}}
      {%- endif %}
      {%- if args0_descendants %}
      {{target_name}}_ptr = new std::shared_ptr<void>(std::dynamic_pointer_cast<void>({{name}}));
      {%- else %}
      {{target_name}}_ptr = new std::shared_ptr<{{pointee}}>({{name}});
      {%- endif %}
      {%- endif %}
      {{target_type_name}} {{target_name}} = {type_{{name}}, {{target_name}}_ptr};
    swift_to_sc: |
      {{args[0].snippet(name, nullable=nullable|default(False))}}
    sc_to_swift: |
      {{args[0].snippet(name, nullable=nullable|default(False))}}

std::pair:
  custom:
    is_c_pointer_type: False
    tname: "Pair{{args_converters[0].swift.custom.tname}}{{args_converters[1].swift.custom.tname}}"
  types:
    swift: "({{args[0].target_type_name}}, {{args[1].target_type_name}})"
    c: "IEGenCDataPair"
    sc: "IEGenCDataPair"
  converters:
    c_to_cxx: |
      auto first_tmp_{{name}} = *reinterpret_cast<{{args_converters[0].c.target_type_name}}*>({{name}}.first);
      auto second_tmp_{{name}} = *reinterpret_cast<{{args_converters[1].c.target_type_name}}*>({{name}}.second);
      {{args[0].snippet('first_tmp_{}'.format(name))}}
      {{args[1].snippet('second_tmp_{}'.format(name))}}
      {{cxx.unqualified_resolved_type_name}} {{target_name}} { {{args[0].converted_name('first_tmp_{}'.format(name))}}, {{args[1].converted_name('second_tmp_{}'.format(name))}} };
    cxx_to_c: |
      auto _first_data_{{target_name}} = new {{args_converters[0].c.target_type_name}};
      auto _second_data_{{target_name}} = new {{args_converters[1].c.target_type_name}};
      const auto& first_{{name}} = {{name}}.first;
      const auto& second_{{name}} = {{name}}.second;
      {{args[0].snippet('first_{}'.format(name))}}
      {{args[1].snippet('second_{}'.format(name))}}
      *_first_data_{{target_name}} = {{args[0].converted_name('first_{}'.format(name))}};
      *_second_data_{{target_name}} = {{args[1].converted_name('second_{}'.format(name))}};
      {{target_type_name}} {{target_name}} = { _first_data_{{target_name}}, _second_data_{{target_name}} };
    swift_to_sc: |
      let _{{target_name}}First = UnsafeMutablePointer<{{args_converters[0].sc.target_type_name}}>.allocate(capacity: 1)
      let _{{target_name}}Second = UnsafeMutablePointer<{{args_converters[1].sc.target_type_name}}>.allocate(capacity: 1)
      defer {
        _{{target_name}}First.deallocate()
        _{{target_name}}Second.deallocate()
      }
      var {{target_name}} = {{target_type_name}}()
      {{target_name}}.first = UnsafeMutableRawPointer(_{{target_name}}First)
      {{target_name}}.second = UnsafeMutableRawPointer(_{{target_name}}Second)
      let {{name}}First = {{name}}.0
      let {{name}}Second = {{name}}.1
      {{args[0].snippet('{}First'.format(name))}}
      {{args[1].snippet('{}Second'.format(name))}}
      _{{target_name}}First[0] = {{args[0].converted_name('{}First'.format(name))|to_camel_case}}
      _{{target_name}}Second[0] = {{args[1].converted_name('{}Second'.format(name))|to_camel_case}}
    sc_to_swift: |
      let _{{name}}FirstData = UnsafeBufferPointer<{{args_converters[0].sc.target_type_name}}>(
        start: {{name}}.first.assumingMemoryBound(to: {{args_converters[0].sc.target_type_name}}.self),
        count: 1)
      let _{{name}}SecondData = UnsafeBufferPointer<{{args_converters[1].sc.target_type_name}}>(
        start: {{name}}.second.assumingMemoryBound(to: {{args_converters[1].sc.target_type_name}}.self),
        count: 1)
      defer {
        _{{name}}FirstData.deallocate()
        _{{name}}SecondData.deallocate()
      }
      let {{name}}First = _{{name}}FirstData[0]
      let {{name}}Second = _{{name}}SecondData[0]
      {{args[0].snippet('{}First'.format(name))}}
      {{args[1].snippet('{}Second'.format(name))}}
      let {{target_name}}: ({{args_converters[0].swift.target_type_name}}, {{args_converters[1].swift.target_type_name}}) = ({{args[0].converted_name('{}First'.format(name))|to_camel_case}}, {{args[1].converted_name('{}Second'.format(name))|to_camel_case}})<|MERGE_RESOLUTION|>--- conflicted
+++ resolved
@@ -39,31 +39,14 @@
     sc: "IEGenCObject"
   converters:
     c_to_cxx: |
-<<<<<<< HEAD
       {%- set pointee = cxx.unqualified_resolved_type_name -%}
-      {%- set pointee_base = root_types_infos[0].cxx.unqualified_resolved_type_name -%}
-=======
-      {%- set pointee = cxx.pointee_unqualified_name -%}
       {%- set descendants = vars.descendants if vars.descendants is not none else descendants -%}
->>>>>>> 6f8801bc
       {%- if root_types_infos[0].vars.shared_ref -%}
       {%- set is_nullable = nullable|default(False) -%}
       {%- set shared_ptr_conv = make_type_converter('std::shared_ptr<{}>'.format(pointee)) -%}
       {{shared_ptr_conv.c_to_cxx.snippet(name, target_name=target_name + '_shared_ptr', nullable=is_nullable)}}
       auto{{'&' if not (cxx_is_pointer or cxx.canonical_type.is_pointer)}} {{target_name}} = {{'*' if not (cxx_is_pointer or cxx.canonical_type.is_pointer)}}{{target_name}}_shared_ptr.get();
       {%- else %}
-<<<<<<< HEAD
-      {%- if pointee_base == pointee %}
-      auto{{'&' if not (cxx_is_pointer or cxx.canonical_type.is_pointer)}} {{target_name}} = {{'*' if not (cxx_is_pointer or cxx.canonical_type.is_pointer)}}static_cast<{{pointee}}*>({{name}}.ptr);
-      {%- else %}
-      // we might need to avoid dynamic_cast if there is no multiple inheritance
-      auto{{'&' if not (cxx_is_pointer or cxx.canonical_type.is_pointer)}} {{target_name}} = {{'*' if not (cxx_is_pointer or cxx.canonical_type.is_pointer)}}dynamic_cast<{{pointee}}*>(static_cast<{{pointee_base}}*>({{name}}.ptr));
-      {%- endif %}
-      {%- endif %}
-    cxx_to_c: |
-      {%- set pointee = cxx.unqualified_resolved_type_name -%}
-      {%- set pointee_base = root_types_infos[0].cxx.unqualified_resolved_type_name -%}
-=======
       {%- if descendants -%}
       {{pointee}}* {{target_name}}_ptr = nullptr;
       if ({{name}}.ptr) {
@@ -78,14 +61,13 @@
               exit(1);
           }
       }
-      auto{{'&' if not cxx_is_pointer}} {{target_name}} = {{'*' if not cxx_is_pointer}}{{target_name}}_ptr;
-      {%- else %}
-      auto{{'&' if not cxx_is_pointer}} {{target_name}} = {{'*' if not cxx_is_pointer}}static_cast<{{pointee}}*>({{name}}.ptr);
-      {%- endif %}
-      {%- endif %}
-    cxx_to_c: |
-      {%- set pointee = cxx.pointee_unqualified_name -%}
->>>>>>> 6f8801bc
+      auto{{'&' if not (cxx_is_pointer or cxx.canonical_type.is_pointer)}} {{target_name}} = {{'*' if not (cxx_is_pointer or cxx.canonical_type.is_pointer)}}{{target_name}}_ptr;
+      {%- else %}
+      auto{{'&' if not (cxx_is_pointer or cxx.canonical_type.is_pointer)}} {{target_name}} = {{'*' if not (cxx_is_pointer or cxx.canonical_type.is_pointer)}}static_cast<{{pointee}}*>({{name}}.ptr);
+      {%- endif %}
+      {%- endif %}
+    cxx_to_c: |
+      {%- set pointee = cxx.unqualified_resolved_type_name -%}
       {%- set is_nullable = nullable|default(False) -%}
       {%- set descendants = vars.descendants if vars.descendants is not none else descendants -%}
       {%- if root_types_infos[0].vars.shared_ref -%}
@@ -123,18 +105,9 @@
       {{demangle()}}
       {%- endif %}
       {%- endif %}
-<<<<<<< HEAD
-      {%- if pointee_base == pointee %}
-      {{target_type_name}} {{target_name}} = {type_{{name}}, const_cast<{{pointee}}*>({%if cxx_is_pointer or cxx.canonical_type.is_pointer%}{{name}}{%elif cxx_is_lval_reference%} &{{name}} {%else%} new {{pointee}}({{name}}) {%endif%})};
-      {%- else %}
       auto value_ptr_{{name}} = const_cast<{{pointee}}*>({%if cxx_is_pointer or cxx.canonical_type.is_pointer%}{{name}}{%elif cxx_is_lval_reference%} &{{name}} {%else%} new {{pointee}}({{name}}) {%endif%});
-      {{target_type_name}} {{target_name}} = {type_{{name}}, static_cast<{{pointee_base}}*>(value_ptr_{{name}})};
-      {%- endif %}
-=======
-      auto value_ptr_{{name}} = const_cast<{{pointee}}*>({%if cxx_is_pointer%}{{name}}{%elif cxx_is_lval_reference%} &{{name}} {%else%} new {{pointee}}({{name}}) {%endif%});
       {# FIXME: `if descendants` check is done temporarily in order not to spoil our examples for not polymorphic return types (fix this after #389) -#}
       {{target_type_name}} {{target_name}} = {type_{{name}}, {{'dynamic_cast<void*>(value_ptr_{})'.format(name) if descendants else 'value_ptr_' + name}}};
->>>>>>> 6f8801bc
       {%- endif %}
     swift_to_sc: |
       {%- if nullable|default(False) -%}
@@ -420,20 +393,11 @@
     sc: "{{args[0].target_type_name}}"
   converters:
     c_to_cxx: |
-<<<<<<< HEAD
-      {%- if args[0].vars and not args[0].root_types_infos[0].vars.shared_ref -%}
+      {%- if args[0].vars and args[0].root_types_infos|rejectattr('vars.shared_ref', 'equalto', True)|list -%}
       {%- do Error.critical(args[0].cxx.unqualified_resolved_type_name + ' has an invalid value for shared_ref variable.') -%}
-=======
-      {%- if args[0].vars and args[0].root_types_infos|rejectattr('vars.shared_ref', 'equalto', True)|list -%}
-      {%- do Error.critical(args[0].cxx.pointee_unqualified_name + ' has an invalid value for shared_ref variable.') -%}
->>>>>>> 6f8801bc
       {%- endif -%}
       {%- set pointee_unqualified = args[0].cxx.unqualified_resolved_type_name %}
       {%- set pointee = args[0].target_type_name %}
-<<<<<<< HEAD
-      {%- set pointee_root = args[0].root_types_infos[0].cxx.unqualified_resolved_type_name %}
-=======
->>>>>>> 6f8801bc
       {%- set const_qualifier = 'const ' if args[0].cxx.is_const_qualified else '' %}
       {%- set args0_descendants = args[0].vars.descendants if args[0].vars.descendants is not none else args[0].descendants %}
       {%- set is_nullable = nullable|default(False) %}
@@ -462,18 +426,10 @@
       {{gen_cast_block()}}
       {%- endif %}
     cxx_to_c: |
-<<<<<<< HEAD
-      {%- if args[0].vars and not args[0].root_types_infos[0].vars.shared_ref -%}
+      {%- if args[0].vars and args[0].root_types_infos|rejectattr('vars.shared_ref', 'equalto', True)|list -%}
       {%- do Error.critical(args[0].cxx.unqualified_resolved_type_name + ' has an invalid value for shared_ref variable.') -%}
       {%- endif -%}
-      {%- set pointee_root = args[0].root_types_infos[0].cxx.unqualified_resolved_type_name %}
       {%- set pointee_unqualified = args[0].cxx.unqualified_resolved_type_name %}
-=======
-      {%- if args[0].vars and args[0].root_types_infos|rejectattr('vars.shared_ref', 'equalto', True)|list -%}
-      {%- do Error.critical(args[0].cxx.pointee_unqualified_name + ' has an invalid value for shared_ref variable.') -%}
-      {%- endif -%}
-      {%- set pointee_unqualified = args[0].cxx.unqualified_type_name %}
->>>>>>> 6f8801bc
       {%- set pointee = args[0].cxx.type_name %}
       {%- set const_qualifier = 'const ' if args[0].cxx.is_const_qualified else '' %}
       {%- set is_nullable = nullable|default(False) %}
