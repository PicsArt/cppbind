std::string:
  std::__cxx11::basic_string

std::__1::pair:
  std::pair

std::__1::shared_ptr:
  std::shared_ptr

std::__1::vector:
  std::vector

std::__1::map:
  std::map

std::__1::unordered_map:
  std::map

std::__1::basic_string:
  std::__cxx11::basic_string

$Object:
  custom:
    is_c_pointer_type: True
  types:
    swift: "{{type_ctx.interface_name if type_ctx.action == 'gen_interface' else type_name}}{{template_suffix}}"
    c: "void*"
    sc: "UnsafeMutableRawPointer"
  converters:
    c_to_cxx: |
      {%- do helper.Validator.shared_ref_unset(type_ctx) -%}
      {%- set pointee = cxx_pointee_unqualified_name %}
      // we might need to avoid dynamic_cast if there is no multiple inheritance
      auto{{'&' if not is_pointer}} {{target_name}} = {{'*' if not is_pointer}}dynamic_cast<{{pointee}}*>(static_cast<{{cxx_root_type_name}}*>({{name}}));
    cxx_to_c: |
      {%- do helper.Validator.shared_ref_unset(type_ctx) -%}
      auto value_ptr_{{name}} = const_cast<{{cxx_pointee_unqualified_name}}*>({%if is_pointer%}{{name}}{%elif is_reference%} &{{name}} {%else%} new {{cxx_pointee_unqualified_name}}({{name}}) {%endif%});
      auto {{target_name}} = static_cast<{{cxx_root_type_name}}*>(value_ptr_{{name}});
    swift_to_sc: |
      let {{target_name}} = {{name}}{{'?' if nullable|default(False)}}.cself
    sc_to_swift: |
      {%- if nullable|default(False) -%}
      let {{target_name}}: {{type_ctx.interface_class_name if type_ctx.action == 'gen_interface' else type_name}}{{template_suffix}}?
      if let {{name}} = {{name}} {
          {{target_name}} = {{type_ctx.interface_class_name if type_ctx.action == 'gen_interface' else type_name}}{{template_suffix}}({{name}}{% if is_value_type%}, true{%endif%})
      } else {
          {{target_name}} = nil
      }
      {%- else -%}
      let {{target_name}} = {{type_ctx.interface_class_name if type_ctx.action == 'gen_interface' else type_name}}{{template_suffix}}({{name}}{% if is_value_type%}, true{%endif%})
      {%- endif -%}

$Enum:
  custom:
    is_c_pointer_type: False
  types:
    swift: "{{type_name}}"
    c: unsigned int
    sc: CUnsignedInt
  converters:
    c_to_cxx: |
      auto {{target_name}} = ({{target_type_name}}){{name}};
    cxx_to_c: |
      {{target_type_name}} {{target_name}} = ({{target_type_name}}){{name}};
    swift_to_sc: |
      let {{target_name}} = {{name}}.rawValue
    sc_to_swift: |
      let {{target_name}} = {{target_type_name}}(rawValue: {{name}})!

std::__cxx11::basic_string:
  custom:
    is_c_pointer_type: True
  types:
    swift: String
    c: char*
    sc: UnsafeMutablePointer<CChar>
  converters:
    c_to_cxx: |
      auto {{target_name}} = std::string({{name}});
      free({{name}});
    cxx_to_c: |
      auto {{target_name}} = strdup({{name}}.c_str());
    swift_to_sc: |
      let {{target_name}} = strdup({{name}})!
    sc_to_swift: |
      let {{target_name}} = String(cString: {{name}})
      defer{
        {{name}}.deallocate()
      }

char *:
  custom:
    is_c_pointer_type: True
  types:
    swift: String
    c: const char *
    sc: UnsafePointer<CChar>?
  converters:
    c_to_cxx:
    cxx_to_c:
    swift_to_sc: |
      let {{target_name}} = {{name}}.cString(using: String.Encoding.utf8){{'!' if not nullable|default(False)}}
    sc_to_swift: |
      let {{target_name}} = String(cString: {{name}}{{'!' if nullable|default(False)}})

std::vector:
  custom:
    is_c_pointer_type: False
  types:
    swift: "Array<{{args_t[0]}}>"
    c: "CDataArray"
    sc: "CDataArray"
  converters:
    c_to_cxx: |
      {{cxx_pointee_unqualified_name}} {{target_name}};

      auto data_{{name}} = reinterpret_cast<{{args_converters[0].c.target_type_name}}*>({{name}}.data);

      for (size_t _i_{{name}} = 0; _i_{{name}} < {{name}}.size; ++_i_{{name}}) {
          auto& value_{{name}} = data_{{name}}[_i_{{name}}];
          {{args[0].snippet('value_{}'.format(name))|indent}}
          {{target_name}}.emplace_back({{args[0].converted_name('value_{}'.format(name))}});
      }
    cxx_to_c: |
      auto _data_{{target_name}} = new {{args_converters[0].c.target_type_name}} [{{name}}.size()];
      {{target_type_name}} {{target_name}} = { _data_{{target_name}}, (long long){{name}}.size() };
      for (int _i_{{name}} = 0; _i_{{name}} < {{name}}.size(); ++_i_{{name}}) {
        auto& value_{{name}} = {{name}}[_i_{{name}}];
        {{args[0].snippet('value_{}'.format(name))|indent}}
        _data_{{target_name}}[_i_{{name}}] = {{args[0].converted_name('value_{}'.format(name))}};
      }
    swift_to_sc: |
      let _data_{{target_name}} = UnsafeMutablePointer<{{args_converters[0].sc.target_type_name}}>.allocate(capacity: {{name}}.count)
      defer {
        _data_{{target_name}}.deallocate()
      }
      var {{target_name}} = {{target_type_name}}()
      {{target_name}}.data = UnsafeMutableRawPointer(_data_{{target_name}})
      {{target_name}}.size = Int64({{name}}.count)
      for _i in 0..<{{name}}.count {
        let value_{{name}} = {{name}}[_i];
        {{args[0].snippet('value_{}'.format(name))|indent}}
        _data_{{target_name}}[_i] = {{args[0].converted_name('value_{}'.format(name))}};
      }
    sc_to_swift: |
      let _tmp_{{name}}_data = UnsafeBufferPointer<{{args_converters[0].sc.target_type_name}}>(start: {{name}}.data.assumingMemoryBound(to: {{args_converters[0].sc.target_type_name}}.self), count: Int({{name}}.size))
      var {{target_name}}: [{{args[0].target_type_name}}] = []
      defer {
        _tmp_{{name}}_data.deallocate()
      }
      for _i in 0..<Int({{name}}.size) {
        let value_{{name}} = _tmp_{{name}}_data[_i];
        {{args[0].snippet('value_{}'.format(name))|indent}}
        {{target_name}}.append({{args[0].converted_name('value_{}'.format(name))}});
      }

std::map:
  custom:
    is_c_pointer_type: False
  types:
    swift: "Dictionary<{{args_t[0]}}, {{args_t[1]}}>"
    c: "CDataMap"
    sc: "CDataMap"
  converters:
    c_to_cxx: |
      {{cxx_pointee_unqualified_name}} {{target_name}};

      for (size_t _i_{{name}} = 0; _i_{{name}} < {{name}}.size; ++_i_{{name}}) {
          auto ktmp_{{name}} = reinterpret_cast<{{args_converters[0].c.target_type_name}}*>({{name}}.keys)[_i_{{name}}];
          auto vtmp_{{name}} = reinterpret_cast<{{args_converters[1].c.target_type_name}}*>({{name}}.values)[_i_{{name}}];
          {{args[0].snippet('ktmp_{}'.format(name))|indent}}
          {{args[1].snippet('vtmp_{}'.format(name))|indent}}
          {{target_name}}.insert({ {{args[0].converted_name('ktmp_{}'.format(name))}}, {{args[1].converted_name('vtmp_{}'.format(name))}} });
      }

    cxx_to_c: |
      auto _k_data_{{target_name}} = new {{args_converters[0].c.target_type_name}} [{{name}}.size()];
      auto _v_data_{{target_name}} = new {{args_converters[1].c.target_type_name}} [{{name}}.size()];
      {{target_type_name}} {{target_name}} = { _k_data_{{target_name}}, _v_data_{{target_name}}, (long long){{name}}.size() };
      size_t _i_{{name}} = 0;
      for (auto& value_{{name}} : {{name}}) {
          const auto& key_{{name}} = value_{{name}}.first;
          const auto& val_{{name}} = value_{{name}}.second;
          {
            {{args[0].snippet('key_{}'.format(name))|indent}}
            {{args[1].snippet('val_{}'.format(name))|indent}}
            _k_data_{{target_name}}[_i_{{name}}] = {{args[0].converted_name('key_{}'.format(name))}};
            _v_data_{{target_name}}[_i_{{name}}] = {{args[1].converted_name('val_{}'.format(name))}};
            _i_{{name}} += 1;
          }
      }

    swift_to_sc: |
      let _key_{{target_name}} = UnsafeMutablePointer<{{args_converters[0].sc.target_type_name}}>.allocate(capacity: {{name}}.count)
      let _val_{{target_name}} = UnsafeMutablePointer<{{args_converters[1].sc.target_type_name}}>.allocate(capacity: {{name}}.count)
      defer {
        _key_{{target_name}}.deallocate()
        _val_{{target_name}}.deallocate()
      }
      var {{target_name}} = {{target_type_name}}()
      {{target_name}}.keys = UnsafeMutableRawPointer(_key_{{target_name}})
      {{target_name}}.values = UnsafeMutableRawPointer(_val_{{target_name}})
      {{target_name}}.size = Int64({{name}}.count)
      var _i_{{name}} = 0
      for (key_{{name}}, val_{{name}}) in {{name}} {
          {{args[0].snippet('key_{}'.format(name))|indent}}
          {{args[1].snippet('val_{}'.format(name))|indent}}
          _key_{{target_name}}[_i_{{name}}] = {{args[0].converted_name('key_{}'.format(name))}}
          _val_{{target_name}}[_i_{{name}}] = {{args[1].converted_name('val_{}'.format(name))}}
          _i_{{name}} += 1
      }
    sc_to_swift: |
      let _tmp_k_{{name}}_data = UnsafeBufferPointer<{{args_converters[0].sc.target_type_name}}>(start: {{name}}.keys.assumingMemoryBound(to: {{args_converters[0].sc.target_type_name}}.self), count: Int({{name}}.size))
      let _tmp_v_{{name}}_data = UnsafeBufferPointer<{{args_converters[1].sc.target_type_name}}>(start: {{name}}.values.assumingMemoryBound(to: {{args_converters[1].sc.target_type_name}}.self), count: Int({{name}}.size))
      var {{target_name}}: [{{args_converters[0].swift.target_type_name}}:{{args_converters[1].swift.target_type_name}}] = [:]
      defer {
        _tmp_k_{{name}}_data.deallocate()
        _tmp_v_{{name}}_data.deallocate()
      }
      for _i_{{name}} in 0..<Int({{name}}.size) {
        let key_{{name}} = _tmp_k_{{name}}_data[_i_{{name}}];
        let value_{{name}} = _tmp_v_{{name}}_data[_i_{{name}}];
        do {
          {{args[0].snippet('key_{}'.format(name))|indent}}
          {{args[1].snippet('value_{}'.format(name))|indent}}
          {{target_name}}[{{args[0].converted_name('key_{}'.format(name))}}] = {{args[1].converted_name('value_{}'.format(name))}}
        }
      }

std::unordered_map:
  std::map

std::shared_ptr:
  custom:
    is_c_pointer_type: True
<<<<<<< HEAD
  types:
    swift: "{{args_t[0]}}"
    c: "{{args_t[0]}}"
    sc: "{{args_t[0]}}"
  converters:
    c_to_cxx: |
      {%- do helper.Validator.shared_ref_set(args[0].context.type_ctx) -%}
      {%- set pointee = args_t[0] %}
      {%- set pointee_base = args_t_bases[0] %}
      {%- set is_nullable = nullable|default(False)%}
      std::shared_ptr<{{pointee}}> {{target_name}}{{' = nullptr' if is_nullable}};
      {%- if is_nullable %}
      if ({{name}}) {
          auto {{target_name}}_baseptr = *reinterpret_cast<std::shared_ptr<{{pointee_base}}>*>({{name}});
          {{target_name}} = std::dynamic_pointer_cast<{{pointee}}>({{target_name}}_baseptr);
      }
      {%- else %}
      auto {{target_name}}_baseptr = *reinterpret_cast<std::shared_ptr<{{pointee_base}}>*>({{name}});
      {{target_name}} = std::dynamic_pointer_cast<{{pointee}}>({{target_name}}_baseptr);
      {%- endif %}
    cxx_to_c: |
      {%- do helper.Validator.shared_ref_set(args[0].context.type_ctx) -%}
      {%- set pointee_base = args_t_bases[0] %}
      {%- set is_nullable = nullable|default(False)%}
      {{target_type_name}} {{target_name}}{{' = nullptr' if is_nullable}};
      {%- if is_nullable %}
      if ({{name}}) {
          std::shared_ptr<{{pointee_base}}> {{target_name}}_baseptr = std::static_pointer_cast<{{pointee_base}}>({{name}});
          {{target_name}} = reinterpret_cast<{{target_type_name}}>(new std::shared_ptr<{{pointee_base}}>({{target_name}}_baseptr));
      }
      {%- else %}
      std::shared_ptr<{{pointee_base}}> {{target_name}}_baseptr = std::static_pointer_cast<{{pointee_base}}>({{name}});
      {{target_name}} = reinterpret_cast<{{target_type_name}}>(new std::shared_ptr<{{pointee_base}}>({{target_name}}_baseptr));
      {%- endif %}
    swift_to_sc: |
      {{args[0].snippet(name, nullable=nullable|default(False))|indent}}
    sc_to_swift: |
      {{args[0].snippet(name, nullable=nullable|default(False))|indent}}
=======
  swift:
    type_info: "{{args_t[0]}}"
  c:
    type_info: "{{args_t[0]}}"
  sc:
    type_info: "{{args_t[0]}}"
  c_to_cxx: |
    {%- do helper.Validator.shared_ref_set(args[0].context.type_ctx) -%}
    {%- set pointee = args_t[0] %}
    {%- set pointee_base = args_t_bases[0] %}
    {%- set is_nullable = nullable|default(False)%}
    std::shared_ptr<{{pointee}}> {{target_name}}{{' = nullptr' if is_nullable}};
    {%- if is_nullable %}
    if ({{name}}) {
        {{target_name}} = std::dynamic_pointer_cast<{{pointee}}>(*static_cast<std::shared_ptr<{{pointee_base}}>*>({{name}}));
    }
    {%- else %}
    {{target_name}} = std::dynamic_pointer_cast<{{pointee}}>(*static_cast<std::shared_ptr<{{pointee_base}}>*>({{name}}));
    {%- endif %}
  cxx_to_c: |
    {%- do helper.Validator.shared_ref_set(args[0].context.type_ctx) -%}
    {%- set pointee_base = args_t_bases[0] %}
    {%- set is_nullable = nullable|default(False)%}
    {{target_type_name}} {{target_name}}{{' = nullptr' if is_nullable}};
    {%- if is_nullable %}
    if ({{name}}) {
        {{target_name}} = reinterpret_cast<{{target_type_name}}>(new std::shared_ptr<{{pointee_base}}>(std::static_pointer_cast<{{pointee_base}}>({{name}})));
    }
    {%- else %}
    {{target_name}} = reinterpret_cast<{{target_type_name}}>(new std::shared_ptr<{{pointee_base}}>(std::static_pointer_cast<{{pointee_base}}>({{name}})));
    {%- endif %}
  swift_to_sc: |
    {{args[0].snippet(name, nullable=nullable|default(False))|indent}}
  sc_to_swift: |
    {{args[0].snippet(name, nullable=nullable|default(False))|indent}}

>>>>>>> 003c6ab4

std::pair:
  custom:
    is_c_pointer_type: False
  types:
    swift: "({{args_t[0]}}, {{args_t[1]}})"
    c: "CDataPair"
    sc: "CDataPair"
  converters:
    c_to_cxx: |
      auto first_tmp_{{name}} = *reinterpret_cast<{{args_converters[0].c.target_type_name}}*>({{name}}.first);
      auto second_tmp_{{name}} = *reinterpret_cast<{{args_converters[1].c.target_type_name}}*>({{name}}.second);
      {{args[0].snippet('first_tmp_{}'.format(name))}}
      {{args[1].snippet('second_tmp_{}'.format(name))}}
      {{cxx_pointee_unqualified_name}} {{target_name}} { {{args[0].converted_name('first_tmp_{}'.format(name))}}, {{args[1].converted_name('second_tmp_{}'.format(name))}} };
    cxx_to_c: |
      auto _first_data_{{target_name}} = new {{args_converters[0].c.target_type_name}};
      auto _second_data_{{target_name}} = new {{args_converters[1].c.target_type_name}};
      const auto& first_{{name}} = {{name}}.first;
      const auto& second_{{name}} = {{name}}.second;
      {{args[0].snippet('first_{}'.format(name))}}
      {{args[1].snippet('second_{}'.format(name))}}
      *_first_data_{{target_name}} = {{args[0].converted_name('first_{}'.format(name))}};
      *_second_data_{{target_name}} = {{args[1].converted_name('second_{}'.format(name))}};
      {{target_type_name}} {{target_name}} = { _first_data_{{target_name}}, _second_data_{{target_name}} };
    swift_to_sc: |
      let _first_{{target_name}} = UnsafeMutablePointer<{{args_converters[0].sc.target_type_name}}>.allocate(capacity: 1)
      let _second_{{target_name}} = UnsafeMutablePointer<{{args_converters[1].sc.target_type_name}}>.allocate(capacity: 1)
      defer {
        _first_{{target_name}}.deallocate()
        _second_{{target_name}}.deallocate()
      }
      var {{target_name}} = {{target_type_name}}()
      {{target_name}}.first = UnsafeMutableRawPointer(_first_{{target_name}})
      {{target_name}}.second = UnsafeMutableRawPointer(_second_{{target_name}})
      let first_{{name}} = {{name}}.0
      let second_{{name}} = {{name}}.1
      {{args[0].snippet('first_{}'.format(name))}}
      {{args[1].snippet('second_{}'.format(name))}}
      _first_{{target_name}}[0] = {{args[0].converted_name('first_{}'.format(name))}}
      _second_{{target_name}}[0] = {{args[1].converted_name('second_{}'.format(name))}}
    sc_to_swift: |
      let _tmp_pair_first_{{name}}_data = UnsafeBufferPointer<{{args_converters[0].sc.target_type_name}}>(start: {{name}}.first.assumingMemoryBound(to: {{args_converters[0].sc.target_type_name}}.self), count: 1)
      let _tmp_pair_second_{{name}}_data = UnsafeBufferPointer<{{args_converters[1].sc.target_type_name}}>(start: {{name}}.second.assumingMemoryBound(to: {{args_converters[1].sc.target_type_name}}.self), count: 1)
      defer {
        _tmp_pair_first_{{name}}_data.deallocate()
        _tmp_pair_second_{{name}}_data.deallocate()
      }
      let first_{{name}} = _tmp_pair_first_{{name}}_data[0];
      let second_{{name}} = _tmp_pair_second_{{name}}_data[0];
      {{args[0].snippet('first_{}'.format(name))}}
      {{args[1].snippet('second_{}'.format(name))}}
      let {{target_name}}: ({{args_converters[0].swift.target_type_name}}, {{args_converters[1].swift.target_type_name}}) = ( {{args[0].converted_name('first_{}'.format(name))}}, {{args[1].converted_name('second_{}'.format(name))}} )<|MERGE_RESOLUTION|>--- conflicted
+++ resolved
@@ -233,7 +233,6 @@
 std::shared_ptr:
   custom:
     is_c_pointer_type: True
-<<<<<<< HEAD
   types:
     swift: "{{args_t[0]}}"
     c: "{{args_t[0]}}"
@@ -247,12 +246,10 @@
       std::shared_ptr<{{pointee}}> {{target_name}}{{' = nullptr' if is_nullable}};
       {%- if is_nullable %}
       if ({{name}}) {
-          auto {{target_name}}_baseptr = *reinterpret_cast<std::shared_ptr<{{pointee_base}}>*>({{name}});
-          {{target_name}} = std::dynamic_pointer_cast<{{pointee}}>({{target_name}}_baseptr);
+          {{target_name}} = std::dynamic_pointer_cast<{{pointee}}>(*static_cast<std::shared_ptr<{{pointee_base}}>*>({{name}}));
       }
       {%- else %}
-      auto {{target_name}}_baseptr = *reinterpret_cast<std::shared_ptr<{{pointee_base}}>*>({{name}});
-      {{target_name}} = std::dynamic_pointer_cast<{{pointee}}>({{target_name}}_baseptr);
+      {{target_name}} = std::dynamic_pointer_cast<{{pointee}}>(*static_cast<std::shared_ptr<{{pointee_base}}>*>({{name}}));
       {%- endif %}
     cxx_to_c: |
       {%- do helper.Validator.shared_ref_set(args[0].context.type_ctx) -%}
@@ -261,55 +258,15 @@
       {{target_type_name}} {{target_name}}{{' = nullptr' if is_nullable}};
       {%- if is_nullable %}
       if ({{name}}) {
-          std::shared_ptr<{{pointee_base}}> {{target_name}}_baseptr = std::static_pointer_cast<{{pointee_base}}>({{name}});
-          {{target_name}} = reinterpret_cast<{{target_type_name}}>(new std::shared_ptr<{{pointee_base}}>({{target_name}}_baseptr));
+          {{target_name}} = reinterpret_cast<{{target_type_name}}>(new std::shared_ptr<{{pointee_base}}>(std::static_pointer_cast<{{pointee_base}}>({{name}})));
       }
       {%- else %}
-      std::shared_ptr<{{pointee_base}}> {{target_name}}_baseptr = std::static_pointer_cast<{{pointee_base}}>({{name}});
-      {{target_name}} = reinterpret_cast<{{target_type_name}}>(new std::shared_ptr<{{pointee_base}}>({{target_name}}_baseptr));
+      {{target_name}} = reinterpret_cast<{{target_type_name}}>(new std::shared_ptr<{{pointee_base}}>(std::static_pointer_cast<{{pointee_base}}>({{name}})));
       {%- endif %}
     swift_to_sc: |
       {{args[0].snippet(name, nullable=nullable|default(False))|indent}}
     sc_to_swift: |
       {{args[0].snippet(name, nullable=nullable|default(False))|indent}}
-=======
-  swift:
-    type_info: "{{args_t[0]}}"
-  c:
-    type_info: "{{args_t[0]}}"
-  sc:
-    type_info: "{{args_t[0]}}"
-  c_to_cxx: |
-    {%- do helper.Validator.shared_ref_set(args[0].context.type_ctx) -%}
-    {%- set pointee = args_t[0] %}
-    {%- set pointee_base = args_t_bases[0] %}
-    {%- set is_nullable = nullable|default(False)%}
-    std::shared_ptr<{{pointee}}> {{target_name}}{{' = nullptr' if is_nullable}};
-    {%- if is_nullable %}
-    if ({{name}}) {
-        {{target_name}} = std::dynamic_pointer_cast<{{pointee}}>(*static_cast<std::shared_ptr<{{pointee_base}}>*>({{name}}));
-    }
-    {%- else %}
-    {{target_name}} = std::dynamic_pointer_cast<{{pointee}}>(*static_cast<std::shared_ptr<{{pointee_base}}>*>({{name}}));
-    {%- endif %}
-  cxx_to_c: |
-    {%- do helper.Validator.shared_ref_set(args[0].context.type_ctx) -%}
-    {%- set pointee_base = args_t_bases[0] %}
-    {%- set is_nullable = nullable|default(False)%}
-    {{target_type_name}} {{target_name}}{{' = nullptr' if is_nullable}};
-    {%- if is_nullable %}
-    if ({{name}}) {
-        {{target_name}} = reinterpret_cast<{{target_type_name}}>(new std::shared_ptr<{{pointee_base}}>(std::static_pointer_cast<{{pointee_base}}>({{name}})));
-    }
-    {%- else %}
-    {{target_name}} = reinterpret_cast<{{target_type_name}}>(new std::shared_ptr<{{pointee_base}}>(std::static_pointer_cast<{{pointee_base}}>({{name}})));
-    {%- endif %}
-  swift_to_sc: |
-    {{args[0].snippet(name, nullable=nullable|default(False))|indent}}
-  sc_to_swift: |
-    {{args[0].snippet(name, nullable=nullable|default(False))|indent}}
-
->>>>>>> 003c6ab4
 
 std::pair:
   custom:
