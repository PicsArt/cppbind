--- conflicted
+++ resolved
@@ -431,13 +431,8 @@
     sc: "{{args[0].target_type_name}}"
   converters:
     c_to_cxx: |
-<<<<<<< HEAD
       {%- if args[0].vars and not args[0].vars.shared_ref -%}
-      {%- do Error.critical(args[0].cxx.pointee_unqualified_name + ' has an invalid value for shared_ref variable.') -%}
-=======
-      {%- if args[0].vars and args[0].root_types_infos|rejectattr('vars.shared_ref', 'equalto', True)|list -%}
       {%- do Error.critical(args[0].cxx.unqualified_resolved_type_name + ' has an invalid value for shared_ref variable.') -%}
->>>>>>> 75065c77
       {%- endif -%}
       {%- set pointee_unqualified = args[0].cxx.unqualified_resolved_type_name %}
       {%- set pointee = args[0].target_type_name %}
@@ -469,13 +464,8 @@
       {{gen_cast_block()}}
       {%- endif %}
     cxx_to_c: |
-<<<<<<< HEAD
       {%- if args[0].vars and not args[0].vars.shared_ref -%}
-      {%- do Error.critical(args[0].cxx.pointee_unqualified_name + ' has an invalid value for shared_ref variable.') -%}
-=======
-      {%- if args[0].vars and args[0].root_types_infos|rejectattr('vars.shared_ref', 'equalto', True)|list -%}
       {%- do Error.critical(args[0].cxx.unqualified_resolved_type_name + ' has an invalid value for shared_ref variable.') -%}
->>>>>>> 75065c77
       {%- endif -%}
       {%- set pointee_unqualified = args[0].cxx.unqualified_resolved_type_name %}
       {%- set pointee = args[0].cxx.type_name %}
