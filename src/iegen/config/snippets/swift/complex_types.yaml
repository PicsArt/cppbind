std::string:
  std::__cxx11::basic_string

std::__1::pair:
  std::pair

std::__1::shared_ptr:
  std::shared_ptr

std::__1::vector:
  std::vector

std::__1::map:
  std::map

std::__1::unordered_map:
  std::map

std::__1::basic_string:
  std::__cxx11::basic_string

$Object:
  custom:
    is_c_pointer_type: False
    tpostfix: |
      {%- for name in template_names or [] -%}
      {%- if name != None %}{{name}}{% else %}{{args_converters[loop.index - 1].swift.custom.tname}}{% endif -%}
      {%- endfor -%}
    tname: |
      {{vars.interface_name if vars.action == 'gen_interface' else vars.name}}{{custom.tpostfix}}
  types:
    swift: |
      {%- if interface_class|default(False) -%}
      {{vars.interface_class_name}}{{custom.tpostfix}}
      {%- else -%}
      {{custom.tname}}
      {%- endif -%}
    c: "IEGenCObject"
    sc: "IEGenCObject"
  converters:
    c_to_cxx: |
      {%- set pointee = cxx.unqualified_resolved_type_name -%}
      {%- set descendants = vars.descendants if vars.descendants is not none else descendants -%}
      {%- if root_types_infos[0].vars.shared_ref -%}
      {%- set is_nullable = nullable|default(False) -%}
      {%- set shared_ptr_conv = make_type_converter('std::shared_ptr<{}>'.format(pointee)) -%}
      {{shared_ptr_conv.c_to_cxx.snippet(name, target_name=target_name + '_shared_ptr', nullable=is_nullable)}}
      auto{{'&' if not (cxx_is_pointer or cxx.canonical_type.is_pointer)}} {{target_name}} = {{'*' if not (cxx_is_pointer or cxx.canonical_type.is_pointer)}}{{target_name}}_shared_ptr.get();
      {%- else %}
      {%- if descendants -%}
      {{pointee}}* {{target_name}}_ptr = nullptr;
      if ({{name}}.ptr) {
          if (strcmp({{name}}.type, "{{cxx.unqualified_canonical_type_name}}") == 0)
              {{target_name}}_ptr = static_cast<{{pointee}}*>({{name}}.ptr);
          {%- for descendant in descendants %}
          else if (strcmp({{name}}.type, "{{descendant}}") == 0)
              {{target_name}}_ptr = static_cast<{{descendant}}*>({{name}}.ptr);
          {%- endfor %}
          else {
              std::cerr << "Unexpected object type: " << {{name}}.type << std::endl;
              exit(1);
          }
      }
      auto{{'&' if not (cxx_is_pointer or cxx.canonical_type.is_pointer)}} {{target_name}} = {{'*' if not (cxx_is_pointer or cxx.canonical_type.is_pointer)}}{{target_name}}_ptr;
      {%- else %}
      auto{{'&' if not (cxx_is_pointer or cxx.canonical_type.is_pointer)}} {{target_name}} = {{'*' if not (cxx_is_pointer or cxx.canonical_type.is_pointer)}}static_cast<{{pointee}}*>({{name}}.ptr);
      {%- endif %}
      {%- endif %}
    cxx_to_c: |
<<<<<<< HEAD
      {%- set pointee = cxx.unqualified_resolved_type_name -%}
=======
      {%- if value_policy is not defined -%}
      {%- do Error.critical('Return value policy is not provided for type: ' + cxx.type_name) -%}
      {%- endif -%}
      {%- set pointee = cxx.pointee_unqualified_name -%}
>>>>>>> a093c4de
      {%- set is_nullable = nullable|default(False) -%}
      {%- set descendants = vars.descendants if vars.descendants is not none else descendants -%}
      {%- if root_types_infos[0].vars.shared_ref -%}
      {%- if not cxx.is_value_type -%}
      {%- do Error.critical('shared_ref variable is set for ' + pointee + '. In this case iegen supports object return only by value or wrapped into shared_ptr') -%}
      {%- else %}
      std::shared_ptr<{{pointee}}> {{name}}_shared_ptr = std::make_shared<{{pointee}}>({{name}});
      {%- set shared_ptr_conv = make_type_converter('std::shared_ptr<{}>'.format(pointee)) -%}
      {{shared_ptr_conv.cxx_to_c.snippet(name + '_shared_ptr', target_name=target_name, nullable=is_nullable)}}
      {%- endif %}
      {%- else %}
      {%- if not descendants %}
      char* type_{{name}} = strdup("{{cxx.unqualified_canonical_type_name}}");
      {%- else %}
      char* type_{{name}} = nullptr;
      {%- endif %}
      {%- if descendants %}
      {%- macro demangle() -%}
      const char * name_{{name}} = typeid({{'*' if cxx_is_pointer or cxx.canonical_type.is_pointer}}{{name}}).name();
      int status = 0;
      char* demangled_{{name}} = abi::__cxa_demangle(name_{{name}}, NULL, NULL, &status);
      if (status == 0) {
          type_{{name}} = demangled_{{name}};
      } else {
          type_{{name}} = strdup("{{cxx.unqualified_canonical_type_name}}");
      }
      {%- endmacro %}
      {%- if is_nullable %}
      if ({{name}}) {
          {{demangle()|indent(4)}}
      } else {
          type_result = strdup("{{cxx.unqualified_canonical_type_name}}");
      }
      {%- else %}
      {{demangle()}}
      {%- endif %}
      {%- endif %}
<<<<<<< HEAD
      auto value_ptr_{{name}} = const_cast<{{pointee}}*>({%if cxx_is_pointer or cxx.canonical_type.is_pointer%}{{name}}{%elif cxx_is_lval_reference%} &{{name}} {%else%} new {{pointee}}({{name}}) {%endif%});
=======
      {%- macro apply_rv_policy() -%}
      const_cast<{{pointee}}*>(
      {%- if cxx_is_pointer -%}
      {%- if value_policy == 'reference_internal' -%}
      {%- do Error.critical(value_policy + ' policy for pointers is not supported for swift yet.') -%}
      {%- endif -%}
      {%- if value_policy == 'copy' -%} new {{pointee}}(*{{name}})
      {%- elif value_policy == 'move' -%} new {{pointee}}(std::move(*{{name}}))
      {%- elif value_policy in ('automatic_reference', 'reference', 'automatic', 'take_ownership') -%} {{name}}
      {%- endif -%}
      {%- elif cxx_is_lval_reference -%}
      {%- if value_policy == 'reference_internal' -%}
      {%- do Error.critical(value_policy + ' policy for lvalue references is not supported for swift yet.') -%}
      {%- endif -%}
      {%- if value_policy in ('copy', 'automatic', 'automatic_reference') -%} new {{pointee}}({{name}})
      {%- elif value_policy == 'move' -%} new {{pointee}}(std::move({{name}}))
      {%- elif value_policy in ('reference', 'take_ownership') -%} &{{name}}
      {%- endif -%}
      {%- else -%} new {{pointee}}({{name}}){# copy for return by value and rvalue ref update after changing const auto& #}
      {%- endif -%})
      {%- endmacro %}
      auto value_ptr_{{name}} = {{apply_rv_policy()}};
>>>>>>> a093c4de
      {# FIXME: `if descendants` check is done temporarily in order not to spoil our examples for not polymorphic return types (fix this after #389) -#}
      {{target_type_name}} {{target_name}} = {type_{{name}}, {{'dynamic_cast<void*>(value_ptr_{})'.format(name) if descendants else 'value_ptr_' + name}}};
      {%- endif %}
    swift_to_sc: |
      {%- if nullable|default(False) -%}
      let {{target_name}} = {{name}}?.cself ?? IEGenCObject(type: nil, ptr: nil){# when the swift object is null we pass IEGenCObject with nulls to not deallocate the type name in c#}
      {%- else -%}
      let {{target_name}} = {{name}}.cself
      {%- endif -%}
    sc_to_swift: |
      {%- if value_policy is not defined -%}
      {%- do Error.critical('Return value policy is not provided for type: ' + cxx.type_name) -%}
      {%- endif -%}
      {%- macro create_instance(type_name) -%}
      {%- set lvalue_owner_swift = cxx_is_lval_reference and value_policy in ('take_ownership', 'automatic', 'automatic_reference', 'copy', 'move') -%}
      {%- set pointer_owner_swift = cxx_is_pointer and value_policy in ('copy', 'move', 'automatic', 'take_ownership') -%}
      {%- set owner = ', true' if  cxx_is_value_type or cxx_is_rval_reference or lvalue_owner_swift or pointer_owner_swift else '' -%}
      {%- if nullable|default(False) -%}
      if ({{name}}.ptr != nil) {
          {{target_name}} = {{type_name}}({{name}}{{owner}})
      }
      {%- else -%}
      {{target_name}} = {{type_name}}({{name}}{{owner}})
      {%- endif -%}
      {%- endmacro -%}
      {%- set descendants = vars.descendants if vars.descendants is not none else descendants -%}
      var {{target_name}}: {{target_type_name}}{{'? = nil' if nullable|default(False)}}
      {%- if descendants %}
      let {{name|to_camel_case}}Index = String(cString: {{name}}.type)
      switch({{name|to_camel_case}}Index) {
      {%- for descendant in descendants %}
      case("{{descendant}}"):
        {%- set converter = make_type_converter(descendant).swift %}
        {%- set type = converter.get_target_type_name(interface_class=converter.vars.action == 'gen_interface') %}
        {{create_instance(type)|indent(2)}}
      {%- endfor %}
      default:
        {%- set type = vars.interface_class_name if vars.action == 'gen_interface' else vars.name %}
        {{create_instance(type + custom.tpostfix)|indent(2)}}
      }
      {%- else %}
      {%- set type = vars.interface_class_name if vars.action == 'gen_interface' else vars.name %}
      {{create_instance(type + custom.tpostfix)}}
      {%- endif %}

$Enum:
  custom:
    is_c_pointer_type: False
    tname: "{{vars.name}}"
  types:
    swift: "{{custom.tname}}"
    c: unsigned int
    sc: CUnsignedInt
  converters:
    c_to_cxx: |
      auto {{target_name}} = static_cast<{{target_type_name}}>({{name}});
    cxx_to_c: |
      {{target_type_name}} {{target_name}} = static_cast<{{target_type_name}}>({{name}});
    swift_to_sc: |
      let {{target_name}} = {{name}}.rawValue
    sc_to_swift: |
      let {{target_name}}Optional = {{target_type_name}}(rawValue: {{name}})
      if ({{target_name}}Optional == nil) {
        {{"ExceptionHandler.handleUncaughtException(
        \"Internal error: unresolved reference to non existing field of " + target_type_name + " enum.\")"}}
      }
      let {{target_name}} = {{target_name}}Optional!

std::__cxx11::basic_string:
  custom:
    is_c_pointer_type: True
    tname: String
  types:
    swift: String
    c: char*
    sc: UnsafeMutablePointer<CChar>
  converters:
    c_to_cxx: |
      auto {{target_name}} = std::string({{name}});
      free({{name}});
    cxx_to_c: |
      auto {{target_name}} = strdup({{name}}.data());
    swift_to_sc: |
      let {{target_name}} = strdup({{name}})!
    sc_to_swift: |
      let {{target_name}} = String(cString: {{name}})
      defer {
        {{name}}.deallocate()
      }

std::string_view:
  custom:
    is_c_pointer_type: True
    tname: String
  types:
    swift: String
    c: char*
    sc: UnsafeMutablePointer<CChar>
  converters:
    c_to_cxx: |
      {{make_type_converter('std::string').c_to_cxx.snippet(name)}}
    cxx_to_c: |
      {{make_type_converter('std::string').cxx_to_c.snippet(name)}}
    swift_to_sc: |
      {{make_type_converter('std::string').swift_to_sc.snippet(name)}}
    sc_to_swift: |
      {{make_type_converter('std::string').sc_to_swift.snippet(name)}}

char *:
  custom:
    is_c_pointer_type: True
    tname: String
  types:
    swift: String
    c: const char *
    sc: UnsafePointer<CChar>?
  converters:
    c_to_cxx:
    cxx_to_c:
    swift_to_sc: |
      let {{target_name}} = {{name}}.cString(using: String.Encoding.utf8){{'!' if not nullable|default(False)}}
    sc_to_swift: |
      let {{target_name}} = String(cString: {{name}}{{'!' if nullable|default(False)}})

std::vector:
  custom:
    is_c_pointer_type: False
    tname: "Array{{args_converters[0].swift.custom.tname}}"
  types:
    swift: "Array<{{args[0].target_type_name}}>"
    c: "IEGenCDataArray"
    sc: "IEGenCDataArray"
  converters:
    c_to_cxx: |
      {{cxx.unqualified_resolved_type_name}} {{target_name}};

      auto data_{{name}} = reinterpret_cast<{{args_converters[0].c.target_type_name}}*>({{name}}.data);

      for (size_t _i_{{name}} = 0; _i_{{name}} < {{name}}.size; ++_i_{{name}}) {
          auto& value_{{name}} = data_{{name}}[_i_{{name}}];
          {{args[0].snippet('value_{}'.format(name))|indent(4)}}
          {{target_name}}.emplace_back({{args[0].converted_name('value_{}'.format(name))}});
      }
    cxx_to_c: |
      auto _data_{{target_name}} = new {{args_converters[0].c.target_type_name}} [{{name}}.size()];
      {{target_type_name}} {{target_name}} = { _data_{{target_name}}, static_cast<long long>({{name}}.size()) };
      for (int _i_{{name}} = 0; _i_{{name}} < {{name}}.size(); ++_i_{{name}}) {
          auto& value_{{name}} = {{name}}[_i_{{name}}];
          {{args[0].snippet('value_{}'.format(name), value_policy=value_policy)|indent(4)}}
          _data_{{target_name}}[_i_{{name}}] = {{args[0].converted_name('value_{}'.format(name))}};
      }
    swift_to_sc: |
      let _{{target_name}}Data = UnsafeMutablePointer<{{args_converters[0].sc.target_type_name}}>.allocate(capacity: {{name}}.count)
      var {{target_name}} = {{target_type_name}}()
      {{target_name}}.data = UnsafeMutableRawPointer(_{{target_name}}Data)
      {{target_name}}.size = Int64({{name}}.count)
      for i in 0..<{{name}}.count {
        let {{name}}Val = {{name}}[i]
        {{args[0].snippet('{}Val'.format(name))|indent(2)}}
        _{{target_name}}Data[i] = {{args[0].converted_name('{}Val'.format(name))|to_camel_case}}
      }
    sc_to_swift: |
      let _{{name}}Buffer = UnsafeBufferPointer<{{args_converters[0].sc.target_type_name}}>(
        start: {{name}}.data.assumingMemoryBound(to: {{args_converters[0].sc.target_type_name}}.self),
        count: Int({{name}}.size))
      var {{target_name}}: [{{args[0].target_type_name}}] = []
      defer {
        _{{name}}Buffer.deallocate()
      }
      for i in 0..<Int({{name}}.size) {
        let {{name}}Value = _{{name}}Buffer[i]
        {{args[0].snippet('{}Value'.format(name), value_policy=value_policy)|indent(2)}}
        {{target_name}}.append({{args[0].converted_name('{}Value'.format(name))|to_camel_case}})
      }
    sc_cleanup:
      source: swift
      target: sc
      snippet: |
        {%- if args[0] %}
        {%- set cleanup_code_fragment = args[0].snippet('{}Item'.format(name)) %}
        {%- if cleanup_code_fragment %}
        let {{name}}Data = {{name}}.data.assumingMemoryBound(to: {{args_converters[0].sc.target_type_name}}.self)
        for i in 0..<Int({{name}}.size) {
          let {{name}}Item = {{name}}Data[i]
          {{cleanup_code_fragment|indent(2)}}
        }
        {%- endif %}
        {%- endif %}
        {{name}}.data.deallocate()

std::map:
  custom:
    is_c_pointer_type: False
    tname: "Dictionary{{args_converters[0].swift.custom.tname}}{{args_converters[1].swift.custom.tname}}"
  types:
    swift: "Dictionary<{{args[0].target_type_name}}, {{args[1].target_type_name}}>"
    c: "IEGenCDataMap"
    sc: "IEGenCDataMap"
  converters:
    c_to_cxx: |
      {{cxx.unqualified_resolved_type_name}} {{target_name}};

      for (size_t _i_{{name}} = 0; _i_{{name}} < {{name}}.size; ++_i_{{name}}) {
          auto ktmp_{{name}} = reinterpret_cast<{{args_converters[0].c.target_type_name}}*>({{name}}.keys)[_i_{{name}}];
          auto vtmp_{{name}} = reinterpret_cast<{{args_converters[1].c.target_type_name}}*>({{name}}.values)[_i_{{name}}];
          {{args[0].snippet('ktmp_{}'.format(name))|indent(4)}}
          {{args[1].snippet('vtmp_{}'.format(name))|indent(4)}}
          {{target_name}}.insert({ {{args[0].converted_name('ktmp_{}'.format(name))}}, {{args[1].converted_name('vtmp_{}'.format(name))}} });
      }
    cxx_to_c: |
      auto _k_data_{{target_name}} = new {{args_converters[0].c.target_type_name}} [{{name}}.size()];
      auto _v_data_{{target_name}} = new {{args_converters[1].c.target_type_name}} [{{name}}.size()];
      {{target_type_name}} {{target_name}} = { _k_data_{{target_name}}, _v_data_{{target_name}}, static_cast<long long>({{name}}.size()) };
      size_t _i_{{name}} = 0;
      for (auto& value_{{name}} : {{name}}) {
          const auto& key_{{name}} = value_{{name}}.first;
          const auto& val_{{name}} = value_{{name}}.second;
          {
              {{args[0].snippet('key_{}'.format(name), value_policy=value_policy)|indent(8)}}
              {{args[1].snippet('val_{}'.format(name), value_policy=value_policy)|indent(8)}}
              _k_data_{{target_name}}[_i_{{name}}] = {{args[0].converted_name('key_{}'.format(name))}};
              _v_data_{{target_name}}[_i_{{name}}] = {{args[1].converted_name('val_{}'.format(name))}};
              _i_{{name}} += 1;
          }
      }
    swift_to_sc: |
      let _{{target_name}}Key = UnsafeMutablePointer<{{args_converters[0].sc.target_type_name}}>.allocate(
        capacity: {{name}}.count)
      let _{{target_name}}Val = UnsafeMutablePointer<{{args_converters[1].sc.target_type_name}}>.allocate(
        capacity: {{name}}.count)
      var {{target_name}} = {{target_type_name}}()
      {{target_name}}.keys = UnsafeMutableRawPointer(_{{target_name}}Key)
      {{target_name}}.values = UnsafeMutableRawPointer(_{{target_name}}Val)
      {{target_name}}.size = Int64({{name}}.count)
      var {{name}}Idx = 0
      for ({{name}}Key, {{name}}Val) in {{name}} {
        {{args[0].snippet('{}Key'.format(name))|indent(2)}}
        {{args[1].snippet('{}Val'.format(name))|indent(2)}}
        _{{target_name}}Key[{{name}}Idx] = {{args[0].converted_name('{}Key'.format(name))|to_camel_case}}
        _{{target_name}}Val[{{name}}Idx] = {{args[1].converted_name('{}Val'.format(name))|to_camel_case}}
        {{name}}Idx += 1
      }
    sc_to_swift: |
      let {{name}}BufferKey = UnsafeBufferPointer<{{args_converters[0].sc.target_type_name}}>(
        start: {{name}}.keys.assumingMemoryBound(to: {{args_converters[0].sc.target_type_name}}.self),
        count: Int({{name}}.size))
      let {{name}}BufferVal = UnsafeBufferPointer<{{args_converters[1].sc.target_type_name}}>(
        start: {{name}}.values.assumingMemoryBound(to: {{args_converters[1].sc.target_type_name}}.self),
        count: Int({{name}}.size))
      var {{target_name}}: [{{args_converters[0].swift.target_type_name}}:{{args_converters[1].swift.target_type_name}}] = [:]
      defer {
        {{name}}BufferKey.deallocate()
        {{name}}BufferVal.deallocate()
      }
      for {{name}}Idx in 0..<Int({{name}}.size) {
        let {{name}}Key = {{name}}BufferKey[{{name}}Idx]
        let {{name}}Val = {{name}}BufferVal[{{name}}Idx]
        do {
          {{args[0].snippet('{}Key'.format(name), value_policy=value_policy)|indent(4)}}
          {{args[1].snippet('{}Val'.format(name), value_policy=value_policy)|indent(4)}}
          {{target_name}}[{{args[0].converted_name('{}Key'.format(name))|to_camel_case}}] = {{args[1].converted_name('{}Val'.format(name))|to_camel_case}}
        }
      }
    sc_cleanup:
      source: swift
      target: sc
      snippet: |
        {%- if args[1] %}
        {%- set cleanup_code_fragment = args[1].snippet('{}Item'.format(name)) %}
        {%- if cleanup_code_fragment %}
        let {{name}}Data = {{name}}.values.assumingMemoryBound(to: {{args_converters[1].sc.target_type_name}}.self)
        for i in 0..<Int({{name}}.size) {
          let {{name}}Item = {{name}}Data[i]
          {{args[1].snippet('{}Item'.format(name))|indent(2)}}
        }
        {%- endif %}
        {%- endif %}
        {{name}}.keys.deallocate()
        {{name}}.values.deallocate()

std::unordered_map:
  std::map

std::shared_ptr:
  custom:
    is_c_pointer_type: False
    tname: "{{args_converters[0].swift.custom.tname}}"
  types:
    swift: "{{args[0].target_type_name}}"
    c: "{{args[0].target_type_name}}"
    sc: "{{args[0].target_type_name}}"
  converters:
    c_to_cxx: |
      {%- if args[0].vars and args[0].root_types_infos|rejectattr('vars.shared_ref', 'equalto', True)|list -%}
      {%- do Error.critical(args[0].cxx.unqualified_resolved_type_name + ' has an invalid value for shared_ref variable.') -%}
      {%- endif -%}
      {%- set pointee_unqualified = args[0].cxx.unqualified_resolved_type_name %}
      {%- set pointee = args[0].target_type_name %}
      {%- set const_qualifier = 'const ' if args[0].cxx.is_const_qualified else '' %}
      {%- set args0_descendants = args[0].vars.descendants if args[0].vars.descendants is not none else args[0].descendants %}
      {%- set is_nullable = nullable|default(False) %}
      {%- macro gen_cast_block() -%}
      {%- if args0_descendants -%}
      if (strcmp({{name}}.type, "{{args[0].cxx.unqualified_canonical_type_name}}") == 0)
          {{target_name}} = *static_cast<std::shared_ptr<{{pointee}}>*>({{name}}.ptr);
      {%- for args0_descendant in args0_descendants %}
      else if (strcmp({{name}}.type, "{{args0_descendant}}") == 0)
          {{target_name}} = *static_cast<std::shared_ptr<{{args0_descendant}}>*>({{name}}.ptr);
      {%- endfor %}
      else {
          std::cerr << "Unexpected object type: " << {{name}}.type << std::endl;
          exit(1);
      }
      {%- else -%}
      {{target_name}} = *static_cast<std::shared_ptr<{{pointee}}>*>({{name}}.ptr);
      {%- endif -%}
      {%- endmacro %}
      std::shared_ptr<{{pointee}}> {{target_name}}{{' = nullptr' if is_nullable}};
      {%- if is_nullable %}
      if ({{name}}.ptr) {
          {{gen_cast_block()}}
      }
      {%- else %}
      {{gen_cast_block()}}
      {%- endif %}
    cxx_to_c: |
      {%- if args[0].vars and args[0].root_types_infos|rejectattr('vars.shared_ref', 'equalto', True)|list -%}
      {%- do Error.critical(args[0].cxx.unqualified_resolved_type_name + ' has an invalid value for shared_ref variable.') -%}
      {%- endif -%}
      {%- set pointee_unqualified = args[0].cxx.unqualified_resolved_type_name %}
      {%- set pointee = args[0].cxx.type_name %}
      {%- set const_qualifier = 'const ' if args[0].cxx.is_const_qualified else '' %}
      {%- set is_nullable = nullable|default(False) %}
      {%- set args0_descendants = args[0].vars.descendants if args[0].vars.descendants is not none else args[0].descendants -%}
      {%- if not args0_descendants %}
      char* type_{{name}} = strdup("{{args[0].cxx.unqualified_canonical_type_name}}");
      {%- else %}
      char* type_{{name}} = nullptr;
      {%- endif %}
      {%- macro demangle() %}
      auto& arg_pointee_{{name}} = *{{name}}.get();
      const char * name_{{name}} = typeid({{'*' if cxx_is_pointer or cxx.canonical_type.is_pointer}}arg_pointee_{{name}}).name();
      int status = 0;
      char* demangled_{{name}} = abi::__cxa_demangle(name_{{name}}, NULL, NULL, &status);
      if (status == 0) {
          type_{{name}} = demangled_{{name}};
      } else {
          type_{{name}} = strdup("{{args[0].cxx.unqualified_canonical_type_name}}");
      }
      {%- endmacro %}
      void* {{target_name}}_ptr{{' = nullptr' if is_nullable}};
      {%- if is_nullable %}
      if ({{name}}) {
          {%- if args0_descendants %}
          {{demangle()|indent(4)}}
          {# FIXME: `if args0_descendants` check is done temporarily in order not to spoil our examples for not polymorphic return types (fix this after #389) -#}
          {{target_name}}_ptr = new std::shared_ptr<void>(std::dynamic_pointer_cast<void>({{name}}));
          {%- else %}
          {{target_name}}_ptr = new std::shared_ptr<{{pointee}}>({{name}});
          {%- endif %}
      } else {
          type_{{name}} = strdup("{{args[0].cxx.unqualified_canonical_type_name}}");
      }
      {%- else %}
      {%- if args0_descendants %}
      {{demangle()}}
      {%- endif %}
      {%- if args0_descendants %}
      {{target_name}}_ptr = new std::shared_ptr<void>(std::dynamic_pointer_cast<void>({{name}}));
      {%- else %}
      {{target_name}}_ptr = new std::shared_ptr<{{pointee}}>({{name}});
      {%- endif %}
      {%- endif %}
      {{target_type_name}} {{target_name}} = {type_{{name}}, {{target_name}}_ptr};
    swift_to_sc: |
      {{args[0].snippet(name, nullable=nullable|default(False))}}
    sc_to_swift: |
      {{args[0].snippet(name, nullable=nullable|default(False), value_policy='take_ownership')}}
    # for shared pointers we always use take_ownership
    # although for now take_ownership is not working as expected as we do not have object caching yet

std::pair:
  custom:
    is_c_pointer_type: False
    tname: "Pair{{args_converters[0].swift.custom.tname}}{{args_converters[1].swift.custom.tname}}"
  types:
    swift: "({{args[0].target_type_name}}, {{args[1].target_type_name}})"
    c: "IEGenCDataPair"
    sc: "IEGenCDataPair"
  converters:
    c_to_cxx: |
      auto first_tmp_{{name}} = *reinterpret_cast<{{args_converters[0].c.target_type_name}}*>({{name}}.first);
      auto second_tmp_{{name}} = *reinterpret_cast<{{args_converters[1].c.target_type_name}}*>({{name}}.second);
      {{args[0].snippet('first_tmp_{}'.format(name))}}
      {{args[1].snippet('second_tmp_{}'.format(name))}}
      {{cxx.unqualified_resolved_type_name}} {{target_name}} { {{args[0].converted_name('first_tmp_{}'.format(name))}}, {{args[1].converted_name('second_tmp_{}'.format(name))}} };
    cxx_to_c: |
      auto _first_data_{{target_name}} = new {{args_converters[0].c.target_type_name}};
      auto _second_data_{{target_name}} = new {{args_converters[1].c.target_type_name}};
      const auto& first_{{name}} = {{name}}.first;
      const auto& second_{{name}} = {{name}}.second;
      {{args[0].snippet('first_{}'.format(name), value_policy=value_policy)}}
      {{args[1].snippet('second_{}'.format(name), value_policy=value_policy)}}
      *_first_data_{{target_name}} = {{args[0].converted_name('first_{}'.format(name))}};
      *_second_data_{{target_name}} = {{args[1].converted_name('second_{}'.format(name))}};
      {{target_type_name}} {{target_name}} = { _first_data_{{target_name}}, _second_data_{{target_name}} };
    swift_to_sc: |
      let _{{target_name}}First = UnsafeMutablePointer<{{args_converters[0].sc.target_type_name}}>.allocate(capacity: 1)
      let _{{target_name}}Second = UnsafeMutablePointer<{{args_converters[1].sc.target_type_name}}>.allocate(capacity: 1)
      defer {
        _{{target_name}}First.deallocate()
        _{{target_name}}Second.deallocate()
      }
      var {{target_name}} = {{target_type_name}}()
      {{target_name}}.first = UnsafeMutableRawPointer(_{{target_name}}First)
      {{target_name}}.second = UnsafeMutableRawPointer(_{{target_name}}Second)
      let {{name}}First = {{name}}.0
      let {{name}}Second = {{name}}.1
      {{args[0].snippet('{}First'.format(name))}}
      {{args[1].snippet('{}Second'.format(name))}}
      _{{target_name}}First[0] = {{args[0].converted_name('{}First'.format(name))|to_camel_case}}
      _{{target_name}}Second[0] = {{args[1].converted_name('{}Second'.format(name))|to_camel_case}}
    sc_to_swift: |
      let _{{name}}FirstData = UnsafeBufferPointer<{{args_converters[0].sc.target_type_name}}>(
        start: {{name}}.first.assumingMemoryBound(to: {{args_converters[0].sc.target_type_name}}.self),
        count: 1)
      let _{{name}}SecondData = UnsafeBufferPointer<{{args_converters[1].sc.target_type_name}}>(
        start: {{name}}.second.assumingMemoryBound(to: {{args_converters[1].sc.target_type_name}}.self),
        count: 1)
      defer {
        _{{name}}FirstData.deallocate()
        _{{name}}SecondData.deallocate()
      }
      let {{name}}First = _{{name}}FirstData[0]
      let {{name}}Second = _{{name}}SecondData[0]
      {{args[0].snippet('{}First'.format(name), value_policy=value_policy)}}
      {{args[1].snippet('{}Second'.format(name), value_policy=value_policy)}}
      let {{target_name}}: ({{args_converters[0].swift.target_type_name}}, {{args_converters[1].swift.target_type_name}}) = ({{args[0].converted_name('{}First'.format(name))|to_camel_case}}, {{args[1].converted_name('{}Second'.format(name))|to_camel_case}})<|MERGE_RESOLUTION|>--- conflicted
+++ resolved
@@ -67,14 +67,10 @@
       {%- endif %}
       {%- endif %}
     cxx_to_c: |
-<<<<<<< HEAD
-      {%- set pointee = cxx.unqualified_resolved_type_name -%}
-=======
       {%- if value_policy is not defined -%}
       {%- do Error.critical('Return value policy is not provided for type: ' + cxx.type_name) -%}
       {%- endif -%}
-      {%- set pointee = cxx.pointee_unqualified_name -%}
->>>>>>> a093c4de
+      {%- set pointee = cxx.unqualified_resolved_type_name -%}
       {%- set is_nullable = nullable|default(False) -%}
       {%- set descendants = vars.descendants if vars.descendants is not none else descendants -%}
       {%- if root_types_infos[0].vars.shared_ref -%}
@@ -112,12 +108,9 @@
       {{demangle()}}
       {%- endif %}
       {%- endif %}
-<<<<<<< HEAD
-      auto value_ptr_{{name}} = const_cast<{{pointee}}*>({%if cxx_is_pointer or cxx.canonical_type.is_pointer%}{{name}}{%elif cxx_is_lval_reference%} &{{name}} {%else%} new {{pointee}}({{name}}) {%endif%});
-=======
       {%- macro apply_rv_policy() -%}
       const_cast<{{pointee}}*>(
-      {%- if cxx_is_pointer -%}
+      {%- if cxx_is_pointer or cxx.canonical_type.is_pointer -%}
       {%- if value_policy == 'reference_internal' -%}
       {%- do Error.critical(value_policy + ' policy for pointers is not supported for swift yet.') -%}
       {%- endif -%}
@@ -137,7 +130,6 @@
       {%- endif -%})
       {%- endmacro %}
       auto value_ptr_{{name}} = {{apply_rv_policy()}};
->>>>>>> a093c4de
       {# FIXME: `if descendants` check is done temporarily in order not to spoil our examples for not polymorphic return types (fix this after #389) -#}
       {{target_type_name}} {{target_name}} = {type_{{name}}, {{'dynamic_cast<void*>(value_ptr_{})'.format(name) if descendants else 'value_ptr_' + name}}};
       {%- endif %}
@@ -153,7 +145,7 @@
       {%- endif -%}
       {%- macro create_instance(type_name) -%}
       {%- set lvalue_owner_swift = cxx_is_lval_reference and value_policy in ('take_ownership', 'automatic', 'automatic_reference', 'copy', 'move') -%}
-      {%- set pointer_owner_swift = cxx_is_pointer and value_policy in ('copy', 'move', 'automatic', 'take_ownership') -%}
+      {%- set pointer_owner_swift = (cxx_is_pointer or cxx.canonical_type.is_pointer) and value_policy in ('copy', 'move', 'automatic', 'take_ownership') -%}
       {%- set owner = ', true' if  cxx_is_value_type or cxx_is_rval_reference or lvalue_owner_swift or pointer_owner_swift else '' -%}
       {%- if nullable|default(False) -%}
       if ({{name}}.ptr != nil) {
