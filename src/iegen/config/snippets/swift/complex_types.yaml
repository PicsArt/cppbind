--- conflicted
+++ resolved
@@ -124,16 +124,8 @@
     sc_to_swift: |
       {%- macro create_instance(type_name) -%}
       {%- if nullable|default(False) -%}
-<<<<<<< HEAD
       if ({{name}}.ptr != nil) {
           {{target_name}} = {{type_name}}({{name}}{% if cxx_is_value_type%}, true{%endif%})
-=======
-      let {{target_name}}: {{vars.interface_class_name if vars.action == 'gen_interface' else vars.name}}{{custom.tpostfix}}?
-      if let {{name}} = {{name}} {
-        {{target_name}} = {{vars.interface_class_name if vars.action == 'gen_interface' else vars.name}}{{custom.tpostfix}}({{name}}{% if cxx_is_value_type%}, true{%endif%})
-      } else {
-        {{target_name}} = nil
->>>>>>> 5f78be1c
       }
       {%- else -%}
       {{target_name}} = {{type_name}}({{name}}{% if cxx_is_value_type%}, true{%endif%})
