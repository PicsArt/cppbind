std::string:
  std::__cxx11::basic_string

std::__1::pair:
  std::pair

std::__1::shared_ptr:
  std::shared_ptr

std::__1::vector:
  std::vector

std::__1::map:
  std::map

std::__1::unordered_map:
  std::map

std::__1::basic_string:
  std::__cxx11::basic_string

$Object:
  custom:
    is_c_pointer_type: True
    tpostfix: |
      {%- for name in template_names or [] -%}
      {%- if name != None %}{{name}}{% else %}{{args_converters[loop.index - 1].swift.custom.tname}}{% endif -%}
      {%- endfor -%}
    tname: |
      {{vars.interface_name if vars.action == 'gen_interface' else vars.name}}{{custom.tpostfix}}
  types:
    swift: |
      {%- if interface_class|default(False) -%}
      {{vars.interface_class_name}}{{custom.tpostfix}}
      {%- else -%}
      {{custom.tname}}
      {%- endif -%}
    c: "void*"
    sc: "UnsafeMutableRawPointer"
  converters:
    c_to_cxx: |
      {%- set pointee = cxx.pointee_unqualified_name -%}
      {#- This section must be replaced with 'c_to_cxx' section of std::shared_ptr converter -#}
      {%- if root_types_infos[0].vars.shared_ref -%}
<<<<<<< HEAD
      {%- set is_nullable = nullable|default(False) -%}
      std::shared_ptr<{{pointee}}> {{target_name}}_shared_ptr{{' = nullptr' if nullable|default(False)}};
      {%- if is_nullable %}
      if ({{name}}) {
          {{target_name}}_shared_ptr = std::dynamic_pointer_cast<{{pointee}}>(*static_cast<std::shared_ptr<{{cxx.root_type_name}}>*>({{name}}));
      }
      {%- else %}
      {{target_name}}_shared_ptr = std::dynamic_pointer_cast<{{pointee}}>(*static_cast<std::shared_ptr<{{cxx.root_type_name}}>*>({{name}}));
      {%- endif %}
      auto{{'&' if not cxx_is_pointer}} {{target_name}} = {{'*' if not cxx_is_pointer}}{{target_name}}_shared_ptr.get();
      {%- else %}
      // we might need to avoid dynamic_cast if there is no multiple inheritance
      auto{{'&' if not cxx_is_pointer}} {{target_name}} = {{'*' if not cxx_is_pointer}}dynamic_cast<{{pointee}}*>(static_cast<{{cxx.root_type_name}}*>({{name}}));
      {%- endif -%}
    cxx_to_c: |
=======
      {%- do Error.critical(cxx.pointee_unqualified_name + ' has an invalid value for shared_ref variable.') -%}
      {%- endif -%}
      {%- set pointee = cxx.pointee_unqualified_name %}
      {%- if cxx.root_type_name == pointee %}
      auto{{'&' if not cxx_is_pointer}} {{target_name}} = {{'*' if not cxx_is_pointer}}static_cast<{{pointee}}*>({{name}});
      {%- else %}
      // we might need to avoid dynamic_cast if there is no multiple inheritance
      auto{{'&' if not cxx_is_pointer}} {{target_name}} = {{'*' if not cxx_is_pointer}}dynamic_cast<{{pointee}}*>(static_cast<{{cxx.root_type_name}}*>({{name}}));
      {%- endif %}
    cxx_to_c: |
      {%- if root_types_infos[0].vars.shared_ref -%}
      {%- do Error.critical(cxx.pointee_unqualified_name + ' has an invalid value for shared_ref variable.') -%}
      {%- endif -%}
      {%- if cxx.pointee_unqualified_name == cxx.root_type_name %}
      auto {{target_name}} = const_cast<{{cxx.pointee_unqualified_name}}*>({%if cxx_is_pointer%}{{name}}{%elif cxx_is_reference%} &{{name}} {%else%} new {{cxx.pointee_unqualified_name}}({{name}}) {%endif%});
      {%- else %}
>>>>>>> 47ec70de
      auto value_ptr_{{name}} = const_cast<{{cxx.pointee_unqualified_name}}*>({%if cxx_is_pointer%}{{name}}{%elif cxx_is_reference%} &{{name}} {%else%} new {{cxx.pointee_unqualified_name}}({{name}}) {%endif%});
      auto {{target_name}} = static_cast<{{cxx.root_type_name}}*>(value_ptr_{{name}});
      {%- endif %}
    swift_to_sc: |
      let {{target_name}} = {{name}}{{'?' if nullable|default(False)}}.cself
    sc_to_swift: |
      {%- if nullable|default(False) -%}
      let {{target_name}}: {{vars.interface_class_name if vars.action == 'gen_interface' else vars.name}}{{custom.tpostfix}}?
      if let {{name}} = {{name}} {
          {{target_name}} = {{vars.interface_class_name if vars.action == 'gen_interface' else vars.name}}{{custom.tpostfix}}({{name}}{% if cxx_is_value_type%}, true{%endif%})
      } else {
          {{target_name}} = nil
      }
      {%- else -%}
      let {{target_name}} = {{vars.interface_class_name if vars.action == 'gen_interface' else vars.name}}{{custom.tpostfix}}({{name}}{% if cxx_is_value_type%}, true{%endif%})
      {%- endif -%}

$Enum:
  custom:
    is_c_pointer_type: False
    tname: "{{vars.name}}"
  types:
    swift: "{{custom.tname}}"
    c: unsigned int
    sc: CUnsignedInt
  converters:
    c_to_cxx: |
      auto {{target_name}} = ({{target_type_name}}){{name}};
    cxx_to_c: |
      {{target_type_name}} {{target_name}} = ({{target_type_name}}){{name}};
    swift_to_sc: |
      let {{target_name}} = {{name}}.rawValue
    sc_to_swift: |
      let {{target_name}}_optional = {{target_type_name}}(rawValue: {{name}})
      if ({{target_name}}_optional == nil) {
          {{"ExceptionHandler.handleUncaughtException(\"Internal error: unresolved reference to non existing field of " + target_type_name + " enum.\")"}}
      }
      let {{target_name}} = {{target_name}}_optional!

std::__cxx11::basic_string:
  custom:
    is_c_pointer_type: True
    tname: String
  types:
    swift: String
    c: char*
    sc: UnsafeMutablePointer<CChar>
  converters:
    c_to_cxx: |
      auto {{target_name}} = std::string({{name}});
      free({{name}});
    cxx_to_c: |
      auto {{target_name}} = strdup({{name}}.data());
    swift_to_sc: |
      let {{target_name}} = strdup({{name}})!
    sc_to_swift: |
      let {{target_name}} = String(cString: {{name}})
      defer{
        {{name}}.deallocate()
      }

std::string_view:
  std::__cxx11::basic_string


char *:
  custom:
    is_c_pointer_type: True
    tname: String
  types:
    swift: String
    c: const char *
    sc: UnsafePointer<CChar>?
  converters:
    c_to_cxx:
    cxx_to_c:
    swift_to_sc: |
      let {{target_name}} = {{name}}.cString(using: String.Encoding.utf8){{'!' if not nullable|default(False)}}
    sc_to_swift: |
      let {{target_name}} = String(cString: {{name}}{{'!' if nullable|default(False)}})

std::vector:
  custom:
    is_c_pointer_type: False
    tname: "Array{{args_converters[0].swift.custom.tname}}"
  types:
    swift: "Array<{{args[0].target_type_name}}>"
    c: "CDataArray"
    sc: "CDataArray"
  converters:
    c_to_cxx: |
      {{cxx.pointee_unqualified_name}} {{target_name}};

      auto data_{{name}} = reinterpret_cast<{{args_converters[0].c.target_type_name}}*>({{name}}.data);

      for (size_t _i_{{name}} = 0; _i_{{name}} < {{name}}.size; ++_i_{{name}}) {
          auto& value_{{name}} = data_{{name}}[_i_{{name}}];
          {{args[0].snippet('value_{}'.format(name))|indent(4)}}
          {{target_name}}.emplace_back({{args[0].converted_name('value_{}'.format(name))}});
      }
    cxx_to_c: |
      auto _data_{{target_name}} = new {{args_converters[0].c.target_type_name}} [{{name}}.size()];
      {{target_type_name}} {{target_name}} = { _data_{{target_name}}, (long long){{name}}.size() };
      for (int _i_{{name}} = 0; _i_{{name}} < {{name}}.size(); ++_i_{{name}}) {
          auto& value_{{name}} = {{name}}[_i_{{name}}];
          {{args[0].snippet('value_{}'.format(name))|indent(4)}}
          _data_{{target_name}}[_i_{{name}}] = {{args[0].converted_name('value_{}'.format(name))}};
      }
    swift_to_sc: |
      let _data_{{target_name}} = UnsafeMutablePointer<{{args_converters[0].sc.target_type_name}}>.allocate(capacity: {{name}}.count)
      var {{target_name}} = {{target_type_name}}()
      {{target_name}}.data = UnsafeMutableRawPointer(_data_{{target_name}})
      {{target_name}}.size = Int64({{name}}.count)
      for _i in 0..<{{name}}.count {
          let value_{{name}} = {{name}}[_i]
          {{args[0].snippet('value_{}'.format(name))|indent(4)}}
          _data_{{target_name}}[_i] = {{args[0].converted_name('value_{}'.format(name))}}
      }
    sc_to_swift: |
      let _tmp_{{name}}_data = UnsafeBufferPointer<{{args_converters[0].sc.target_type_name}}>(start: {{name}}.data.assumingMemoryBound(to: {{args_converters[0].sc.target_type_name}}.self), count: Int({{name}}.size))
      var {{target_name}}: [{{args[0].target_type_name}}] = []
      defer {
        _tmp_{{name}}_data.deallocate()
      }
      for _i in 0..<Int({{name}}.size) {
          let value_{{name}} = _tmp_{{name}}_data[_i]
          {{args[0].snippet('value_{}'.format(name))|indent(4)}}
          {{target_name}}.append({{args[0].converted_name('value_{}'.format(name))}})
      }
    sc_cleanup:
      source: swift
      target: sc
      snippet: |
        {%- if args[0] %}
        {%- set cleanup_code_fragment = args[0].snippet('{}_item'.format(name)) %}
        {%- if cleanup_code_fragment %}
        let {{name}}_data = {{name}}.data.assumingMemoryBound(to: {{args_converters[0].sc.target_type_name}}.self)
        for _i in 0..<Int({{name}}.size) {
            let {{name}}_item = {{name}}_data[_i]
            {{cleanup_code_fragment|indent(4)}}
        }
        {%- endif %}
        {%- endif %}
        {{name}}.data.deallocate()

std::map:
  custom:
    is_c_pointer_type: False
    tname: "Dictionary{{args_converters[0].swift.custom.tname}}{{args_converters[1].swift.custom.tname}}"
  types:
    swift: "Dictionary<{{args[0].target_type_name}}, {{args[1].target_type_name}}>"
    c: "CDataMap"
    sc: "CDataMap"
  converters:
    c_to_cxx: |
      {{cxx.pointee_unqualified_name}} {{target_name}};

      for (size_t _i_{{name}} = 0; _i_{{name}} < {{name}}.size; ++_i_{{name}}) {
          auto ktmp_{{name}} = reinterpret_cast<{{args_converters[0].c.target_type_name}}*>({{name}}.keys)[_i_{{name}}];
          auto vtmp_{{name}} = reinterpret_cast<{{args_converters[1].c.target_type_name}}*>({{name}}.values)[_i_{{name}}];
          {{args[0].snippet('ktmp_{}'.format(name))|indent(4)}}
          {{args[1].snippet('vtmp_{}'.format(name))|indent(4)}}
          {{target_name}}.insert({ {{args[0].converted_name('ktmp_{}'.format(name))}}, {{args[1].converted_name('vtmp_{}'.format(name))}} });
      }
    cxx_to_c: |
      auto _k_data_{{target_name}} = new {{args_converters[0].c.target_type_name}} [{{name}}.size()];
      auto _v_data_{{target_name}} = new {{args_converters[1].c.target_type_name}} [{{name}}.size()];
      {{target_type_name}} {{target_name}} = { _k_data_{{target_name}}, _v_data_{{target_name}}, (long long){{name}}.size() };
      size_t _i_{{name}} = 0;
      for (auto& value_{{name}} : {{name}}) {
          const auto& key_{{name}} = value_{{name}}.first;
          const auto& val_{{name}} = value_{{name}}.second;
          {
              {{args[0].snippet('key_{}'.format(name))|indent(8)}}
              {{args[1].snippet('val_{}'.format(name))|indent(8)}}
              _k_data_{{target_name}}[_i_{{name}}] = {{args[0].converted_name('key_{}'.format(name))}};
              _v_data_{{target_name}}[_i_{{name}}] = {{args[1].converted_name('val_{}'.format(name))}};
              _i_{{name}} += 1;
          }
      }
    swift_to_sc: |
      let _key_{{target_name}} = UnsafeMutablePointer<{{args_converters[0].sc.target_type_name}}>.allocate(capacity: {{name}}.count)
      let _val_{{target_name}} = UnsafeMutablePointer<{{args_converters[1].sc.target_type_name}}>.allocate(capacity: {{name}}.count)
      var {{target_name}} = {{target_type_name}}()
      {{target_name}}.keys = UnsafeMutableRawPointer(_key_{{target_name}})
      {{target_name}}.values = UnsafeMutableRawPointer(_val_{{target_name}})
      {{target_name}}.size = Int64({{name}}.count)
      var _i_{{name}} = 0
      for (key_{{name}}, val_{{name}}) in {{name}} {
          {{args[0].snippet('key_{}'.format(name))|indent(4)}}
          {{args[1].snippet('val_{}'.format(name))|indent(4)}}
          _key_{{target_name}}[_i_{{name}}] = {{args[0].converted_name('key_{}'.format(name))}}
          _val_{{target_name}}[_i_{{name}}] = {{args[1].converted_name('val_{}'.format(name))}}
          _i_{{name}} += 1
      }
    sc_to_swift: |
      let _tmp_k_{{name}}_data = UnsafeBufferPointer<{{args_converters[0].sc.target_type_name}}>(start: {{name}}.keys.assumingMemoryBound(to: {{args_converters[0].sc.target_type_name}}.self), count: Int({{name}}.size))
      let _tmp_v_{{name}}_data = UnsafeBufferPointer<{{args_converters[1].sc.target_type_name}}>(start: {{name}}.values.assumingMemoryBound(to: {{args_converters[1].sc.target_type_name}}.self), count: Int({{name}}.size))
      var {{target_name}}: [{{args_converters[0].swift.target_type_name}}:{{args_converters[1].swift.target_type_name}}] = [:]
      defer {
          _tmp_k_{{name}}_data.deallocate()
          _tmp_v_{{name}}_data.deallocate()
      }
      for _i_{{name}} in 0..<Int({{name}}.size) {
          let key_{{name}} = _tmp_k_{{name}}_data[_i_{{name}}]
          let value_{{name}} = _tmp_v_{{name}}_data[_i_{{name}}]
          do {
              {{args[0].snippet('key_{}'.format(name))|indent(8)}}
              {{args[1].snippet('value_{}'.format(name))|indent(8)}}
              {{target_name}}[{{args[0].converted_name('key_{}'.format(name))}}] = {{args[1].converted_name('value_{}'.format(name))}}
          }
      }
    sc_cleanup:
      source: swift
      target: sc
      snippet: |
        {%- if args[1] %}
        {%- set cleanup_code_fragment = args[1].snippet('{}_item'.format(name)) %}
        {%- if cleanup_code_fragment %}
        let {{name}}_data = {{name}}.values.assumingMemoryBound(to: {{args_converters[1].sc.target_type_name}}.self)
        for _i in 0..<Int({{name}}.size) {
            let {{name}}_item = {{name}}_data[_i]
            {{args[1].snippet('{}_item'.format(name))|indent(4)}}
        }
        {%- endif %}
        {%- endif %}
        {{name}}.keys.deallocate()
        {{name}}.values.deallocate()

std::unordered_map:
  std::map

std::shared_ptr:
  custom:
    is_c_pointer_type: True
    tname: "{{args_converters[0].swift.custom.tname}}"
  types:
    swift: "{{args[0].target_type_name}}"
    c: "{{args[0].target_type_name}}"
    sc: "{{args[0].target_type_name}}"
  converters:
    c_to_cxx: |
      {%- if args[0].vars and not args[0].root_types_infos[0].vars.shared_ref -%}
      {%- do Error.critical(args[0].cxx.pointee_unqualified_name + ' has an invalid value for shared_ref variable.') -%}
      {%- endif -%}
      {%- set pointee = args[0].target_type_name %}
      {%- set pointee_base = args[0].cxx.root_type_name %}
      {%- set is_nullable = nullable|default(False)%}
      std::shared_ptr<{{pointee}}> {{target_name}}{{' = nullptr' if is_nullable}};
      {%- if is_nullable %}
      if ({{name}}) {
          {%- if pointee_base == pointee %}
          {{target_name}} = *static_cast<std::shared_ptr<{{pointee}}>*>({{name}});
          {%- else %}
          {{target_name}} = std::dynamic_pointer_cast<{{pointee}}>(*static_cast<std::shared_ptr<{{pointee_base}}>*>({{name}}));
          {%- endif %}
      }
      {%- else %}
      {%- if pointee_base == pointee %}
      {{target_name}} = *static_cast<std::shared_ptr<{{pointee}}>*>({{name}});
      {%- else %}
      {{target_name}} = std::dynamic_pointer_cast<{{pointee}}>(*static_cast<std::shared_ptr<{{pointee_base}}>*>({{name}}));
      {%- endif %}
      {%- endif %}
    cxx_to_c: |
      {%- if args[0].vars and not args[0].root_types_infos[0].vars.shared_ref -%}
      {%- do Error.critical(args[0].cxx.pointee_unqualified_name + ' has an invalid value for shared_ref variable.') -%}
      {%- endif -%}
      {%- set pointee_base = args[0].cxx.root_type_name %}
      {%- set pointee = args[0].cxx.type_name %}
      {%- set is_nullable = nullable|default(False)%}
      {{target_type_name}} {{target_name}}{{' = nullptr' if is_nullable}};
      {%- if is_nullable %}
      if ({{name}}) {
          {%- if pointee_base != pointee %}
          {{target_name}} = reinterpret_cast<{{target_type_name}}>(new std::shared_ptr<{{pointee_base}}>(std::static_pointer_cast<{{pointee_base}}>({{name}})));
          {%- else %}
          {{target_name}} = reinterpret_cast<{{target_type_name}}>(new std::shared_ptr<{{pointee_base}}>({{name}}));
          {%- endif %}
      }
      {%- else %}
      {%- if pointee_base != pointee %}
      {{target_name}} = reinterpret_cast<{{target_type_name}}>(new std::shared_ptr<{{pointee_base}}>(std::static_pointer_cast<{{pointee_base}}>({{name}})));
      {%- else %}
      {{target_name}} = reinterpret_cast<{{target_type_name}}>(new std::shared_ptr<{{pointee_base}}>({{name}}));
      {%- endif %}
      {%- endif %}
    swift_to_sc: |
      {{args[0].snippet(name, nullable=nullable|default(False))|indent}}
    sc_to_swift: |
      {{args[0].snippet(name, nullable=nullable|default(False))|indent}}

std::pair:
  custom:
    is_c_pointer_type: False
    tname: "Pair{{args_converters[0].swift.custom.tname}}{{args_converters[1].swift.custom.tname}}"
  types:
    swift: "({{args[0].target_type_name}}, {{args[1].target_type_name}})"
    c: "CDataPair"
    sc: "CDataPair"
  converters:
    c_to_cxx: |
      auto first_tmp_{{name}} = *reinterpret_cast<{{args_converters[0].c.target_type_name}}*>({{name}}.first);
      auto second_tmp_{{name}} = *reinterpret_cast<{{args_converters[1].c.target_type_name}}*>({{name}}.second);
      {{args[0].snippet('first_tmp_{}'.format(name))}}
      {{args[1].snippet('second_tmp_{}'.format(name))}}
      {{cxx.pointee_unqualified_name}} {{target_name}} { {{args[0].converted_name('first_tmp_{}'.format(name))}}, {{args[1].converted_name('second_tmp_{}'.format(name))}} };
    cxx_to_c: |
      auto _first_data_{{target_name}} = new {{args_converters[0].c.target_type_name}};
      auto _second_data_{{target_name}} = new {{args_converters[1].c.target_type_name}};
      const auto& first_{{name}} = {{name}}.first;
      const auto& second_{{name}} = {{name}}.second;
      {{args[0].snippet('first_{}'.format(name))}}
      {{args[1].snippet('second_{}'.format(name))}}
      *_first_data_{{target_name}} = {{args[0].converted_name('first_{}'.format(name))}};
      *_second_data_{{target_name}} = {{args[1].converted_name('second_{}'.format(name))}};
      {{target_type_name}} {{target_name}} = { _first_data_{{target_name}}, _second_data_{{target_name}} };
    swift_to_sc: |
      let _first_{{target_name}} = UnsafeMutablePointer<{{args_converters[0].sc.target_type_name}}>.allocate(capacity: 1)
      let _second_{{target_name}} = UnsafeMutablePointer<{{args_converters[1].sc.target_type_name}}>.allocate(capacity: 1)
      defer {
        _first_{{target_name}}.deallocate()
        _second_{{target_name}}.deallocate()
      }
      var {{target_name}} = {{target_type_name}}()
      {{target_name}}.first = UnsafeMutableRawPointer(_first_{{target_name}})
      {{target_name}}.second = UnsafeMutableRawPointer(_second_{{target_name}})
      let first_{{name}} = {{name}}.0
      let second_{{name}} = {{name}}.1
      {{args[0].snippet('first_{}'.format(name))}}
      {{args[1].snippet('second_{}'.format(name))}}
      _first_{{target_name}}[0] = {{args[0].converted_name('first_{}'.format(name))}}
      _second_{{target_name}}[0] = {{args[1].converted_name('second_{}'.format(name))}}
    sc_to_swift: |
      let _tmp_pair_first_{{name}}_data = UnsafeBufferPointer<{{args_converters[0].sc.target_type_name}}>(start: {{name}}.first.assumingMemoryBound(to: {{args_converters[0].sc.target_type_name}}.self), count: 1)
      let _tmp_pair_second_{{name}}_data = UnsafeBufferPointer<{{args_converters[1].sc.target_type_name}}>(start: {{name}}.second.assumingMemoryBound(to: {{args_converters[1].sc.target_type_name}}.self), count: 1)
      defer {
        _tmp_pair_first_{{name}}_data.deallocate()
        _tmp_pair_second_{{name}}_data.deallocate()
      }
      let first_{{name}} = _tmp_pair_first_{{name}}_data[0]
      let second_{{name}} = _tmp_pair_second_{{name}}_data[0]
      {{args[0].snippet('first_{}'.format(name))}}
      {{args[1].snippet('second_{}'.format(name))}}
      let {{target_name}}: ({{args_converters[0].swift.target_type_name}}, {{args_converters[1].swift.target_type_name}}) = ({{args[0].converted_name('first_{}'.format(name))}}, {{args[1].converted_name('second_{}'.format(name))}})<|MERGE_RESOLUTION|>--- conflicted
+++ resolved
@@ -39,26 +39,7 @@
     sc: "UnsafeMutableRawPointer"
   converters:
     c_to_cxx: |
-      {%- set pointee = cxx.pointee_unqualified_name -%}
-      {#- This section must be replaced with 'c_to_cxx' section of std::shared_ptr converter -#}
       {%- if root_types_infos[0].vars.shared_ref -%}
-<<<<<<< HEAD
-      {%- set is_nullable = nullable|default(False) -%}
-      std::shared_ptr<{{pointee}}> {{target_name}}_shared_ptr{{' = nullptr' if nullable|default(False)}};
-      {%- if is_nullable %}
-      if ({{name}}) {
-          {{target_name}}_shared_ptr = std::dynamic_pointer_cast<{{pointee}}>(*static_cast<std::shared_ptr<{{cxx.root_type_name}}>*>({{name}}));
-      }
-      {%- else %}
-      {{target_name}}_shared_ptr = std::dynamic_pointer_cast<{{pointee}}>(*static_cast<std::shared_ptr<{{cxx.root_type_name}}>*>({{name}}));
-      {%- endif %}
-      auto{{'&' if not cxx_is_pointer}} {{target_name}} = {{'*' if not cxx_is_pointer}}{{target_name}}_shared_ptr.get();
-      {%- else %}
-      // we might need to avoid dynamic_cast if there is no multiple inheritance
-      auto{{'&' if not cxx_is_pointer}} {{target_name}} = {{'*' if not cxx_is_pointer}}dynamic_cast<{{pointee}}*>(static_cast<{{cxx.root_type_name}}*>({{name}}));
-      {%- endif -%}
-    cxx_to_c: |
-=======
       {%- do Error.critical(cxx.pointee_unqualified_name + ' has an invalid value for shared_ref variable.') -%}
       {%- endif -%}
       {%- set pointee = cxx.pointee_unqualified_name %}
@@ -75,7 +56,6 @@
       {%- if cxx.pointee_unqualified_name == cxx.root_type_name %}
       auto {{target_name}} = const_cast<{{cxx.pointee_unqualified_name}}*>({%if cxx_is_pointer%}{{name}}{%elif cxx_is_reference%} &{{name}} {%else%} new {{cxx.pointee_unqualified_name}}({{name}}) {%endif%});
       {%- else %}
->>>>>>> 47ec70de
       auto value_ptr_{{name}} = const_cast<{{cxx.pointee_unqualified_name}}*>({%if cxx_is_pointer%}{{name}}{%elif cxx_is_reference%} &{{name}} {%else%} new {{cxx.pointee_unqualified_name}}({{name}}) {%endif%});
       auto {{target_name}} = static_cast<{{cxx.root_type_name}}*>(value_ptr_{{name}});
       {%- endif %}
