--- conflicted
+++ resolved
@@ -26,8 +26,7 @@
 
 interface_name:
   inheritable: false
-<<<<<<< HEAD
-  type: string
+  type: str
   default:
     kotlin: 'I{{name}}'
     swift: '{{name}}'
@@ -35,12 +34,8 @@
 
 interface_class_name:
   inheritable: false
-  type: string
+  type: str
   default: '{{name}}Impl'
-=======
-  type: str
-  default: 'I{{_object_name}}'
->>>>>>> 21462b28
   allowed_on: [ class, class_template, struct, struct_template ]
 
 include:
