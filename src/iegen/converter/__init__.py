import clang.cindex as cli


import clang.cindex as cli

class Validator:
    @staticmethod
    def shared_ref_set(type_ctx):
        if not type_ctx.root.shared_ref:
            raise Exception("Root must have an attribute \"shared_ref: True\"")

    @staticmethod
    def shared_ref_unset(type_ctx):
        if type_ctx.root.shared_ref:
            raise Exception("Root has an invalid attribute \"shared_ref: True\"")

<<<<<<< HEAD
    @staticmethod
    def validate_single_root(cursor):
        roots = _get_roots(cursor)
        if len(roots) > 1 and not all((roots[0].type == root.type for root in roots)):
            raise TypeError(
                f'Type {cursor.spelling} has more than one root - [{", ".join(map(lambda root: root.spelling, roots))}].')

    @staticmethod
    def validate_ancestors(ancestors):
        if ancestors and not all(item.shared_ref == ancestors[0].shared_ref for item in ancestors[1:]):
            raise TypeError('All ancestors must have the same value for shared_ref.')

    @staticmethod
    def validate_bases(class_name, base_types_converters):
        non_abstract_bases = 0
        for base_type in base_types_converters:
            if not base_type.is_interface:
                non_abstract_bases += 1
        if non_abstract_bases > 1:
            raise TypeError(f'{class_name} has more than 1 non abstract bases.')


def _get_roots(cursor):
    roots = []
    for parent in cursor.get_children():
        if parent.kind == cli.CursorKind.CXX_BASE_SPECIFIER:
            parent_children = []
            for child in parent.get_definition().get_children():
                if child.kind == cli.CursorKind.CXX_BASE_SPECIFIER:
                    parent_children.append(child.get_definition())
            if not parent_children:
                roots.append(parent)
            else:
                roots += _get_roots(parent.get_definition())
    return roots
=======
class Exceptions:
    @staticmethod
    def can_throw(throws):
        return "no_throw" not in throws

    @staticmethod
    def get_std_exc_tree():
        return [
            ("std::exception", ""),
            ("std::runtime_error", "std::exception"),
            ("std::logic_error", "std::exception"),
            ("std::bad_alloc", "std::exception"),
            ("std::bad_cast", "std::exception"),
            ("std::bad_typeid", "std::exception"),
            ("std::bad_exception", "std::exception"),
            ("std::overflow_error", "std::runtime_error"),
            ("std::range_error", "std::runtime_error"),
            ("std::underflow_error", "std::runtime_error"),
            ("std::invalid_argument", "std::logic_error"),
            ("std::length_error", "std::logic_error"),
            ("std::out_of_range", "std::logic_error"),
            ("std::domain_error", "std::logic_error")
        ]

    @staticmethod
    def is_std_custom_exc(ctx):
        std_exc_list = [row[0] for row in Exceptions.get_std_exc_tree()]
        for cursor in list(ctx.cursor.get_children()):
            if cursor.kind == cli.CursorKind.CXX_BASE_SPECIFIER and cursor.spelling in std_exc_list:
                return True
        return False

    @staticmethod
    def has_exc_base(ctx):
        return any(base.is_exception for base in ctx.ancestors)

    @staticmethod
    def get_exc_name(name):
        if not name.startswith("std::"):
            return name.split("::")[-1]

        name = name.replace("::", "_")
        components = name.split("_")
        return ''.join(x.title() for x in components)

    @staticmethod
    def is_std_exc(name):
        for exc in Exceptions.get_std_exc_tree():
            if name == exc[0]:
                return True
        return False
>>>>>>> e3d48946
<|MERGE_RESOLUTION|>--- conflicted
+++ resolved
@@ -1,7 +1,5 @@
 import clang.cindex as cli
 
-
-import clang.cindex as cli
 
 class Validator:
     @staticmethod
@@ -14,7 +12,6 @@
         if type_ctx.root.shared_ref:
             raise Exception("Root has an invalid attribute \"shared_ref: True\"")
 
-<<<<<<< HEAD
     @staticmethod
     def validate_single_root(cursor):
         roots = _get_roots(cursor)
@@ -50,7 +47,8 @@
             else:
                 roots += _get_roots(parent.get_definition())
     return roots
-=======
+
+
 class Exceptions:
     @staticmethod
     def can_throw(throws):
@@ -101,5 +99,4 @@
         for exc in Exceptions.get_std_exc_tree():
             if name == exc[0]:
                 return True
-        return False
->>>>>>> e3d48946
+        return False