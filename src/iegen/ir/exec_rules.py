"""
"""
import itertools
import os
import types
import clang.cindex as cli
from iegen import logging as logging
<<<<<<< HEAD
import iegen.utils.clang as cutil
=======
from iegen.utils.clang import extract_pure_comment
>>>>>>> 9055cb3d


class Context(object):

    def __init__(self, runner, node, template_choice=None):
        assert node.clang_cursor, "cursor is not provided"
        self.runner = runner
        self.config = runner.config
        self.node = node
        self.template_choice = template_choice

    @property
    def kind_name(self):
        return self.node.kind_name

    @property
    def args(self):

        _args = []

        def get_default(param_var):
            # todo implementation is odd for now
            assert param_var.kind == cli.CursorKind.PARM_DECL
            val = None
            for def_curs in param_var.walk_preorder():
                if def_curs.kind in [
                    cli.CursorKind.INTEGER_LITERAL,
                    cli.CursorKind.FLOATING_LITERAL,
                    cli.CursorKind.IMAGINARY_LITERAL,
                    cli.CursorKind.STRING_LITERAL,
                    cli.CursorKind.CHARACTER_LITERAL,
                    cli.CursorKind.CXX_NULL_PTR_LITERAL_EXPR,
                    cli.CursorKind.GNU_NULL_EXPR,
                    cli.CursorKind.NULL_STMT,
                ]:
                    if def_curs.kind == cli.CursorKind.GNU_NULL_EXPR:
                        val = 'NULL'
                    else:
                        val = next(def_curs.get_tokens(), None)
                        if val:
                            val = val.spelling
            return val

        if self.node.is_template:
            for i, arg_type in enumerate(self.node.clang_cursor.type.argument_types()):
                arg_params = types.SimpleNamespace(name=f'arg{i}',
                                                   type=arg_type,
                                                   cursor=None,
                                                   default=None)
                _args.append(arg_params)
        else:
            for arg_c in self.node.clang_cursor.get_arguments():
                def_val = get_default(arg_c)
                arg_params = types.SimpleNamespace(name=arg_c.spelling,
                                                   type=arg_c.type,
                                                   cursor=arg_c,
                                                   default=def_val
                                                   )
                _args.append(arg_params)

        return _args

    @property
    def result_type(self):

        if self.node.clang_cursor.kind not in [cli.CursorKind.CXX_METHOD, cli.CursorKind.FUNCTION_DECL,
                                               cli.CursorKind.FUNCTION_TEMPLATE]:
            raise AttributeError(f"{self.__class__.__name__}.returns is invalid.")
        return self.node.clang_cursor.result_type

    @property
    def overloading_prefix(self):
        if self.node.clang_cursor.kind not in [cli.CursorKind.CXX_METHOD, cli.CursorKind.FUNCTION_DECL,
                                               cli.CursorKind.CONSTRUCTOR, cli.CursorKind.FUNCTION_TEMPLATE]:
            raise AttributeError(f"{self.__class__.__name__}.setter is invalid.")

        if not hasattr(self, '_overloading_prefix'):
            search_api = self.node.api
            name = self.name
            search_names = {name}
            oveloads = self.find_adjacents(search_names, search_api)
            for i, ctx in enumerate(oveloads):
                if ctx == self:
                    self._overloading_prefix = f'_{i}' if i != 0 else ''
                    break

        return self._overloading_prefix

    @property
    def setter(self):
        if self.node.api != 'getter':
            raise AttributeError(f"{self.__class__.__name__}.setter is invalid.")

        search_api = 'setter'
        name = self.name
        if name.lower().startswith('get'):
            name = name[3:].lstrip('_')
        search_names = {f"set_{name}", "set" + name[:1].upper() + name[1:]}
        return self.find_adjacent(search_names, search_api)

    @property
    def getter(self):
        if self.node.api != 'setter':
            raise AttributeError(f"{self.__class__.__name__}.setter is invalid.")

        search_api = 'getter'
        name = self.name
        if name.lower().startswith('set'):
            name = name[3:].lstrip('_')
        search_names = {f"get_{name}", "get" + name[:1].upper() + name[1:],
                        name, name[:1].lower() + name[1:]}
        return self.find_adjacent(search_names, search_api)

    @property
    def base_types(self):

        if self.node.clang_cursor.kind not in [cli.CursorKind.STRUCT_DECL, cli.CursorKind.CLASS_DECL,
                                               cli.CursorKind.CLASS_TEMPLATE]:
            raise AttributeError(f"{self.__class__.__name__}.base_type is invalid.")

        return [
            base_specifier.type
            for base_specifier in self.base_types_specifier_cursor
        ]

    @property
    def ancestors(self):

        if self.node.clang_cursor.kind not in [cli.CursorKind.STRUCT_DECL, cli.CursorKind.CLASS_DECL,
                                               cli.CursorKind.CLASS_TEMPLATE]:
            raise AttributeError(f"{self.__class__.__name__}.ancestors is invalid.")

        def walk(base_types):
            for base in base_types:
                base = self.find_by_type(base.spelling)
                yield base
                for base in walk(base.base_types):
                    yield base

        _ancestors = [b for b in walk(self.base_types)]

        return _ancestors

    @property
    def base_types_specifier_cursor(self):

        if self.node.clang_cursor.kind not in [cli.CursorKind.STRUCT_DECL, cli.CursorKind.CLASS_DECL,
                                               cli.CursorKind.CLASS_TEMPLATE]:
            raise AttributeError(f"{self.__class__.__name__}.base_type is invalid.")

        return [base_specifier
                for base_specifier in self.node.clang_cursor.get_children()
                if base_specifier.kind == cli.CursorKind.CXX_BASE_SPECIFIER
                ]

    @property
    def cursor(self):
        return self.node.clang_cursor

    @property
    def enum_values(self):

        if self.node.clang_cursor.kind not in [cli.CursorKind.ENUM_DECL]:
            raise AttributeError(f"{self.__class__.__name__}.enum_values is invalid.")

        _vals = []

        last_case_comment = None
        for enum_value_c in self.node.clang_cursor.walk_preorder():
            if enum_value_c.kind != cli.CursorKind.ENUM_CONSTANT_DECL:
                continue
            type_name = enum_value_c.kind.name.lower().replace("_decl", "")
            if enum_value_c.raw_comment != last_case_comment:
                comment = extract_pure_comment(enum_value_c.raw_comment)
            elif last_case_comment:
                comment = ['', 'The Same as previous case comment.', '']
            else:
                comment = None
            last_case_comment = enum_value_c.raw_comment
            enum_val_params = types.SimpleNamespace(name=enum_value_c.spelling, type=type_name,
                                                    value=enum_value_c.enum_value, comment=comment)

            _vals.append(enum_val_params)
        return _vals

    @property
    def parent_context(self):
        return self.runner.get_context(self.node.parent.full_displayname)
        # return self.runner.get_context(self.node.parent.type_name)

    @property
    def prj_rel_file_name(self):
        if not hasattr(self, '_prj_rel_file_name'):
            self._prj_rel_file_name = os.path.relpath(self.cursor.location.file.name, self.runner.config.out_prj_dir)
        return self._prj_rel_file_name

    @property
    def api_args(self):
        if not hasattr(self, '_api_args'):
            self._api_args = {name: values[self.runner.language] for name, values in self.node.args.items()}
        return self._api_args

    @property
    def template_includes(self):
        types = self.node.args.get('template', None)
        includes = set()
        if types:
            types = itertools.chain(*types[self.runner.language].values())
            for t in types:
                ctx = self.find_by_type(t)
                if ctx:
                    includes.add(os.path.relpath(ctx.node.clang_cursor.location.file.name,
                                                 self.runner.config.out_prj_dir))
        return includes

    @property
    def template_suffix(self):
        if not self.template_choice:
            return ''
        return cutil.template_class_suffix(self.template_choice.values())

    def find_by_type(self, search_type):
        return self.runner.get_context(search_type)

    def find_adjacent(self, search_names, search_api=None):
        return next(self.find_adjacents(search_names, search_api), None)

    def find_adjacents(self, search_names, search_api=None):
        return (self.find_by_type(node.full_displayname) for node in self.node.parent.children
                if (search_api is None or node.api == search_api)
                and node.spelling in search_names)

    def set_template_choice(self, template_choice):
        self.template_choice = template_choice

    def __getattr__(self, name):
        val = self.node.args.get(name, None)
        if val is None:
            raise AttributeError(f"{self.__class__.__name__}.{name} is invalid.\
 API has no '{name}' attribute for {self.node.displayname}.")
        val = val.get(self.runner.language, None)
        if val is None:
            raise AttributeError(f"{self.__class__.__name__}.{name} is invalid. API has no '{name}'\
                                    attribute for language {self.runner.language}.")
        return val


class RunRule(object):

    def __init__(self, ir, language, config):
        self.ir = ir
        self.language = language
        self.config = config
        # calling order should be such as that parent node processes first
        self.api_call_order = [
            # {'class', 'interface', 'enum'},
            # {'constructor'},
            # {'method'},
            # {'getter'},
            # {'setter'},
            {}
        ]

    def run(self, rule, builder):  # noqa: C901

        # running order is defined by type of node
        # at first we run nodes for namespace/class/enums and then for methods

        # walk is traversing in dept first order
        self.allocate_all_contexts()

        # init all rules
        init_att_name = "gen_init"
        logging.debug(f"Initialising rule for {self.language}.")
        func = getattr(rule, init_att_name)
        if func:
            func(self.config, builder)

        # executes once for a type
        processed = dict()
        for calling_api in self.api_call_order:
            logging.debug(f"Calling APIs: {calling_api}")

            def _run_recursive(node, template_choice=None):
                stack_added = False
                if node.api and (not calling_api or node.api in calling_api) and (
                        template_choice or node not in processed):
                    ancesstor = node.ancestor_with_api
                    if ancesstor in processed:
                        # for already called api resume builders scope stack
                        logging.debug(f"Restoring stack for {ancesstor.displayname}.")
                        builder.restore_stacks(processed[ancesstor])
                        logging.debug(
                            f"Restored stack {self.__str_stacks(processed[ancesstor])}."
                        )
                    # allocate scope
                    stack_added = True
                    builder.add_scope_stack()

                    # call api
                    self.call_api(rule, node, builder, template_choice)
                    logging.debug(f"Capturing stack for {node.displayname}.")
                    processed[node] = builder.capture_stacks()
                    logging.debug(f"Captured stack {self.__str_stacks(processed[node])}.")

                if node.children:
                    logging.debug(f"Processing children for {node.displayname}.")
                    for child in node.children:
                        if child.clang_cursor.kind in [cli.CursorKind.CLASS_TEMPLATE, cli.CursorKind.FUNCTION_TEMPLATE]:
                            all_possible_args = list(itertools.product(*child.args['template'][self.language].values()))
                            template_keys = child.args['template'][self.language].keys()
                            for i, choice in enumerate(all_possible_args):
                                _template_choice = dict(zip(template_keys, choice))
                                _run_recursive(child, _template_choice)
                        else:
                            _run_recursive(child, template_choice)
                    logging.debug(f"End processing children for {node.displayname}.")

                if stack_added:
                    builder.pop_scope_stack()

            # create common scope for entire ir
            # we have to add this scope to be able to allow write into single file from multiple roots
            # since we do not have gen api for file
            # we register file and add one scope
            builder.add_scope_stack()

            for root in self.ir.roots:
                _run_recursive(root)

            builder.pop_scope_stack()

    def call_api(self, rule, node, builder, template_choice=None):
        api = node.api
        att_name = "gen_" + api
        logging.debug(f"Call API: {api} on {node.displayname}")
        func = getattr(rule, att_name)
        context = self.get_context(node.full_displayname)
        # set current template choice to generate correct context
        context.set_template_choice(template_choice)
        func(context, builder)

    def create_context(self, node):
        assert node is not None
        cntx = self.all_contexts.setdefault(node.full_displayname,
                                            Context(self, node))
        # temporary until will find a good solution
        if node.is_template:
            cntx = self.all_contexts.setdefault(node.spelling,
                                                Context(self, node))
        return cntx

    def get_context(self, type_name):

        cntx = self.all_contexts.get(type_name, None)
        return cntx

    def allocate_all_contexts(self):
        logging.debug("Allocating context for all nodes")
        self.all_contexts = dict()
        for node in self.ir.walk():
            self.create_context(node)

    def __str_stacks(self, capture_data):
        # first lang stack data
        stack_data = capture_data
        return f"{[s.keys() for fs in stack_data.values() for s in fs]}"<|MERGE_RESOLUTION|>--- conflicted
+++ resolved
@@ -5,11 +5,8 @@
 import types
 import clang.cindex as cli
 from iegen import logging as logging
-<<<<<<< HEAD
+from iegen.utils.clang import extract_pure_comment
 import iegen.utils.clang as cutil
-=======
-from iegen.utils.clang import extract_pure_comment
->>>>>>> 9055cb3d
 
 
 class Context(object):
