--- conflicted
+++ resolved
@@ -364,19 +364,17 @@
                 if node.children:
                     logging.debug(f"Processing children for {node.displayname}.")
                     for child in node.children:
-<<<<<<< HEAD
                         if child.type == NodeType.CLANG_NODE:
                             # check if the node is template and generate code for each combination of template args
-                            if child.clang_cursor.kind in [cli.CursorKind.CLASS_TEMPLATE,
-                                                           cli.CursorKind.FUNCTION_TEMPLATE]:
+                            if child.clang_cursor.kind in [cli.CursorKind.CLASS_TEMPLATE, cli.CursorKind.FUNCTION_TEMPLATE]:
                                 parent_template = node.args.get('template', None)
                                 template_arg = {}
                                 # if parent also has a template argument join with child´s
                                 if parent_template:
-                                    template_arg = template_arg.update(parent_template[self.language])
-                                template_arg.update(child.args['template'][self.language])
+                                    template_arg = template_arg.update(parent_template[self.platform][self.language])
+                                template_arg.update(child.args['template'][self.platform][self.language])
                                 all_possible_args = list(itertools.product(*template_arg.values()))
-                                template_keys = child.args['template'][self.language].keys()
+                                template_keys = child.args['template'][self.platform][self.language].keys()
                                 for i, combination in enumerate(all_possible_args):
                                     choice = [item['type'] for item in combination]
                                     choice_names = [item['name'] for item in combination if 'name' in item]
@@ -385,24 +383,6 @@
                                     _run_recursive(child, _template_ctx)
                             else:
                                 _run_recursive(child, template_ctx)
-=======
-                        # check if the node is template and generate code for each combination of template args
-                        if child.clang_cursor.kind in [cli.CursorKind.CLASS_TEMPLATE, cli.CursorKind.FUNCTION_TEMPLATE]:
-                            parent_template = node.args.get('template', None)
-                            template_arg = {}
-                            # if parent also has a template argument join with child´s
-                            if parent_template:
-                                template_arg = template_arg.update(parent_template[self.platform][self.language])
-                            template_arg.update(child.args['template'][self.platform][self.language])
-                            all_possible_args = list(itertools.product(*template_arg.values()))
-                            template_keys = child.args['template'][self.platform][self.language].keys()
-                            for i, combination in enumerate(all_possible_args):
-                                choice = [item['type'] for item in combination]
-                                choice_names = [item['name'] for item in combination if 'name' in item]
-                                _template_choice = dict(zip(template_keys, choice))
-                                _template_ctx = {'choice': _template_choice, 'names': choice_names}
-                                _run_recursive(child, _template_ctx)
->>>>>>> cf1f5283
                         else:
                             _run_recursive(child, template_ctx)
                     logging.debug(f"End processing children for {node.displayname}.")
