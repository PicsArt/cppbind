--- conflicted
+++ resolved
@@ -5,22 +5,18 @@
 import distutils.util
 import glob
 import os
-<<<<<<< HEAD
+from collections import defaultdict
+from types import SimpleNamespace
 import re
 from collections import OrderedDict
 from types import SimpleNamespace
 
 import yaml
-=======
-from collections import defaultdict
-from types import SimpleNamespace
-from collections import OrderedDict
+
+import clang.cindex as cli
 from iegen.common.yaml_process import UniqueKeyLoader, YamlKeyDuplicationError
 from iegen.common.error import Error
->>>>>>> cf1f5283
-
-import clang.cindex as cli
-from iegen.common.yaml_process import UniqueKeyLoader, YamlKeyDuplicationError
+
 from iegen.utils.clang import extract_pure_comment, get_full_displayname, join_type_parts
 
 
@@ -29,13 +25,9 @@
     ALL_PLATFORMS = ['android', 'ios', 'linux', 'mac', 'win']
     RULE_TITLE_KEY = 'gen_actions'
     RULE_TYPE_KEY = 'type'
+    RULE_DIR_KEY = 'dir'
     RULE_RULE_KEY = 'rule'
-<<<<<<< HEAD
-    RULE_SUB_KEY = 'sub'
-    RULE_DIR_KEY = 'dir'
-=======
     RULE_SUB_KEY = ':'
->>>>>>> cf1f5283
 
     def __init__(self, attributes, api_start_kw, languages=None, platforms=None, parser_config=None):
         self.attributes = attributes
@@ -94,12 +86,8 @@
             if api_attrs:
                 return self.parse_api_attrs(api_attrs, location)
 
-<<<<<<< HEAD
-    def parse_api_attrs(self, attrs, pure_comment=None):
-=======
 
     def parse_api_attrs(self, attrs, location, pure_comment=None):
->>>>>>> cf1f5283
         api = None
         attr_dict = OrderedDict()
         ATTR_KEY_REGEXPR = rf"[\s*/]*(?:({'|'.join(self.platforms)})\.)?(?:({'|'.join(self.languages)})\.)?([^\d\W]\w*)\s*$"
