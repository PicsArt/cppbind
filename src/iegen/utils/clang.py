"""
Helper functions working with clang
"""
import itertools
import re

import clang.cindex as cli
from itertools import chain


def get_pointee_type(clang_type):
    return clang_type.get_pointee() if clang_type.get_pointee().spelling else clang_type


def get_canonical_type(clang_type):
    return clang_type.get_canonical() if clang_type.get_canonical().spelling else clang_type


def is_template(clang_type):
    return clang_type.get_num_template_arguments() != -1


def template_argument_types(clang_type):
    return [clang_type.get_template_argument_type(num)
            for num in range(clang_type.get_num_template_arguments())]


def template_type_name(clang_type):
    name = get_unqualified_type_name(clang_type)
    end_indx = name.index('<')
    if end_indx != -1:
        return name[:end_indx].strip()
    return name


def is_rval_referance(cursor):
    return cursor.kind == cli.TypeKind.LVALUEREFERENCE


def _get_unqualified_type_name(type_name):
    """
    TODO: python API is missing
    """
    qualifiers = ["const ", "volatile "]
    for qual in qualifiers:
        if type_name.startswith(qual):
            return _get_unqualified_type_name(type_name[len(qual):])
    return type_name


def get_unqualified_type_name(clang_type):
    return _get_unqualified_type_name(clang_type.spelling)


def get_semantic_ancestors(cursor):
    ancestors = []
    _cursor = cursor.semantic_parent

    while (_cursor):
        ancestors.append(_cursor)
        _cursor = _cursor.semantic_parent

    return ancestors[::-1]


def get_full_name(cursor):
    ancestors = get_semantic_ancestors(cursor)
    ancestors = ancestors[1::] + [cursor]
    return '::'.join([c.spelling for c in ancestors])


def get_full_displayname(cursor):
    ancestors = get_semantic_ancestors(cursor)
    ancestors = ancestors[1::]

    full_display_name = '::'.join([c.displayname for c in ancestors])
    if cursor.kind == cli.CursorKind.CLASS_TEMPLATE:
        return f'{full_display_name}::{cursor.spelling}'
    else:
        return f'{full_display_name}::{cursor.displayname}'


def is_final_cursor(cursor):
    if cursor.kind == cli.CursorKind.CXX_METHOD:
        if not cursor.is_virtual_method():
            return True
        return cli.CursorKind.CXX_FINAL_ATTR in chain(
            (c.kind for c in cursor.get_children()),
            (c.kind for c in cursor.semantic_parent.get_children())
        )
    else:
        return cli.CursorKind.CXX_FINAL_ATTR in (c.kind for c in cursor.get_children())


def get_base_cursor(cursor):
    """
    Returns the base class cursor for the given cursor.
    If there are multiple branches(inheritance) then the left(first) base is taken.
    Args:
        cursor (clang.cindex.Cursor):
    Returns:
        clang.cindex.Cursor: The base class cursor.
    """
    bases = [base_specifier for base_specifier in cursor.get_children() if
             base_specifier.kind == cli.CursorKind.CXX_BASE_SPECIFIER]
    if bases:
        return get_base_cursor(bases[0])
    else:
        return cursor


<<<<<<< HEAD
def template_class_suffix(type_spellings):
    """
    Returns the base class cursor for the given cursor.
    If there are multiple branches(inheritance) then the left(first) base is taken.
    Args:
        type_spellings (list(str)):
    Returns:
        string:
    """
    return ''.join(itertools.chain.from_iterable([[part.capitalize() for part in re.split('::|>|<|_', type_spelling)]
                                                  for type_spelling in type_spellings]))


def replace_template_choice(type_name, template_choice):
    replaced = type_name
    if template_choice:
        if replaced in template_choice:
            return template_choice[replaced]
        for typename, value in template_choice.items():
            replaced = replaced.replace(typename, value)
            # replaced = re.sub(f'([,<\s]?)\s*{typename}([\s,>&*]\s*)', f'\g<1>{value}\g<2>', replaced)
    return replaced
=======
def extract_pure_comment(raw_comment, end_index=None):
    end_index = end_index or len(raw_comment) - 1
    return [comment_line.lstrip('/* ') for comment_line in raw_comment[:end_index].splitlines()[:-1]]
>>>>>>> 9055cb3d
<|MERGE_RESOLUTION|>--- conflicted
+++ resolved
@@ -56,7 +56,7 @@
     ancestors = []
     _cursor = cursor.semantic_parent
 
-    while (_cursor):
+    while(_cursor):
         ancestors.append(_cursor)
         _cursor = _cursor.semantic_parent
 
@@ -109,7 +109,11 @@
         return cursor
 
 
-<<<<<<< HEAD
+def extract_pure_comment(raw_comment, end_index=None):
+    end_index = end_index or len(raw_comment) - 1
+    return [comment_line.lstrip('/* ') for comment_line in raw_comment[:end_index].splitlines()[:-1]]
+
+
 def template_class_suffix(type_spellings):
     """
     Returns the base class cursor for the given cursor.
@@ -131,9 +135,4 @@
         for typename, value in template_choice.items():
             replaced = replaced.replace(typename, value)
             # replaced = re.sub(f'([,<\s]?)\s*{typename}([\s,>&*]\s*)', f'\g<1>{value}\g<2>', replaced)
-    return replaced
-=======
-def extract_pure_comment(raw_comment, end_index=None):
-    end_index = end_index or len(raw_comment) - 1
-    return [comment_line.lstrip('/* ') for comment_line in raw_comment[:end_index].splitlines()[:-1]]
->>>>>>> 9055cb3d
+    return replaced