import copy
import datetime
import os
import types
from unittest.mock import patch, MagicMock

from iegen.builder.ir_builder import CXXIEGIRBuilder
from iegen.builder.ir_post_processor import IRPostProcessor
from iegen.common.error import IEGError
from iegen.common.yaml_process import load_yaml
from iegen.context_manager.ctx_desc import ContextDescriptor
from iegen.context_manager.ctx_mgr import ContextManager
from iegen.ir.ast import NodeType, Node
from iegen.parser.filter import CXXParserFilter
from iegen.parser.ieg_parser import CXXParser
from iegen.utils import absolute_path_from_glob

SCRIPT_DIR = os.path.dirname(os.path.realpath(__file__))
CXX_INPUTS_REL_PATH = '../test_cxx_inputs'


@patch('os.getcwd', lambda: SCRIPT_DIR)
def test_parser_with_dir_api(clang_config):
    clang_cfg = copy.deepcopy(clang_config)

    dir_example_folder = 'dir_api_example'
    api_rules_dir = os.path.abspath(os.path.join(SCRIPT_DIR, CXX_INPUTS_REL_PATH))

    plat, lang = 'linux', 'python'

    clang_cfg['src_glob'] = [os.path.abspath(
        os.path.join(SCRIPT_DIR, CXX_INPUTS_REL_PATH, dir_example_folder, '*.h'))]

    context_def_glob = os.path.join(api_rules_dir, dir_example_folder, '*.yaml')

    parser = CXXParser()
    ctx_desc = ContextDescriptor(context_def_glob)
    ctx_mgr = ContextManager(ctx_desc, plat, lang)

    processor = CXXIEGIRBuilder(ctx_mgr)
    CXXIEGIRBuilder._get_modification_time = MagicMock(return_value=datetime.datetime.utcnow())
    processor.start_root()
    parser.parse(processor, **clang_cfg)

    root = processor.ir
    dir_root = root.children[0]
    assert root.type is NodeType.ROOT_NODE
    assert dir_root.type is NodeType.DIRECTORY_NODE
    assert dir_root.name == CXX_INPUTS_REL_PATH
    assert len(dir_root.children) == 1
    dir_node = dir_root.children[0]
    assert dir_node.type == NodeType.DIRECTORY_NODE
    assert dir_node.api == 'gen_package'
    assert dir_node.name == f'{CXX_INPUTS_REL_PATH}/{dir_example_folder}'


@patch('os.getcwd', lambda: SCRIPT_DIR)
def test_parser_with_file_api(clang_config):
    clang_cfg = copy.deepcopy(clang_config)

    file_example_folder = 'file_api_example'

    api_rules_dir = os.path.abspath(os.path.join(SCRIPT_DIR, CXX_INPUTS_REL_PATH))
    clang_cfg['src_glob'] = [os.path.abspath(
        os.path.join(SCRIPT_DIR, CXX_INPUTS_REL_PATH, file_example_folder, '*.h'))]

    plat, lang = 'linux', 'python'
    context_def_glob = os.path.join(api_rules_dir, file_example_folder, '*.yaml')

    parser = CXXParser()
    ctx_desc = ContextDescriptor(context_def_glob)
    ctx_mgr = ContextManager(ctx_desc, plat, lang)
    processor = CXXIEGIRBuilder(ctx_mgr)
    CXXIEGIRBuilder._get_modification_time = MagicMock(return_value=datetime.datetime.utcnow())

    processor.start_root()
    parser.parse(processor, **clang_cfg)

    root = processor.ir
    assert root.type is NodeType.ROOT_NODE
    assert len(root.children) == 1
    root_dir = root.children[0]
    assert root_dir.name == CXX_INPUTS_REL_PATH
    assert len(root_dir.children) == 1
    dir_node = root_dir.children[0]
    assert dir_node.type == NodeType.DIRECTORY_NODE
    assert dir_node.api is None
    assert dir_node.name == f'{CXX_INPUTS_REL_PATH}/{file_example_folder}'
    assert len(dir_node.children) == 1
    file_node = dir_node.children[0]
    assert file_node.api == Node.API_NONE
    assert file_node.type == NodeType.FILE_NODE


def test_jinja_attrs(clang_config):
    clang_cfg = copy.deepcopy(clang_config)

    test_dir = os.path.join(SCRIPT_DIR, '../parser/test_examples/jinja_attr/positive')
    parser = CXXParser()

    clang_cfg['src_glob'] = [os.path.join(test_dir, 'with_jinja_attrs.hpp')]

    plat, lang = 'linux', 'swift'
    ctx_mgr = ContextManager(ContextDescriptor(None), plat, lang)
    ir_builder = CXXIEGIRBuilder(ctx_mgr)

    ir_builder.start_root()
    parser.parse(ir_builder, **clang_cfg)

    for name in ('pkg_exc_1', 'pkg_exc_2', 'pkgInt', 'pkgDouble', 'pkg_shared'):
        assert name in str(ir_builder.ir), "Wrong evaluation of jinja variable value"


@patch('os.getcwd', lambda: os.path.join(SCRIPT_DIR, '../parser/test_examples/jinja_attr/positive'))
def test_attrs_dependencies_and_jinja_usage_positive(clang_config):
    clang_cfg = copy.deepcopy(clang_config)

    test_dir = os.path.join(SCRIPT_DIR, '../parser/test_examples', 'jinja_attr/positive')
    parser = CXXParser()

    with patch('iegen.context_manager.ctx_desc.ContextDescriptor.get_var_def') as var_def_mock:
        var_def_mock.return_value = ContextDescriptor.resolve_attr_aliases(
            load_yaml(os.path.join(test_dir, "example_var_def.yaml")))

        clang_cfg['src_glob'] = [os.path.join(test_dir, 'with_attrs_dep.hpp')]
        context_def_glob = os.path.join(test_dir, 'example_iegen.yaml')

        ctx_mgr = ContextManager(ContextDescriptor(context_def_glob), 'linux', 'swift')
        ir_builder = CXXIEGIRBuilder(ctx_mgr)

        ir_builder.start_root()
        parser.parse(ir_builder, **clang_cfg)

        namespace_node = ir_builder.ir.children[0].children[0].children[0]

        # checking root context
        assert ir_builder.ir.args['d'] == "NewValueOfCUsedInD", \
            "root variable is not evaluated with updated value of dependant variable"

        # checking the first class and method
        cls_node = namespace_node.children[0]
        assert cls_node.args['a'] == 'ParentValue', "class 'name' variable is not set correctly"
        assert cls_node.args['b'] == f"{cls_node.args['a']}UsedInB", \
            "variables dependency for default values doesn't work correctly"

        # checking not simple types (list and dict)
        assert cls_node.args['g'] == ["SingleValue"], \
            "single value must be put into list if 'type' attribute of variable is list"
        assert cls_node.args['h'] == [cls_node.args['g'][0] + str(i+1) for i in range(3)], \
            "evaluation of jinja dynamic for cycle doesn't work correctly"
        assert cls_node.args['i'] == {"T": "SingleValue1", "V": ["SingleValue1", "SingleValue2"]}, \
            "evaluation of jinja dict doesn't work correctly"

        method_node = cls_node.children[0]
        assert method_node.args['a'] == f"{cls_node.args['a']}InChild", \
            "inheritance of variables doesn't work correctly"
        assert method_node.args['b'] == f"Used{method_node.args['a']}", \
            "variables current evaluated context is ignored"
        assert method_node.args['h'] == [cls_node.args['h'][0], 'NewValue'], \
            "evaluation of each item of list doesn't work correctly"

        # checking the second class and method
        cls_node = namespace_node.children[1]
        assert cls_node.args['a'] == "DefaultValueOfA", "default value is not used correctly"
        assert cls_node.args['b'] == "DefaultValueOfAUsedInB", \
            "variables dependency for default values doesn't work correctly"

        # check that new lines of variable are preserving if they are written in yaml config file
        assert cls_node.args['k'] == ['row1\n\nrow2'], \
            "new lines are not preserved in yaml config section"

        method_node = cls_node.children[0]
        assert method_node.args['a'] == cls_node.args['a'], \
            "inheritance of variables doesn't work correctly"
        assert method_node.args['b'] == "DefaultValueOfAUsedInB", \
            "current variable couldn't managed to use parents context"
        assert method_node.args['d'] == f"{cls_node.args['c']}UsedInD", \
            "inheritance of variables doesn't work correctly"
        assert method_node.args['e'] == f"{method_node.args['f']}UsedInE", \
            "cyclic-like dependencies doesn't work correctly"
        assert(method_node.args['h'] == cls_node.args['h'] + ['NewValue']), \
            "evaluation of jinja list augmentation doesn't work correctly"
        assert method_node.args['j'] == {'T': 'SingleValue1'}, \
            "evaluation of platform/language specific field of default values doesn't work correctly"

        # check that new lines of variable are preserving if they are written in API comment section
        assert method_node.args['k'] == ['first row\n\n\nsecond row'], \
            "new lines are not preserved in API comments section"

        # check usage of "//" symbols as comment sign
        assert cls_node.children[1].args['a'] == cls_node.children[2].args['a'] == "ValueOfA", \
            "usage of '//' symbols as a start of api comment fails"


def test_attrs_dependencies_and_jinja_usage_negative(clang_config):
    clang_cfg = copy.deepcopy(clang_config)

    test_dir = os.path.join(SCRIPT_DIR, '../parser/test_examples/jinja_attr/negative')
    parser = CXXParser()

    # check wrong variables order in var def file
    with patch('iegen.context_manager.ctx_desc.ContextDescriptor.get_var_def') as var_def_mock:
        var_def_mock.return_value = ContextDescriptor.resolve_attr_aliases(
            load_yaml(os.path.join(test_dir, "var_def_with_wrong_order.yaml")))

        clang_cfg['src_glob'] = [os.path.join(test_dir, 'with_attrs_dep.hpp')]

        ctx_mgr = ContextManager(ContextDescriptor(None), 'linux', 'swift')
        ir_builder = CXXIEGIRBuilder(ctx_mgr)

        try:
            ir_builder.start_root()
        except IEGError:
            pass
        except Exception as err:
            assert False, f"unexpected exception: {err}"
        else:
            assert False, "should get error: incorrect order of dependant variables in variables definition file"

    # check wrong dependency usage in root section (undefined variable)
    with patch('iegen.context_manager.ctx_desc.ContextDescriptor.get_var_def') as var_def_mock:
        var_def_mock.return_value = ContextDescriptor.resolve_attr_aliases(
            load_yaml(os.path.join(test_dir, "example_var_def.yaml")))

        clang_cfg['src_glob'] = [os.path.join(test_dir, 'with_attrs_dep.hpp')]

        context_def_glob = os.path.join(test_dir, 'with_wrong_order_iegen.yaml')
        ctx_mgr = ContextManager(ContextDescriptor(context_def_glob), 'linux', 'swift')
        ir_builder = CXXIEGIRBuilder(ctx_mgr)

        try:
            ir_builder.start_root()
        except IEGError:
            pass
        except Exception as err:
            assert False, f"unexpected exception: {err}"
        else:
            assert False, "should get error: incorrect dependency used in root section"

    # check variables dependency in case when they are defined on different nodes
    with patch('iegen.context_manager.ctx_desc.ContextDescriptor.get_var_def') as var_def_mock:
        var_def_mock.return_value = ContextDescriptor.resolve_attr_aliases(
            load_yaml(os.path.join(test_dir, "var_def_with_diff_nodes.yaml")))
        clang_cfg['src_glob'] = [os.path.join(test_dir, 'with_diff_nodes.hpp')]

        ctx_mgr = ContextManager(ContextDescriptor(None), 'linux', 'swift')
        ir_builder = CXXIEGIRBuilder(ctx_mgr)
        ir_builder.start_root()

        try:
            parser.parse(ir_builder, **clang_cfg)
        except IEGError:
            pass
        except Exception as err:
            assert False, f"unexpected exception: {err}"
        else:
            assert False, "not inheritable variable cannot be used when evaluating context of child node"

    # check variables dependency in case when they are defined on different nodes
    with patch('iegen.context_manager.ctx_desc.ContextDescriptor.get_var_def') as var_def_mock:
        var_def_mock.return_value = ContextDescriptor.resolve_attr_aliases(
            load_yaml(os.path.join(test_dir, "var_def_with_unavailable_var.yaml")))

        ctx_mgr = ContextManager(ContextDescriptor(None), 'linux', 'swift')
        ir_builder = CXXIEGIRBuilder(ctx_mgr)

        try:
            ir_builder.start_root()
        except IEGError:
            pass
        except Exception as err:
            assert False, f"unexpected exception: {err}"
        else:
            assert False, "usage of unavailable variable inside jinja expression must be failed"


@patch('os.getcwd', lambda: os.path.join(SCRIPT_DIR, '../parser/test_examples/with_empty_gen'))
def test_empty_gen_rule(clang_config):
    clang_cfg = copy.deepcopy(clang_config)

    working_dir = os.getcwd()

    lang, plat = 'python', 'linux'
    clang_cfg['src_glob'] = [os.path.join(working_dir, '*.hpp')]
    context_def_glob = os.path.join(working_dir, '*.yaml')

    parser = CXXParser()
    ctx_desc = ContextDescriptor(context_def_glob)
    ctx_mgr = ContextManager(ctx_desc, plat, lang)
    ir_builder = CXXIEGIRBuilder(ctx_mgr)

    ir_builder.start_root()
    parser.parse(ir_builder, **clang_cfg)

    ir = ir_builder.ir
    dir_root = ir.children[0]

    # check that directory gen rule is empty
    assert dir_root.api == Node.API_NONE, 'wrong directory gen rule'
    assert dir_root.type == NodeType.DIRECTORY_NODE, 'wrong directory node kind'
    assert dir_root.children[0].children[0].api == 'gen_class', 'wrong api type'

    # check that 'package' inheritable variable is inherited from dir to class
    dir_pkg_value = dir_root.args['package']
    cls_pkg_value = dir_root.children[0].children[0].args['package']
    assert dir_pkg_value == cls_pkg_value == 'example_pkg', "inheritance of variables doesn't work correctly"


@patch('os.getcwd', lambda: os.path.join(SCRIPT_DIR, '../parser/test_examples/with_root_config'))
def test_root_config(clang_config):
    clang_cfg = copy.deepcopy(clang_config)

    working_dir = os.getcwd()

    lang, plat = 'python', 'linux'
    clang_cfg['src_glob'] = [os.path.join(working_dir, '*.hpp')]
    context_def_glob = os.path.join(working_dir, '*.yaml')

    parser = CXXParser()
    ctx_mgr = ContextManager(ContextDescriptor(context_def_glob), plat, lang)
    ir_builder = CXXIEGIRBuilder(ctx_mgr)

    ir_builder.start_root()
    parser.parse(ir_builder, **clang_cfg)
    root = ir_builder.ir

    assert root.api == Node.API_NONE, 'wrong root gen rule'
    assert root.type == NodeType.ROOT_NODE, 'wrong root node kind'
    assert root.children[0].type == NodeType.DIRECTORY_NODE, 'wrong directory node kind'
    assert root.children[0].children[0].children[0].api == 'gen_class', 'wrong class node api'

    root_clang_value = root.args['clang_args']
    assert root_clang_value == ['clang_args'], "inheritance of variables doesn't work correctly"


@patch('os.getcwd', lambda: os.path.join(SCRIPT_DIR, '../parser/test_examples/jinja_attr/positive'))
def test_sys_vars_available_in_api(clang_config):
    clang_cfg = copy.deepcopy(clang_config)

    parser = CXXParser()

    with patch('iegen.context_manager.ctx_desc.ContextDescriptor.get_var_def') as var_def_mock:
        var_def_mock.return_value = ContextDescriptor.resolve_attr_aliases(
            load_yaml(os.path.join(os.getcwd(), "example_var_def.yaml")))

        clang_cfg['src_glob'] = [os.path.join(os.getcwd(), 'with_sys_vars_in_api.hpp')]

        ctx_mgr = ContextManager(ContextDescriptor(None), 'linux', 'swift')
        ir_builder = CXXIEGIRBuilder(ctx_mgr)
        ir_builder.start_root()
        parser.parse(ir_builder, **clang_cfg)

        class_node = ir_builder.ir.children[0].children[0].children[0]

        # asserts sys variable(_pure_comment) used and evaluated in API
        assert class_node.args['comment'] == 'An example class comment.\n Binding generated by iegen.'


@patch('os.getcwd', lambda: os.path.join(SCRIPT_DIR, "../parser/test_examples/cmd_line/positive"))
def test_cmd_line_ctx_positive():
    with patch('iegen.context_manager.ctx_desc.ContextDescriptor.get_var_def') as var_def_mock:
        var_def_mock.return_value = ContextDescriptor.resolve_attr_aliases(
            load_yaml(os.path.join(os.getcwd(), "var_def.yaml")))

        ctx_mgr = ContextManager(ContextDescriptor(os.path.join(os.getcwd(), "iegen.yaml")), 'linux', 'swift')
        ir_builder = CXXIEGIRBuilder(ctx_mgr)
        ir_builder.start_root(types.SimpleNamespace(b='CmdLineValueOfB'))
        assert ir_builder.ir.args['a'] == 'CmdLineValueOfBUsedInA', \
            "command line context must be available when evaluating root context"
        assert ir_builder.ir.args['b'] == 'CmdLineValueOfB', "command line context must overwrite root one"


<<<<<<< HEAD
@patch('os.getcwd', lambda: os.path.join(SCRIPT_DIR, "test_examples/ir_process"))
def test_descendants_list(clang_config):
    clang_cfg = copy.deepcopy(clang_config)
    clang_cfg['src_glob'] = [os.path.join(os.getcwd(), 'descendants.hpp')]

    parser = CXXParser()
    ir_builder = CXXIEGIRBuilder(ContextManager(ContextDescriptor(None), 'linux', 'swift'))

    ir_builder.start_root()
    parser.parse(ir_builder, **clang_cfg)
    ir_builder.end_root()

    ir = IRPostProcessor().process_ir(ir_builder.ir)

    cls_nodes = ir.children[0].children[0].children
    cls_node_map = {cls_node.full_displayname : cls_node for cls_node in cls_nodes}

    get_nodes_display_names = lambda nodes: [node.full_displayname for node in nodes]

    # check descendants list for each class node
    assert get_nodes_display_names(cls_node_map["C1"].descendants)== ['C4', 'C5', 'C10', 'C9', 'C7', 'C8', 'C6', 'C2', 'C3']
    assert get_nodes_display_names(cls_node_map["C2"].descendants)== ['C4', 'C5']
    assert get_nodes_display_names(cls_node_map["C3"].descendants)== ['C10', 'C9', 'C7', 'C8', 'C6']
    assert get_nodes_display_names(cls_node_map["C4"].descendants)== []
    assert get_nodes_display_names(cls_node_map["C5"].descendants)== []
    assert get_nodes_display_names(cls_node_map["C6"].descendants)== ['C10', 'C9', 'C7', 'C8']
    assert get_nodes_display_names(cls_node_map["C7"].descendants)== ['C10', 'C9']
    assert get_nodes_display_names(cls_node_map["C8"].descendants)== ['C10', 'C9']
    assert get_nodes_display_names(cls_node_map["C9"].descendants)== ['C10']
    assert get_nodes_display_names(cls_node_map["C10"].descendants) == []
=======
@patch('os.getcwd', lambda: os.path.join(SCRIPT_DIR, "test_examples/exclude_glob"))
def test_src_exclude_glob(clang_config):
    clang_cfg = copy.deepcopy(clang_config)

    plat, lang = 'linux', 'python'

    clang_cfg['src_glob'] = [os.path.abspath(os.path.join(os.getcwd(), 'main.hpp'))]
    clang_cfg['src_exclude_glob'] = [os.path.abspath(os.path.join(os.getcwd(), 'module.hpp'))]
    exclude_files = absolute_path_from_glob(clang_cfg['src_exclude_glob']) if clang_cfg['src_exclude_glob'] else None
    cxx_ieg_filter = CXXParserFilter(exclude_files=exclude_files)
    parser = CXXParser(filter_=cxx_ieg_filter)
    ctx_desc = ContextDescriptor(None)
    ctx_mgr = ContextManager(ctx_desc, plat, lang)

    processor = CXXIEGIRBuilder(ctx_mgr)
    processor.start_root()
    parser.parse(processor, **clang_cfg)

    assert len(processor.ir.children[0].children[0].children) == 1
    assert processor.ir.children[0].children[0].children[0].full_displayname == 'TestStruct'
>>>>>>> aabeb505
<|MERGE_RESOLUTION|>--- conflicted
+++ resolved
@@ -370,7 +370,28 @@
         assert ir_builder.ir.args['b'] == 'CmdLineValueOfB', "command line context must overwrite root one"
 
 
-<<<<<<< HEAD
+@patch('os.getcwd', lambda: os.path.join(SCRIPT_DIR, "test_examples/exclude_glob"))
+def test_src_exclude_glob(clang_config):
+    clang_cfg = copy.deepcopy(clang_config)
+
+    plat, lang = 'linux', 'python'
+
+    clang_cfg['src_glob'] = [os.path.abspath(os.path.join(os.getcwd(), 'main.hpp'))]
+    clang_cfg['src_exclude_glob'] = [os.path.abspath(os.path.join(os.getcwd(), 'module.hpp'))]
+    exclude_files = absolute_path_from_glob(clang_cfg['src_exclude_glob']) if clang_cfg['src_exclude_glob'] else None
+    cxx_ieg_filter = CXXParserFilter(exclude_files=exclude_files)
+    parser = CXXParser(filter_=cxx_ieg_filter)
+    ctx_desc = ContextDescriptor(None)
+    ctx_mgr = ContextManager(ctx_desc, plat, lang)
+
+    processor = CXXIEGIRBuilder(ctx_mgr)
+    processor.start_root()
+    parser.parse(processor, **clang_cfg)
+
+    assert len(processor.ir.children[0].children[0].children) == 1
+    assert processor.ir.children[0].children[0].children[0].full_displayname == 'TestStruct'
+
+
 @patch('os.getcwd', lambda: os.path.join(SCRIPT_DIR, "test_examples/ir_process"))
 def test_descendants_list(clang_config):
     clang_cfg = copy.deepcopy(clang_config)
@@ -400,26 +421,4 @@
     assert get_nodes_display_names(cls_node_map["C7"].descendants)== ['C10', 'C9']
     assert get_nodes_display_names(cls_node_map["C8"].descendants)== ['C10', 'C9']
     assert get_nodes_display_names(cls_node_map["C9"].descendants)== ['C10']
-    assert get_nodes_display_names(cls_node_map["C10"].descendants) == []
-=======
-@patch('os.getcwd', lambda: os.path.join(SCRIPT_DIR, "test_examples/exclude_glob"))
-def test_src_exclude_glob(clang_config):
-    clang_cfg = copy.deepcopy(clang_config)
-
-    plat, lang = 'linux', 'python'
-
-    clang_cfg['src_glob'] = [os.path.abspath(os.path.join(os.getcwd(), 'main.hpp'))]
-    clang_cfg['src_exclude_glob'] = [os.path.abspath(os.path.join(os.getcwd(), 'module.hpp'))]
-    exclude_files = absolute_path_from_glob(clang_cfg['src_exclude_glob']) if clang_cfg['src_exclude_glob'] else None
-    cxx_ieg_filter = CXXParserFilter(exclude_files=exclude_files)
-    parser = CXXParser(filter_=cxx_ieg_filter)
-    ctx_desc = ContextDescriptor(None)
-    ctx_mgr = ContextManager(ctx_desc, plat, lang)
-
-    processor = CXXIEGIRBuilder(ctx_mgr)
-    processor.start_root()
-    parser.parse(processor, **clang_cfg)
-
-    assert len(processor.ir.children[0].children[0].children) == 1
-    assert processor.ir.children[0].children[0].children[0].full_displayname == 'TestStruct'
->>>>>>> aabeb505
+    assert get_nodes_display_names(cls_node_map["C10"].descendants) == []