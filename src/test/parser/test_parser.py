import copy
import hashlib
import os
import types
from unittest.mock import patch

import pytest

from iegen.builder.ir_builder import CXXPrintProcessor, CXXIEGIRBuilder
<<<<<<< HEAD
from iegen.common.error import Error
=======
from iegen.common.error import Error, IEGError
from iegen.common.yaml_process import YamlKeyDuplicationError, yaml_info_struct_to_dict, load_yaml
>>>>>>> c7661cf1
from iegen.context_manager.ctx_desc import ContextDescriptor
from iegen.context_manager.ctx_mgr import ContextManager
from iegen.ir.ast import Node, NodeType
from iegen.parser.ieg_api_parser import APIParser
from iegen.parser.ieg_parser import CXXParser

SCRIPT_DIR = os.path.dirname(os.path.realpath(__file__))
CXX_INPUTS_FOLDER = 'test_cxx_inputs'


def test_parser(clang_config):
    parser = CXXParser()
    processor = CXXPrintProcessor()
    for c in parser.parse_x(**clang_config):
        processor(c)


def test_parser_processor(clang_config):
    parser = CXXParser()
    processor = CXXPrintProcessor()
    parser.parse(processor, **clang_config)


def test_parser_processor_cr_counter(clang_config):
    parser = CXXParser()
    count = 0
    max_dept = 0
    dept = 0

    count_processor = types.SimpleNamespace()

    def incr_dept(cursor):
        nonlocal max_dept
        nonlocal dept
        nonlocal count
        count += 1
        dept += 1
        max_dept = max(dept, max_dept)

    def decr_dept(cursor):
        nonlocal dept
        dept -= 1

    count_processor.start_cursor = incr_dept
    count_processor.end_cursor = decr_dept
    parser.parse(count_processor, **clang_config)

    assert count == 19, "number of cursors has bean changed"
    assert max_dept == 5, "max depth has bean changed"


@pytest.mark.parametrize(
    "test_data, res_md5",
    [
        (
                """
                /**
                * comments
                *
                * __API__
                * action: gen_class
                * kotlin.file: utils
                */
                """,
                "968fa15c9d1d04262b9edc7bbcf37fb7"
        ),
        (
                """
                /**
                * commants
                *
                * __API__
                * action: gen_class
                * shared_ref: False
                */
                """,
                "b64b94a831d388a32509fd7c296faa5c"
        )
    ]
)
def test_api_parser(test_data, res_md5):
    parser = APIParser(ContextDescriptor(None, 'linux', 'swift'))

    _, api_section = APIParser.separate_pure_and_api_comment(test_data)
    api, args = parser.parse_comments(api_section, {})
    str_res = f"api={api}, args={args}"
    assert hashlib.md5(str_res.encode()).hexdigest() == res_md5, \
        "API parser result has bean changed."


@pytest.mark.parametrize(
    "test_data",
    [
        """
        /**
        * comments
        *
        * __API__
        * kotlin.file: utils
        dddd
        */
        """,

        """
        /**
        * commants
        *
        * __API__
        * action: gen_class
        * shared_ref
        */
        """
    ]
)
def test_api_parser_negative(test_data):
    parser = APIParser(ContextDescriptor(None, 'linux', 'swift'))
    _, api_section = APIParser.separate_pure_and_api_comment(test_data)
    try:
        parser.parse_comments(api_section, {})
    except IEGError:
        pass
    else:
        assert False, "should get error"


<<<<<<< HEAD
=======
def test_external_api_parser_negative():
    ctx_desc = ContextDescriptor(None, 'linux', 'swift')
    api_rules_dir = os.path.join(SCRIPT_DIR, 'api_rules_dir', 'negative')

    for dir_ in os.listdir(api_rules_dir):
        context_def_glob = os.path.join(api_rules_dir, dir_, '*.yaml')
        try:
            ctx_desc.build_ctx_def_map(context_def_glob)
        except (YamlKeyDuplicationError, yaml.YAMLError):
            pass
        except Exception as err:
            assert False, f"unexpected exception: {err}"
        else:
            assert False, "should get error"


def test_external_api_parser_positive():
    ctx_desc = ContextDescriptor(None, 'linux', 'swift')
    api_rules_dir = os.path.join(SCRIPT_DIR, 'api_rules_dir', 'positive')

    results = {
        'with_many_files': 'a176d1e4fee490bdd04f0749e654c836',
        'with_nested_cfg': 'be98d78aa365a5ea45a835ff2b11c737',
        'with_mixed_cfg': 'a176d1e4fee490bdd04f0749e654c836',
        'with_simple_cfg': '6d4025adf843640d3ecdcfb7522bfc8e',
        'with_jinja_expr': '46060b5c7a6b72174f7729e6ce2f1ca0'
    }

    for dir_, res_md5 in results.items():
        context_def_glob = os.path.join(api_rules_dir, dir_, '*.yaml')
        try:
            res = yaml_info_struct_to_dict(ctx_desc.build_ctx_def_map(context_def_glob))

            ordered_res = OrderedDict()
            for key in sorted(res.keys()):
                ordered_res[key] = res[key]

            assert hashlib.md5(str(ordered_res).encode()).hexdigest() == res_md5,\
                "External API parser results has bean changed."

        except IEGError:
            assert False, "should not get error"


def test_external_api_merging_positive():
    ctx_desc = ContextDescriptor(None, 'linux', 'swift')
    api_rules_dir = os.path.join(SCRIPT_DIR, 'api_rules_dir', 'positive')

    expected_res = {
        'code_snippets': {},
        'type_converters': {'a': {'f': {'g': {'h': 1}}, 'b': {'c': {'e': 1, 'd': ['e', 'f']}}}},
        'actions': []
    }

    context_def_glob = os.path.join(api_rules_dir, 'with_snippets_rules', '*.yaml')
    try:
        res = yaml_info_struct_to_dict(ctx_desc.build_ctx_def_map(context_def_glob))
        assert expected_res == res, "External API parser results has bean changed."
    except IEGError:
        assert False, "should not get error"


>>>>>>> c7661cf1
def test_parser_errors(clang_config):
    clang_cfg = copy.deepcopy(clang_config)

    test_dir = os.path.join(SCRIPT_DIR, 'test_examples', 'negative')

    parser = CXXParser()

    lang, plat = 'swift', 'linux'
    ctx_mgr = ContextManager(ContextDescriptor(None, plat, lang))
    ir_builder = CXXIEGIRBuilder(ctx_mgr)

    for file in os.listdir(test_dir):
        Error.has_error = False

        clang_cfg['src_glob'] = [os.path.join(test_dir, file)]
        parser.parse(ir_builder, **clang_cfg)
        assert Error.has_error is True, "Must cause an error"


def test_jinja_attrs(clang_config):
    clang_cfg = copy.deepcopy(clang_config)

    test_dir = os.path.join(SCRIPT_DIR, 'test_examples/jinja_attr/positive')
    parser = CXXParser()

    clang_cfg['src_glob'] = [os.path.join(test_dir, 'with_jinja_attrs.hpp')]

    plat, lang = 'linux', 'swift'
    ctx_mgr = ContextManager(ContextDescriptor(None, plat, lang))
    ir_builder = CXXIEGIRBuilder(ctx_mgr)

    ir_builder.start_root()
    parser.parse(ir_builder, **clang_cfg)

    for name in ('pkg_exc_1', 'pkg_exc_2', 'pkgInt', 'pkgDouble', 'pkg_shared'):
        assert name in str(ir_builder.ir), "Wrong evaluation of jinja variable value"


<<<<<<< HEAD
@patch('os.getcwd', lambda: os.path.join(SCRIPT_DIR, 'test_examples', 'with_empty_gen'))
=======
@patch('os.getcwd', lambda: os.path.join(SCRIPT_DIR, 'test_examples/jinja_attr/positive'))
def test_attrs_dependencies_and_jinja_usage_positive(clang_config):
    clang_cfg = copy.deepcopy(clang_config)

    test_dir = os.path.join(SCRIPT_DIR, 'test_examples', 'jinja_attr/positive')
    parser = CXXParser()

    with patch('iegen.context_manager.ctx_desc.ContextDescriptor.get_var_def') as var_def_mock:
        var_def_mock.return_value = load_yaml(os.path.join(test_dir, "example_var_def.yaml"))

        clang_cfg['src_glob'] = [os.path.join(test_dir, 'with_attrs_dep.hpp')]

        context_def_glob = os.path.join(test_dir, 'example_iegen.yaml')
        ctx_mgr = ContextManager(ContextDescriptor(context_def_glob, 'linux', 'swift'))
        ir_builder = CXXIEGIRBuilder(ctx_mgr)

        ir_builder.start_root()
        parser.parse(ir_builder, **clang_cfg)

        namespace_node = ir_builder.ir.children[0].children[0].children[0]

        # checking root context
        assert ir_builder.ir.args['d'] == "NewValueOfCUsedInD",\
            "root variable is not evaluated with updated value of dependant variable"

        # checking the first class and method
        cls_node = namespace_node.children[0]
        assert cls_node.args['a'] == 'ParentValue', "class 'name' variable is not set correctly"
        assert cls_node.args['b'] == f"{cls_node.args['a']}UsedInB",\
            "variables dependency for default values doesn't work correctly"

        # checking not simple types (list and dict)
        assert cls_node.args['g'] == ["SingleValue"],\
            "single value must be put into list if 'type' attribute of variable is list"
        assert cls_node.args['h'] == [cls_node.args['g'][0] + str(i+1) for i in range(3)],\
            "evaluation of jinja dynamic for cycle doesn't work correctly"
        assert cls_node.args['i'] == {"T": "SingleValue1", "V": ["SingleValue1", "SingleValue2"]},\
            "evaluation of jinja dict doesn't work correctly"

        method_node = cls_node.children[0]
        assert method_node.args['a'] == f"{cls_node.args['a']}InChild",\
            "inheritance of variables doesn't work correctly"
        assert method_node.args['b'] == f"Used{method_node.args['a']}",\
            "variables current evaluated context is ignored"
        assert method_node.args['h'] == [cls_node.args['h'][0], 'NewValue'],\
            "evaluation of each item of list doesn't work correctly"

        # checking the second class and method
        cls_node = namespace_node.children[1]
        assert cls_node.args['a'] == "DefaultValueOfA", "default value is not used correctly"
        assert cls_node.args['b'] == "DefaultValueOfAUsedInB",\
            "variables dependency for default values doesn't work correctly"

        # check that new lines of variable are preserving if they are written in yaml config file
        assert cls_node.args['k'] == ['row1\n\nrow2'],\
            "new lines are not preserved in yaml config section"

        method_node = cls_node.children[0]
        assert method_node.args['a'] == cls_node.args['a'],\
            "inheritance of variables doesn't work correctly"
        assert method_node.args['b'] == "DefaultValueOfAUsedInB",\
            "current variable couldn't managed to use parents context"
        assert method_node.args['d'] == f"{cls_node.args['c']}UsedInD",\
            "inheritance of variables doesn't work correctly"
        assert method_node.args['e'] == f"{method_node.args['f']}UsedInE",\
            "cyclic-like dependencies doesn't work correctly"
        assert(method_node.args['h'] == cls_node.args['h'] + ['NewValue']),\
            "evaluation of jinja list augmentation doesn't work correctly"
        assert method_node.args['j'] == {'T': 'SingleValue1'},\
            "evaluation of platform/language specific field of default values doesn't work correctly"

        # check that new lines of variable are preserving if they are written in API comment section
        assert method_node.args['k'] == ['first row\n\n\nsecond row'],\
            "new lines are not preserved in API comments section"

        # check usage of "//" symbols as comment sign
        assert cls_node.children[1].args['a'] == cls_node.children[2].args['a'] == "ValueOfA",\
            "usage of '//' symbols as a start of api comment fails"


def test_attrs_dependencies_and_jinja_usage_negative(clang_config):
    clang_cfg = copy.deepcopy(clang_config)

    test_dir = os.path.join(SCRIPT_DIR, 'test_examples', 'jinja_attr/negative')
    parser = CXXParser()

    # check wrong variables order in var def file
    with patch('iegen.context_manager.ctx_desc.ContextDescriptor.get_var_def') as var_def_mock:
        var_def_mock.return_value = load_yaml(os.path.join(test_dir, "var_def_with_wrong_order.yaml"))

        clang_cfg['src_glob'] = [os.path.join(test_dir, 'with_attrs_dep.hpp')]

        ctx_mgr = ContextManager(ContextDescriptor(None, 'linux', 'swift'))
        ir_builder = CXXIEGIRBuilder(ctx_mgr)

        try:
            ir_builder.start_root()
        except IEGError:
            pass
        except Exception as err:
            assert False, f"unexpected exception: {err}"
        else:
            assert False, "should get error: incorrect order of dependant variables in variables definition file"

    # check wrong dependency usage in root section (undefined variable)
    with patch('iegen.context_manager.ctx_desc.ContextDescriptor.get_var_def') as var_def_mock:
        var_def_mock.return_value = load_yaml(os.path.join(test_dir, "example_var_def.yaml"))

        clang_cfg['src_glob'] = [os.path.join(test_dir, 'with_attrs_dep.hpp')]

        context_def_glob = os.path.join(test_dir, 'with_wrong_order_iegen.yaml')
        ctx_mgr = ContextManager(ContextDescriptor(context_def_glob, 'linux', 'swift'))
        ir_builder = CXXIEGIRBuilder(ctx_mgr)

        try:
            ir_builder.start_root()
        except IEGError:
            pass
        except Exception as err:
            assert False, f"unexpected exception: {err}"
        else:
            assert False, "should get error: incorrect dependency used in root section"

    # check variables dependency in case when they are defined on different nodes
    with patch('iegen.context_manager.ctx_desc.ContextDescriptor.get_var_def') as var_def_mock:
        var_def_mock.return_value = load_yaml(os.path.join(test_dir, "var_def_with_diff_nodes.yaml"))
        clang_cfg['src_glob'] = [os.path.join(test_dir, 'with_diff_nodes.hpp')]

        ctx_mgr = ContextManager(ContextDescriptor(None, 'linux', 'swift'))
        ir_builder = CXXIEGIRBuilder(ctx_mgr)
        ir_builder.start_root()

        try:
            parser.parse(ir_builder, **clang_cfg)
        except IEGError:
            pass
        except Exception as err:
            assert False, f"unexpected exception: {err}"
        else:
            assert False, "not inheritable variable cannot be used when evaluating context of child node"

    # check variables dependency in case when they are defined on different nodes
    with patch('iegen.context_manager.ctx_desc.ContextDescriptor.get_var_def') as var_def_mock:
        var_def_mock.return_value = load_yaml(os.path.join(test_dir, "var_def_with_unavailable_var.yaml"))

        ctx_mgr = ContextManager(ContextDescriptor(None, 'linux', 'swift'))
        ir_builder = CXXIEGIRBuilder(ctx_mgr)

        try:
            ir_builder.start_root()
        except IEGError:
            pass
        except Exception as err:
            assert False, f"unexpected exception: {err}"
        else:
            assert False, "usage of unavailable variable inside jinja expression must be failed"


@patch('os.getcwd', lambda: os.path.join(SCRIPT_DIR, 'api_rules_dir', 'positive', 'with_empty_gen'))
>>>>>>> c7661cf1
def test_empty_gen_rule(clang_config):
    clang_cfg = copy.deepcopy(clang_config)

    working_dir = os.getcwd()

    lang, plat = 'python', 'linux'

    context_def_glob = os.path.join(working_dir, '*.yaml')
    clang_cfg['src_glob'] = [os.path.join(working_dir, '*.hpp')]

    parser = CXXParser()
    ctx_desc = ContextDescriptor(context_def_glob, plat, lang)
    ctx_mgr = ContextManager(ctx_desc)
    ir_builder = CXXIEGIRBuilder(ctx_mgr)

    ir_builder.start_root()
    parser.parse(ir_builder, **clang_cfg)

    ir = ir_builder.ir
    dir_root = ir.children[0]

    # check that directory gen rule is empty
    assert dir_root.api == Node.API_NONE, 'wrong directory gen rule'
    assert dir_root.type == NodeType.DIRECTORY_NODE, 'wrong directory node kind'
    assert dir_root.children[0].children[0].api == 'gen_class', 'wrong api type'

    # check that 'package' inheritable variable is inherited from dir to class
    dir_pkg_value = dir_root.args['package']
    cls_pkg_value = dir_root.children[0].children[0].args['package']
    assert dir_pkg_value == cls_pkg_value == 'example_pkg', \
        "inheritance of variables doesn't work correctly"


@patch('os.getcwd', lambda: os.path.join(SCRIPT_DIR, 'test_examples', 'with_root_config'))
def test_root_config(clang_config):
    clang_cfg = copy.deepcopy(clang_config)

    working_dir = os.getcwd()

    lang, plat = 'python', 'linux'

    context_def_glob = os.path.join(working_dir, '*.yaml')
    clang_cfg['src_glob'] = [os.path.join(working_dir, '*.hpp')]

    parser = CXXParser()
    ctx_mgr = ContextManager(ContextDescriptor(context_def_glob, plat, lang))
    ir_builder = CXXIEGIRBuilder(ctx_mgr)

    ir_builder.start_root()
    parser.parse(ir_builder, **clang_cfg)
    root = ir_builder.ir

    assert root.api == Node.API_NONE, 'wrong root gen rule'
    assert root.type == NodeType.ROOT_NODE, 'wrong root node kind'
    assert root.children[0].type == NodeType.DIRECTORY_NODE, 'wrong directory node kind'
    assert root.children[0].children[0].children[0].api == 'gen_class', 'wrong class node api'

    root_clang_value = root.args['clang_args']
    assert root_clang_value == ['clang_args'], "inheritance of variables doesn't work correctly"


def test_file_api_positive():
    file_api_folder = 'file_api_example'
    context_def_glob = os.path.abspath(
        os.path.join(SCRIPT_DIR, f'../{CXX_INPUTS_FOLDER}/{file_api_folder}/*.yaml'))

    api_parser = APIParser(ContextDescriptor(context_def_glob, 'linux', 'swift'))

    example_file_key = os.path.abspath(
        os.path.join(SCRIPT_DIR, f'../{CXX_INPUTS_FOLDER}/{file_api_folder}/example.h'))

    api, args = api_parser.parse_yaml_api(example_file_key, {})

    assert api == Node.API_NONE
    assert args['package'] == 'test_cxx_inputs'


def test_dir_api_positive():
    dir_api_folder = 'dir_api_example'
    context_def_glob = os.path.abspath(
        os.path.join(SCRIPT_DIR, f'../{CXX_INPUTS_FOLDER}/{dir_api_folder}/*.yaml'))

    api_parser = APIParser(ContextDescriptor(context_def_glob, 'linux', 'python'))

    example_dir_key = os.path.relpath(os.path.abspath(
        os.path.join(SCRIPT_DIR, f'../{CXX_INPUTS_FOLDER}/{dir_api_folder}')), os.getcwd())

    api, args = api_parser.parse_yaml_api(example_dir_key, {})

    assert api == 'gen_package'
    assert args['name'] == 'inputs'
    assert args['code_fragment'] == ['import json']


def test_var_def_validation():
    test_dir = os.path.join(SCRIPT_DIR, 'test_examples/jinja_attr/positive')

    with patch('iegen.context_manager.ctx_desc.ContextDescriptor.get_var_def') as var_def_mock:
        var_def_mock.return_value = load_yaml(os.path.join(test_dir, "example_var_def.yaml"))

        # add dummy 'required_on' node without having it in 'allowed_on' list
        var_def_mock.return_value['b']['required_on'] = ['dir']

        Error.has_error = False
        ContextDescriptor(None, 'linux', 'python')

        assert Error.has_error is True, "variable cannot be required on a node on which it is not allowed"


def test_attr_type_mismatch_negative():
    test_dir = os.path.join(SCRIPT_DIR, 'test_examples', 'jinja_attr/negative')

    with patch('iegen.context_manager.ctx_desc.ContextDescriptor.get_var_def') as var_def_mock:
        var_def_mock.return_value = load_yaml(os.path.join(test_dir, "var_def_with_type_mismatch.yaml"))

        ctx_mgr = ContextManager(ContextDescriptor(None, 'linux', 'swift'))
        ir_builder = CXXIEGIRBuilder(ctx_mgr)

        Error.has_error = False
        ir_builder.start_root()
        assert Error.has_error is True, "evaluation of an expression must fail if its type doesn't match required one"<|MERGE_RESOLUTION|>--- conflicted
+++ resolved
@@ -7,12 +7,8 @@
 import pytest
 
 from iegen.builder.ir_builder import CXXPrintProcessor, CXXIEGIRBuilder
-<<<<<<< HEAD
-from iegen.common.error import Error
-=======
 from iegen.common.error import Error, IEGError
 from iegen.common.yaml_process import YamlKeyDuplicationError, yaml_info_struct_to_dict, load_yaml
->>>>>>> c7661cf1
 from iegen.context_manager.ctx_desc import ContextDescriptor
 from iegen.context_manager.ctx_mgr import ContextManager
 from iegen.ir.ast import Node, NodeType
@@ -138,71 +134,6 @@
         assert False, "should get error"
 
 
-<<<<<<< HEAD
-=======
-def test_external_api_parser_negative():
-    ctx_desc = ContextDescriptor(None, 'linux', 'swift')
-    api_rules_dir = os.path.join(SCRIPT_DIR, 'api_rules_dir', 'negative')
-
-    for dir_ in os.listdir(api_rules_dir):
-        context_def_glob = os.path.join(api_rules_dir, dir_, '*.yaml')
-        try:
-            ctx_desc.build_ctx_def_map(context_def_glob)
-        except (YamlKeyDuplicationError, yaml.YAMLError):
-            pass
-        except Exception as err:
-            assert False, f"unexpected exception: {err}"
-        else:
-            assert False, "should get error"
-
-
-def test_external_api_parser_positive():
-    ctx_desc = ContextDescriptor(None, 'linux', 'swift')
-    api_rules_dir = os.path.join(SCRIPT_DIR, 'api_rules_dir', 'positive')
-
-    results = {
-        'with_many_files': 'a176d1e4fee490bdd04f0749e654c836',
-        'with_nested_cfg': 'be98d78aa365a5ea45a835ff2b11c737',
-        'with_mixed_cfg': 'a176d1e4fee490bdd04f0749e654c836',
-        'with_simple_cfg': '6d4025adf843640d3ecdcfb7522bfc8e',
-        'with_jinja_expr': '46060b5c7a6b72174f7729e6ce2f1ca0'
-    }
-
-    for dir_, res_md5 in results.items():
-        context_def_glob = os.path.join(api_rules_dir, dir_, '*.yaml')
-        try:
-            res = yaml_info_struct_to_dict(ctx_desc.build_ctx_def_map(context_def_glob))
-
-            ordered_res = OrderedDict()
-            for key in sorted(res.keys()):
-                ordered_res[key] = res[key]
-
-            assert hashlib.md5(str(ordered_res).encode()).hexdigest() == res_md5,\
-                "External API parser results has bean changed."
-
-        except IEGError:
-            assert False, "should not get error"
-
-
-def test_external_api_merging_positive():
-    ctx_desc = ContextDescriptor(None, 'linux', 'swift')
-    api_rules_dir = os.path.join(SCRIPT_DIR, 'api_rules_dir', 'positive')
-
-    expected_res = {
-        'code_snippets': {},
-        'type_converters': {'a': {'f': {'g': {'h': 1}}, 'b': {'c': {'e': 1, 'd': ['e', 'f']}}}},
-        'actions': []
-    }
-
-    context_def_glob = os.path.join(api_rules_dir, 'with_snippets_rules', '*.yaml')
-    try:
-        res = yaml_info_struct_to_dict(ctx_desc.build_ctx_def_map(context_def_glob))
-        assert expected_res == res, "External API parser results has bean changed."
-    except IEGError:
-        assert False, "should not get error"
-
-
->>>>>>> c7661cf1
 def test_parser_errors(clang_config):
     clang_cfg = copy.deepcopy(clang_config)
 
@@ -241,9 +172,6 @@
         assert name in str(ir_builder.ir), "Wrong evaluation of jinja variable value"
 
 
-<<<<<<< HEAD
-@patch('os.getcwd', lambda: os.path.join(SCRIPT_DIR, 'test_examples', 'with_empty_gen'))
-=======
 @patch('os.getcwd', lambda: os.path.join(SCRIPT_DIR, 'test_examples/jinja_attr/positive'))
 def test_attrs_dependencies_and_jinja_usage_positive(clang_config):
     clang_cfg = copy.deepcopy(clang_config)
@@ -402,8 +330,7 @@
             assert False, "usage of unavailable variable inside jinja expression must be failed"
 
 
-@patch('os.getcwd', lambda: os.path.join(SCRIPT_DIR, 'api_rules_dir', 'positive', 'with_empty_gen'))
->>>>>>> c7661cf1
+@patch('os.getcwd', lambda: os.path.join(SCRIPT_DIR, 'test_examples', 'with_empty_gen'))
 def test_empty_gen_rule(clang_config):
     clang_cfg = copy.deepcopy(clang_config)
 
