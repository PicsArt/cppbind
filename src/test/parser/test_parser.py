import copy
import hashlib
import os
import types
import yaml
from collections import OrderedDict
from shutil import rmtree

import pytest
from unittest.mock import patch

from iegen import default_config
from iegen.builder.ir_builder import CXXPrintProcessor, CXXIEGIRBuilder
from iegen.builder.out_builder import Builder
from iegen.common.error import Error
from iegen.common.yaml_process import YamlKeyDuplicationError
from iegen.context_manager.ctx_desc import ContextDescriptor
from iegen.context_manager.ctx_mgr import ContextManager
from iegen.ir.ast import Node, NodeType
from iegen.ir.exec_rules import RunRule
from iegen.parser.ieg_api_parser import APIParser
from iegen.parser.ieg_parser import CXXParser
from iegen.utils import load_rule_module


SCRIPT_DIR = os.path.dirname(os.path.realpath(__file__))
CXX_INPUTS_FOLDER = 'test_cxx_inputs'


def test_parser(clang_config):
    parser = CXXParser()
    processor = CXXPrintProcessor()
    for c in parser.parse_x(**clang_config):
        processor(c)


def test_parser_processor(clang_config):
    parser = CXXParser()
    processor = CXXPrintProcessor()
    parser.parse(processor, **clang_config)


def test_parser_processor_cr_counter(clang_config):
    parser = CXXParser()
    count = 0
    max_dept = 0
    dept = 0

    count_processor = types.SimpleNamespace()

    def incr_dept(cursor):
        nonlocal max_dept
        nonlocal dept
        nonlocal count
        count += 1
        dept += 1
        max_dept = max(dept, max_dept)

    def decr_dept(cursor):
        nonlocal dept
        dept -= 1

    count_processor.start_cursor = incr_dept
    count_processor.end_cursor = decr_dept
    parser.parse(count_processor, **clang_config)

    assert count == 19, "number of cursors has bean changed"
    assert max_dept == 5, "max depth has bean changed"


@pytest.mark.parametrize(
    "test_data, res_md5",
    [
        (
                """
                /**
                * comments
                *
                * __API__
                * action: gen_class
                * kotlin.file: utils
                */
                """,
                "a9dd42fb3dd193871b8a49913180c08e"
        ),
        (
                """
                /**
                * commants
                *
                * __API__
                * action: gen_class
                * shared_ref: False
                */
                """,
                "9e1abee91024c0f427a0f5f04732823b"
        )
    ]
)
def test_API_parser(test_data, res_md5):
    parser = APIParser(ContextDescriptor(None))

    _, api_section = APIParser.separate_pure_and_api_comment(test_data)
    api, args = parser.parse_comments(api_section, {})
    str_res = f"api={api}, args={args}"
    assert hashlib.md5(str_res.encode()).hexdigest() == res_md5, \
        "API parser result has bean changed."


@pytest.mark.parametrize(
    "test_data",
    [
        """
        /**
        * comments
        *
        * __API__
        * kotlin.file: utils
        dd
        */
        """,

        """
        /**
        * commants
        *
        * __API__
        * action: gen_class
        * shared_ref
        */
        """
    ]
)
def test_API_parser_negative(test_data):
    parser = APIParser(ContextDescriptor(None))
    _, api_section = APIParser.separate_pure_and_api_comment(test_data)
    try:
        parser.parse_comments(api_section, {})
    except Exception:
        pass
    else:
        assert False, "should get error"


def test_external_API_parser_negative(parser_config):
    config = copy.deepcopy(parser_config)
    api_rules_dir = os.path.join(SCRIPT_DIR, 'api_rules_dir', 'negative')
    for dir in os.listdir(api_rules_dir):
        config.context_def_glob = os.path.join(api_rules_dir, dir, '*.yaml')
        try:
            ContextDescriptor.build_ctx_def_map(config.context_def_glob)
        except (YamlKeyDuplicationError, yaml.YAMLError):
            pass
        except Exception as e:
            assert False, f"unexpected exception: {e}"
        else:
            assert False, "should get error"


def test_external_API_parser_positive(parser_config):
    api_rules_dir = os.path.join(SCRIPT_DIR, 'api_rules_dir', 'positive')
    config = copy.deepcopy(parser_config)
    results = {
        'with_many_files': 'a63fb90fb3bed215e76b7338f3b9b902',
        'with_nested_cfg': 'be98d78aa365a5ea45a835ff2b11c737',
        'with_mixed_cfg': 'a63fb90fb3bed215e76b7338f3b9b902',
        'with_simple_cfg': '6d4025adf843640d3ecdcfb7522bfc8e',
        'with_jinja_expr': '7e3f74054ee36e9401d3028ca7856a4e'
    }

    for dir, res_md5 in results.items():
        config.context_def_glob = os.path.join(api_rules_dir, dir, '*.yaml')
        try:
            res = ContextDescriptor.build_ctx_def_map(config.context_def_glob)

            ordered_res = OrderedDict()
            for key in sorted(res.keys()):
                ordered_res[key] = res[key].attr

            assert hashlib.md5(str(ordered_res).encode()).hexdigest() == res_md5, \
                "External API parser results has bean changed."
        except Exception:
            assert False, "should not get error"


def test_parser_errors(clang_config):
    clang_cfg = copy.deepcopy(clang_config)

    test_dir = os.path.join(SCRIPT_DIR, 'test_examples', 'negative')

    parser = CXXParser()

    lang, plat = 'swift', 'linux'
    ctx_mgr = ContextManager(ContextDescriptor(None), plat, lang)
    ir_builder = CXXIEGIRBuilder(ctx_mgr)

    for file in os.listdir(test_dir):
        Error.has_error = False

        clang_cfg['src_glob'] = [os.path.join(test_dir, file)]
        parser.parse(ir_builder, **clang_cfg)
        assert Error.has_error is True, "Must cause an error"


def test_jinja_attrs(clang_config):
    clang_cfg = copy.deepcopy(clang_config)

    test_dir = os.path.join(SCRIPT_DIR, 'test_examples', 'jinja_attr')
    parser = CXXParser()

    clang_cfg['src_glob'] = [os.path.join(test_dir, '*.hpp')]

    plat, lang = 'linux', 'swift'
    ctx_mgr = ContextManager(ContextDescriptor(None), plat, lang)
    ir_builder = CXXIEGIRBuilder(ctx_mgr)

    ir_builder.start_root()
    parser.parse(ir_builder, **clang_cfg)

    for name in ('pkg_exc_1', 'pkg_exc_2', 'pkgInt', 'pkgDouble', 'pkg_shared'):
        assert name in str(ir_builder.ir), "Wrong evaluation of jinja variable value"

@patch('os.getcwd', lambda: os.path.join(SCRIPT_DIR, 'api_rules_dir', 'positive', 'with_empty_gen'))
def test_empty_gen_rule(clang_config):
    clang_cfg = copy.deepcopy(clang_config)

    working_dir = os.getcwd()

    lang, plat = 'python', 'linux'
    lang_config = default_config.application

    context_def_glob = os.path.join(working_dir, '*.yaml')
    clang_cfg['src_glob'] = [os.path.join(working_dir, '*.hpp')]

<<<<<<< HEAD
    parser = CXXParser(parser_config=parser_config)
    ctx_mgr = ContextManager(ContextDescriptor(context_def_glob), plat, lang)
=======
    parser = CXXParser()
    ctx_mgr = ContextManager(default_config.attributes, plat, lang)
>>>>>>> b9067d8b
    ir_builder = CXXIEGIRBuilder(ctx_mgr)

    ir_builder.start_root()
    parser.parse(ir_builder, **clang_cfg)

    ir = ir_builder.ir
    dir_root = ir.children[0]

    # check that directory gen rule is empty
    assert dir_root.api == Node.API_NONE, 'wrong directory gen rule'
    assert dir_root.type == NodeType.DIRECTORY_NODE, 'wrong directory node kind'
    assert dir_root.children[0].children[0].api == 'gen_class', 'wrong api type'

    # check that 'package' inheritable variable is inherited from dir to class
    dir_pkg_value = dir_root.args['package']
    cls_pkg_value = dir_root.children[0].children[0].args['package']
    assert dir_pkg_value == cls_pkg_value == 'example_pkg', "inheritance of variables doesn't work correctly"

    ir.args['out_dir'] = os.path.join(working_dir, 'example_out_dir')
    lang_rule = load_rule_module(lang, default_config.application.rule, default_config.default_config_dirs)
    run_rule = RunRule(ir, plat, lang)
    builder = Builder()

    # check that empty gen rule doesn't crash the app
    try:
        run_rule.run(lang_rule, builder)
    except AttributeError:
        assert False, "empty gen rule should not get error"
    else:
        # remove generated new directory
        rmtree(os.path.join(working_dir, ir.args['out_dir']))

@patch('os.getcwd', lambda: os.path.join(SCRIPT_DIR, 'api_rules_dir', 'positive', 'with_root_config'))
def test_root_config(clang_config):
    clang_cfg = copy.deepcopy(clang_config)

    working_dir = os.getcwd()

    lang, plat = 'python', 'linux'
<<<<<<< HEAD
=======
    lang_config = default_config.application
>>>>>>> b9067d8b

    context_def_glob = os.path.join(working_dir, '*.yaml')
    clang_cfg['src_glob'] = [os.path.join(working_dir, '*.hpp')]

<<<<<<< HEAD
    parser = CXXParser(parser_config=default_config)
    ctx_mgr = ContextManager(ContextDescriptor(context_def_glob), plat, lang)
=======
    parser = CXXParser()
    ctx_mgr = ContextManager(default_config.attributes, plat, lang)
>>>>>>> b9067d8b
    ir_builder = CXXIEGIRBuilder(ctx_mgr)

    ir_builder.start_root()
    parser.parse(ir_builder, **clang_cfg)
    root = ir_builder.ir

    assert root.api == Node.API_NONE, 'wrong root gen rule'
    assert root.type == NodeType.ROOT_NODE, 'wrong root node kind'
    assert root.children[0].type == NodeType.DIRECTORY_NODE, 'wrong directory node kind'
    assert root.children[0].children[0].children[0].api == 'gen_class', 'wrong class node api'

    root_clang_value = root.args['clang_args']
    assert root_clang_value == ['clang_args'], "inheritance of variables doesn't work correctly"


def test_file_api_positive():
    file_api_folder = 'file_api_example'
    context_def_glob = os.path.abspath(os.path.join(SCRIPT_DIR, f'../{CXX_INPUTS_FOLDER}/{file_api_folder}/*.yaml'))

    api_parser = APIParser(ContextDescriptor(context_def_glob))

    example_file_key = os.path.abspath(os.path.join(SCRIPT_DIR, f'../{CXX_INPUTS_FOLDER}/{file_api_folder}/example.h'))

    api, args = api_parser.parse_yaml_api(example_file_key, {})

    assert api == Node.API_NONE
    assert args['package']['__all__']['__all__'] == 'test_cxx_inputs'


def test_dir_api_positive():
    dir_api_folder = 'dir_api_example'
    context_def_glob = os.path.abspath(os.path.join(SCRIPT_DIR, f'../{CXX_INPUTS_FOLDER}/{dir_api_folder}/*.yaml'))

    api_parser = APIParser(ContextDescriptor(context_def_glob))

    example_dir_key = os.path.relpath(
        os.path.abspath(os.path.join(SCRIPT_DIR, f'../{CXX_INPUTS_FOLDER}/{dir_api_folder}')), os.getcwd())

    api, args = api_parser.parse_yaml_api(example_dir_key, {})

    assert api == 'gen_package'
    assert args['name']['__all__']['__all__'] == 'inputs'
    assert args['code_fragment']['__all__']['python'] == ['import json']<|MERGE_RESOLUTION|>--- conflicted
+++ resolved
@@ -142,13 +142,12 @@
         assert False, "should get error"
 
 
-def test_external_API_parser_negative(parser_config):
-    config = copy.deepcopy(parser_config)
+def test_external_API_parser_negative():
     api_rules_dir = os.path.join(SCRIPT_DIR, 'api_rules_dir', 'negative')
     for dir in os.listdir(api_rules_dir):
-        config.context_def_glob = os.path.join(api_rules_dir, dir, '*.yaml')
+        context_def_glob = os.path.join(api_rules_dir, dir, '*.yaml')
         try:
-            ContextDescriptor.build_ctx_def_map(config.context_def_glob)
+            ContextDescriptor.build_ctx_def_map(context_def_glob)
         except (YamlKeyDuplicationError, yaml.YAMLError):
             pass
         except Exception as e:
@@ -157,9 +156,8 @@
             assert False, "should get error"
 
 
-def test_external_API_parser_positive(parser_config):
+def test_external_API_parser_positive():
     api_rules_dir = os.path.join(SCRIPT_DIR, 'api_rules_dir', 'positive')
-    config = copy.deepcopy(parser_config)
     results = {
         'with_many_files': 'a63fb90fb3bed215e76b7338f3b9b902',
         'with_nested_cfg': 'be98d78aa365a5ea45a835ff2b11c737',
@@ -169,9 +167,9 @@
     }
 
     for dir, res_md5 in results.items():
-        config.context_def_glob = os.path.join(api_rules_dir, dir, '*.yaml')
+        context_def_glob = os.path.join(api_rules_dir, dir, '*.yaml')
         try:
-            res = ContextDescriptor.build_ctx_def_map(config.context_def_glob)
+            res = ContextDescriptor.build_ctx_def_map(context_def_glob)
 
             ordered_res = OrderedDict()
             for key in sorted(res.keys()):
@@ -232,13 +230,8 @@
     context_def_glob = os.path.join(working_dir, '*.yaml')
     clang_cfg['src_glob'] = [os.path.join(working_dir, '*.hpp')]
 
-<<<<<<< HEAD
-    parser = CXXParser(parser_config=parser_config)
+    parser = CXXParser()
     ctx_mgr = ContextManager(ContextDescriptor(context_def_glob), plat, lang)
-=======
-    parser = CXXParser()
-    ctx_mgr = ContextManager(default_config.attributes, plat, lang)
->>>>>>> b9067d8b
     ir_builder = CXXIEGIRBuilder(ctx_mgr)
 
     ir_builder.start_root()
@@ -278,21 +271,12 @@
     working_dir = os.getcwd()
 
     lang, plat = 'python', 'linux'
-<<<<<<< HEAD
-=======
-    lang_config = default_config.application
->>>>>>> b9067d8b
 
     context_def_glob = os.path.join(working_dir, '*.yaml')
     clang_cfg['src_glob'] = [os.path.join(working_dir, '*.hpp')]
 
-<<<<<<< HEAD
-    parser = CXXParser(parser_config=default_config)
+    parser = CXXParser()
     ctx_mgr = ContextManager(ContextDescriptor(context_def_glob), plat, lang)
-=======
-    parser = CXXParser()
-    ctx_mgr = ContextManager(default_config.attributes, plat, lang)
->>>>>>> b9067d8b
     ir_builder = CXXIEGIRBuilder(ctx_mgr)
 
     ir_builder.start_root()
