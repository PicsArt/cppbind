import copy
import hashlib
import os
import types
from collections import OrderedDict
<<<<<<< HEAD
from shutil import rmtree

=======
>>>>>>> 74ed3807
import pytest
import yaml
from unittest.mock import patch

from iegen import default_config
from iegen.builder.ir_builder import CXXPrintProcsessor, CXXIEGIRBuilder
from iegen.builder.out_builder import Builder
from iegen.common.error import Error
from iegen.common.yaml_process import YamlKeyDuplicationError
from iegen.ir.ast import Node
from iegen.ir.exec_rules import RunRule
from iegen.parser.ieg_api_parser import APIParser
from iegen.parser.ieg_parser import CXXParser
from iegen.utils import load_module_from_paths

SCRIPT_DIR = os.path.dirname(os.path.realpath(__file__))
CXX_INPUTS_FOLDER = 'test_cxx_inputs'


def test_parser(parser_config):
    parsser = CXXParser(parser_config=parser_config)
    processor = CXXPrintProcsessor()
    for c in parsser.parss_x():
        processor(c)


def test_parser_processor(parser_config):
    parsser = CXXParser(parser_config=parser_config)
    processor = CXXPrintProcsessor()
    parsser.parse(processor)


def test_parser_processor_cr_counter(parser_config):
    parsser = CXXParser(parser_config=parser_config)
    count = 0
    max_dept = 0
    dept = 0

    count_processor = types.SimpleNamespace()

    def incr_dept(cursor):
        nonlocal max_dept
        nonlocal dept
        nonlocal count
        count += 1
        dept += 1
        max_dept = max(dept, max_dept)

    def decr_dept(cursor):
        nonlocal dept
        dept -= 1

    count_processor.start_cursor = incr_dept
    count_processor.end_cursor = decr_dept
    parsser.parse(count_processor)

    assert count == 19, "number of cursors has bean changed"
    assert max_dept == 5, "max depth has bean changed"


@pytest.mark.parametrize(
    "attributes, api_start_kw, test_data, res_md5",
    [
        (
                'attributes',
                'api_start_kw',
                """
                /**
                * comments
                *
                * __API__
                * gen: class
                * kotlin.file: utils
                * swift.prefix: PI
                */
                """,
                "e78e907d4c03cd4ae3644d27a3ad7e00"
        ),
        (
                'attributes',
                'api_start_kw',
                """
                /**
                * commants
                *
                * __API__
                * gen: class
                * shared_ref: False
                */
                """,
                "c4ef14239b668d5c4876742ca5f9da31"
        )
    ],
    indirect=['attributes', 'api_start_kw']
)
def test_API_parser(attributes, api_start_kw, test_data, res_md5):
    parsser = APIParser(attributes=attributes, api_start_kw=api_start_kw)

    api, args, _ = parsser.parse_comments(test_data, {})
    str_res = f"api={api}, args={args}"
    assert hashlib.md5(str_res.encode()).hexdigest() == res_md5, \
        "API parser result has bean changed."


@pytest.mark.parametrize(
    "attributes, api_start_kw, test_data",
    [
        (
                'attributes',
                'api_start_kw',
                """
                /**
                * comments
                *
                * __API__
                * kotlin.file: utils
                dd
                * swift_prefix: PI
                */
                """,
        ),
        (
                'attributes',
                'api_start_kw',
                """
                /**
                * commants
                *
                * __API__
                * gen: class
                * shared_ref
                */
                """,
        )
    ],
    indirect=['attributes', 'api_start_kw']
)
def test_API_parser_negative(attributes, api_start_kw, test_data):
    parsser = APIParser(attributes=attributes, api_start_kw=api_start_kw)
    try:
        parsser.parse_comments(test_data, {})
    except Exception:
        pass
    else:
        assert False, "should get error"


def test_external_API_parser_negative(parser_config):
    config = copy.deepcopy(parser_config)
    api_rules_dir = os.path.join(SCRIPT_DIR, 'api_rules_dir', 'negative')
    for dir in os.listdir(api_rules_dir):
        config.api_type_attributes_glob = os.path.join(api_rules_dir, dir, '*.yaml')
        try:
            APIParser.build_api_type_attributes(config)
        except (YamlKeyDuplicationError, yaml.YAMLError):
            pass
        except Exception as e:
            assert False, f"unexpected exception: {e}"
        else:
            assert False, "should get error"


def test_external_API_parser_positive(parser_config):
    api_rules_dir = os.path.join(SCRIPT_DIR, 'api_rules_dir', 'positive')
    config = copy.deepcopy(parser_config)
    results = {
        'with_many_files': '61e1677833d942e27eae06854b3652e7',
        'with_nested_cfg': 'cb6548fb573f46ddead383ade7a712a1',
        'with_mixed_cfg': '61e1677833d942e27eae06854b3652e7',
        'with_simple_cfg': 'e7cee96cb9c30a9a13621db5324122b6',
        'with_jinja_expr': '292f69c0cbd4ea9447a3ab6dbeb2e6bf'
    }

    for dir, res_md5 in results.items():
        config.api_type_attributes_glob = os.path.join(api_rules_dir, dir, '*.yaml')
        try:
            res = APIParser.build_api_type_attributes(config)

            ordered_res = OrderedDict()
            for key in sorted(res.keys()):
                ordered_res[key] = res[key].attr

            assert hashlib.md5(str(ordered_res).encode()).hexdigest() == res_md5, \
                "External API parser results has bean changed."
        except Exception:
            assert False, "should not get error"


def test_parser_errors(parser_config):
    config = copy.deepcopy(parser_config)

    test_dir = os.path.join(SCRIPT_DIR, 'test_examples', 'negative')
    parser = CXXParser(parser_config=config)

    ir_builder = CXXIEGIRBuilder(attributes=default_config.attributes,
                                 api_start_kw=default_config.api_start_kw,
                                 parser_config=parser.config)
    for file in os.listdir(test_dir):
        Error.has_error = False

        config.src_glob = os.path.join(test_dir, file)
        parser.parse(ir_builder)
        assert Error.has_error == True, "Must cause an error"


def test_jinja_attrs(parser_config):
<<<<<<< HEAD
    config = copy.deepcopy(parser_config)
    test_dir = os.path.join(os.path.dirname(os.path.realpath(__file__)), 'test_examples', 'jinja_attr')
    parser = CXXParser(parser_config=config)
=======
    test_dir = os.path.join(SCRIPT_DIR, 'test_examples', 'jinja_attr')
    parser = CXXParser(parser_config=parser_config)
>>>>>>> 74ed3807

    config.src_glob = os.path.join(test_dir, '*.hpp')

    ir_builder = CXXIEGIRBuilder(attributes=default_config.attributes,
                                 api_start_kw=default_config.api_start_kw,
                                 parser_config=parser.config)
    parser.parse(ir_builder)

    for name in ('pkg_exc_1', 'pkg_exc_2', 'pkgInt', 'pkgDouble', 'pkg_shared'):
        assert name in str(ir_builder.ir), "Wrong evaluation of jinja attribute value"


<<<<<<< HEAD
def test_empty_gen_rule(parser_config):
    config = copy.deepcopy(parser_config)
    init_cwd = os.getcwd()
    working_dir = os.path.join(SCRIPT_DIR, 'api_rules_dir', 'positive', 'with_empty_gen')
=======
@patch('os.getcwd', lambda: SCRIPT_DIR)
def test_parser_with_dir_api(parser_config):
    cxx_inputs_rel_path = '../test_cxx_inputs'

    api_rules_dir = os.path.abspath(os.path.join(SCRIPT_DIR, cxx_inputs_rel_path))
    parser_config.src_glob = os.path.abspath(os.path.join(SCRIPT_DIR, cxx_inputs_rel_path, '*.h'))

    parser_config.api_type_attributes_glob = os.path.join(api_rules_dir, '*.yaml')
    # load yaml file api
    APIParser(attributes=default_config.attributes,
              api_start_kw=default_config.attributes,
              parser_config=parser_config)

    parser = CXXParser(parser_config=parser_config)

    processor = CXXIEGIRBuilder(attributes=default_config.attributes,
                                api_start_kw=default_config.api_start_kw,
                                parser_config=parser_config)

    parser.parse(processor)

    root = processor.ir
    dir_root = root.children[0]
    assert root.type is NodeType.ROOT_NODE
    assert dir_root.type is NodeType.DIRECTORY_NODE
    assert dir_root.api == 'package'
    assert dir_root.name == cxx_inputs_rel_path
    assert dir_root.children[0].type == NodeType.CLANG_NODE

>>>>>>> 74ed3807

@patch('os.getcwd', lambda: os.path.join(SCRIPT_DIR, 'api_rules_dir', 'positive', 'with_empty_gen'))
def test_empty_gen_rule(parser_config):
    working_dir = os.getcwd()

    config.api_type_attributes_glob = os.path.join(working_dir, '*.yaml')
    config.src_glob = os.path.join(working_dir, '*.hpp')

    parser = CXXParser(parser_config=config)
    ir_builder = CXXIEGIRBuilder(attributes=default_config.attributes,
                                 api_start_kw=default_config.api_start_kw,
                                 parser_config=parser.config)
    parser.parse(ir_builder)

    ir = ir_builder.ir
    dir_root = ir.children[0]
    lang, plat = 'python', 'linux'

    # check that directory gen rule is empty
    assert dir_root.api == Node.API_NONE, 'wrong directory gen rule'
    assert dir_root.type == NodeType.DIRECTORY_NODE, 'wrong directory node kind'
    assert dir_root.children[0].children[0].api == 'class', 'wrong api type'

    # check that 'package' inheritable attribute is inherited from dir to class
    dir_pkg_value = dir_root.args['package'][plat][lang]
    cls_pkg_value = dir_root.children[0].children[0].args['package'][plat][lang]
    assert dir_pkg_value == cls_pkg_value == 'example_pkg', "inheritance of attributes doesn't work correctly"

    lang_config = default_config.languages[lang]
    lang_config.out_dir = os.path.join(working_dir, 'example_out_dir')
    lang_rule = load_module_from_paths(f"{lang}.rule", lang_config.rule, default_config.default_config_dirs)
    run_rule = RunRule(ir, plat, lang, lang_config)
    builder = Builder()

    # check that empty gen rule doesn't crash the app
    try:
        run_rule.run(lang_rule, builder)
    except AttributeError:
        assert False, "empty gen rule should not get error"
    else:
        # remove generated new directory
        rmtree(os.path.join(working_dir, lang_config.out_dir))
<<<<<<< HEAD
        os.chdir(init_cwd)


def test_file_api_positive(parser_config):
    config = copy.deepcopy(parser_config)
    file_api_folder = 'file_api_example'
    api_rules_dir = os.path.abspath(os.path.join(SCRIPT_DIR, f'../{CXX_INPUTS_FOLDER}/{file_api_folder}/*.yaml'))
    config.api_type_attributes_glob = api_rules_dir

    api_parser = APIParser(attributes=default_config.attributes,
                           api_start_kw=default_config.attributes,
                           parser_config=config)

    example_file_key = os.path.abspath(os.path.join(SCRIPT_DIR, f'../{CXX_INPUTS_FOLDER}/{file_api_folder}/example.h'))

    api, args, pure_comment = api_parser.parse_yaml_api(example_file_key, {})

    assert api == Node.API_NONE
    assert pure_comment is None
    assert args['package']['__all__']['__all__'] == 'test_cxx_inputs'


def test_dir_api_positive(parser_config):
    config = copy.deepcopy(parser_config)
    dir_api_folder = 'dir_api_example'
    api_rules_dir = os.path.abspath(os.path.join(SCRIPT_DIR, f'../{CXX_INPUTS_FOLDER}/{dir_api_folder}/*.yaml'))
    config.api_type_attributes_glob = api_rules_dir

    api_parser = APIParser(attributes=default_config.attributes,
                           api_start_kw=default_config.attributes,
                           parser_config=config)

    example_dir_key = os.path.relpath(
        os.path.abspath(os.path.join(SCRIPT_DIR, f'../{CXX_INPUTS_FOLDER}/{dir_api_folder}')), os.getcwd())

    api, args, pure_comment = api_parser.parse_yaml_api(example_dir_key, {})

    assert api == 'package'
    assert pure_comment is None
    assert args['name']['__all__']['__all__'] == 'inputs'
    assert args['code_fragment']['__all__']['python'] == ['import json']
=======

@patch('os.getcwd', lambda: os.path.join(SCRIPT_DIR, 'api_rules_dir', 'positive', 'with_root_config'))
def test_root_config(parser_config):
    working_dir = os.getcwd()

    parser_config.api_type_attributes_glob = os.path.join(working_dir, '*.yaml')
    parser_config.src_glob = os.path.join(working_dir, '*.hpp')

    parser = CXXParser(parser_config=parser_config)
    ir_builder = CXXIEGIRBuilder(attributes=default_config.attributes,
                                 api_start_kw=default_config.api_start_kw,
                                 parser_config=parser.config)
    parser.parse(ir_builder)
    root = ir_builder.ir

    lang, plat = 'python', 'linux'

    assert root.api == Node.API_NONE, 'wrong root gen rule'
    assert root.type == NodeType.ROOT_NODE, 'wrong root node kind'
    assert root.children[0].type == NodeType.DIRECTORY_NODE, 'wrong directory node kind'
    assert root.children[0].children[0].children[0].api == 'class', 'wrong class node api'

    root_clang_value = root.args['clang_args'][plat][lang]
    dir_clang_value = root.children[0].args['clang_args'][plat][lang]
    cls_clang_value = root.children[0].children[0].children[0].args['clang_args'][plat][lang]
    assert root_clang_value == dir_clang_value == cls_clang_value == 'clang_args', "inheritance of attributes doesn't work correctly"
>>>>>>> 74ed3807
<|MERGE_RESOLUTION|>--- conflicted
+++ resolved
@@ -3,11 +3,8 @@
 import os
 import types
 from collections import OrderedDict
-<<<<<<< HEAD
 from shutil import rmtree
 
-=======
->>>>>>> 74ed3807
 import pytest
 import yaml
 from unittest.mock import patch
@@ -17,7 +14,7 @@
 from iegen.builder.out_builder import Builder
 from iegen.common.error import Error
 from iegen.common.yaml_process import YamlKeyDuplicationError
-from iegen.ir.ast import Node
+from iegen.ir.ast import Node, NodeType
 from iegen.ir.exec_rules import RunRule
 from iegen.parser.ieg_api_parser import APIParser
 from iegen.parser.ieg_parser import CXXParser
@@ -214,14 +211,10 @@
 
 
 def test_jinja_attrs(parser_config):
-<<<<<<< HEAD
-    config = copy.deepcopy(parser_config)
-    test_dir = os.path.join(os.path.dirname(os.path.realpath(__file__)), 'test_examples', 'jinja_attr')
+    config = copy.deepcopy(parser_config)
+
+    test_dir = os.path.join(SCRIPT_DIR, 'test_examples', 'jinja_attr')
     parser = CXXParser(parser_config=config)
-=======
-    test_dir = os.path.join(SCRIPT_DIR, 'test_examples', 'jinja_attr')
-    parser = CXXParser(parser_config=parser_config)
->>>>>>> 74ed3807
 
     config.src_glob = os.path.join(test_dir, '*.hpp')
 
@@ -233,46 +226,9 @@
     for name in ('pkg_exc_1', 'pkg_exc_2', 'pkgInt', 'pkgDouble', 'pkg_shared'):
         assert name in str(ir_builder.ir), "Wrong evaluation of jinja attribute value"
 
-
-<<<<<<< HEAD
-def test_empty_gen_rule(parser_config):
-    config = copy.deepcopy(parser_config)
-    init_cwd = os.getcwd()
-    working_dir = os.path.join(SCRIPT_DIR, 'api_rules_dir', 'positive', 'with_empty_gen')
-=======
-@patch('os.getcwd', lambda: SCRIPT_DIR)
-def test_parser_with_dir_api(parser_config):
-    cxx_inputs_rel_path = '../test_cxx_inputs'
-
-    api_rules_dir = os.path.abspath(os.path.join(SCRIPT_DIR, cxx_inputs_rel_path))
-    parser_config.src_glob = os.path.abspath(os.path.join(SCRIPT_DIR, cxx_inputs_rel_path, '*.h'))
-
-    parser_config.api_type_attributes_glob = os.path.join(api_rules_dir, '*.yaml')
-    # load yaml file api
-    APIParser(attributes=default_config.attributes,
-              api_start_kw=default_config.attributes,
-              parser_config=parser_config)
-
-    parser = CXXParser(parser_config=parser_config)
-
-    processor = CXXIEGIRBuilder(attributes=default_config.attributes,
-                                api_start_kw=default_config.api_start_kw,
-                                parser_config=parser_config)
-
-    parser.parse(processor)
-
-    root = processor.ir
-    dir_root = root.children[0]
-    assert root.type is NodeType.ROOT_NODE
-    assert dir_root.type is NodeType.DIRECTORY_NODE
-    assert dir_root.api == 'package'
-    assert dir_root.name == cxx_inputs_rel_path
-    assert dir_root.children[0].type == NodeType.CLANG_NODE
-
->>>>>>> 74ed3807
-
 @patch('os.getcwd', lambda: os.path.join(SCRIPT_DIR, 'api_rules_dir', 'positive', 'with_empty_gen'))
 def test_empty_gen_rule(parser_config):
+    config = copy.deepcopy(parser_config)
     working_dir = os.getcwd()
 
     config.api_type_attributes_glob = os.path.join(working_dir, '*.yaml')
@@ -312,49 +268,6 @@
     else:
         # remove generated new directory
         rmtree(os.path.join(working_dir, lang_config.out_dir))
-<<<<<<< HEAD
-        os.chdir(init_cwd)
-
-
-def test_file_api_positive(parser_config):
-    config = copy.deepcopy(parser_config)
-    file_api_folder = 'file_api_example'
-    api_rules_dir = os.path.abspath(os.path.join(SCRIPT_DIR, f'../{CXX_INPUTS_FOLDER}/{file_api_folder}/*.yaml'))
-    config.api_type_attributes_glob = api_rules_dir
-
-    api_parser = APIParser(attributes=default_config.attributes,
-                           api_start_kw=default_config.attributes,
-                           parser_config=config)
-
-    example_file_key = os.path.abspath(os.path.join(SCRIPT_DIR, f'../{CXX_INPUTS_FOLDER}/{file_api_folder}/example.h'))
-
-    api, args, pure_comment = api_parser.parse_yaml_api(example_file_key, {})
-
-    assert api == Node.API_NONE
-    assert pure_comment is None
-    assert args['package']['__all__']['__all__'] == 'test_cxx_inputs'
-
-
-def test_dir_api_positive(parser_config):
-    config = copy.deepcopy(parser_config)
-    dir_api_folder = 'dir_api_example'
-    api_rules_dir = os.path.abspath(os.path.join(SCRIPT_DIR, f'../{CXX_INPUTS_FOLDER}/{dir_api_folder}/*.yaml'))
-    config.api_type_attributes_glob = api_rules_dir
-
-    api_parser = APIParser(attributes=default_config.attributes,
-                           api_start_kw=default_config.attributes,
-                           parser_config=config)
-
-    example_dir_key = os.path.relpath(
-        os.path.abspath(os.path.join(SCRIPT_DIR, f'../{CXX_INPUTS_FOLDER}/{dir_api_folder}')), os.getcwd())
-
-    api, args, pure_comment = api_parser.parse_yaml_api(example_dir_key, {})
-
-    assert api == 'package'
-    assert pure_comment is None
-    assert args['name']['__all__']['__all__'] == 'inputs'
-    assert args['code_fragment']['__all__']['python'] == ['import json']
-=======
 
 @patch('os.getcwd', lambda: os.path.join(SCRIPT_DIR, 'api_rules_dir', 'positive', 'with_root_config'))
 def test_root_config(parser_config):
@@ -381,4 +294,43 @@
     dir_clang_value = root.children[0].args['clang_args'][plat][lang]
     cls_clang_value = root.children[0].children[0].children[0].args['clang_args'][plat][lang]
     assert root_clang_value == dir_clang_value == cls_clang_value == 'clang_args', "inheritance of attributes doesn't work correctly"
->>>>>>> 74ed3807
+
+
+def test_file_api_positive(parser_config):
+    config = copy.deepcopy(parser_config)
+    file_api_folder = 'file_api_example'
+    api_rules_dir = os.path.abspath(os.path.join(SCRIPT_DIR, f'../{CXX_INPUTS_FOLDER}/{file_api_folder}/*.yaml'))
+    config.api_type_attributes_glob = api_rules_dir
+
+    api_parser = APIParser(attributes=default_config.attributes,
+                           api_start_kw=default_config.attributes,
+                           parser_config=config)
+
+    example_file_key = os.path.abspath(os.path.join(SCRIPT_DIR, f'../{CXX_INPUTS_FOLDER}/{file_api_folder}/example.h'))
+
+    api, args, pure_comment = api_parser.parse_yaml_api(example_file_key, {})
+
+    assert api == Node.API_NONE
+    assert pure_comment is None
+    assert args['package']['__all__']['__all__'] == 'test_cxx_inputs'
+
+
+def test_dir_api_positive(parser_config):
+    config = copy.deepcopy(parser_config)
+    dir_api_folder = 'dir_api_example'
+    api_rules_dir = os.path.abspath(os.path.join(SCRIPT_DIR, f'../{CXX_INPUTS_FOLDER}/{dir_api_folder}/*.yaml'))
+    config.api_type_attributes_glob = api_rules_dir
+
+    api_parser = APIParser(attributes=default_config.attributes,
+                           api_start_kw=default_config.attributes,
+                           parser_config=config)
+
+    example_dir_key = os.path.relpath(
+        os.path.abspath(os.path.join(SCRIPT_DIR, f'../{CXX_INPUTS_FOLDER}/{dir_api_folder}')), os.getcwd())
+
+    api, args, pure_comment = api_parser.parse_yaml_api(example_dir_key, {})
+
+    assert api == 'package'
+    assert pure_comment is None
+    assert args['name']['__all__']['__all__'] == 'inputs'
+    assert args['code_fragment']['__all__']['python'] == ['import json']